"use strict";

const sql = require('./sql');
const sqlInit = require('./sql_init');
const log = require('./log');
const ws = require('./ws');
const syncMutexService = require('./sync_mutex');
const cls = require('./cls');
const entityChangesService = require('./entity_changes');
const optionsService = require('./options');
const BBranch = require('../becca/entities/bbranch');
const revisionService = require('./revisions');
const becca = require("../becca/becca");
const utils = require("../services/utils");
const {sanitizeAttributeName} = require("./sanitize_attribute_name");
const noteTypes = require("../services/note_types").getNoteTypeNames();

class ConsistencyChecks {
    constructor(autoFix) {
        this.autoFix = autoFix;
        this.unrecoveredConsistencyErrors = false;
        this.fixedIssues = false;
        this.reloadNeeded = false;
    }

    findAndFixIssues(query, fixerCb) {
        const results = sql.getRows(query);

        for (const res of results) {
            try {
                sql.transactional(() => fixerCb(res));

                if (this.autoFix) {
                    this.fixedIssues = true;
                } else {
                    this.unrecoveredConsistencyErrors = true;
                }
            } catch (e) {
                logError(`Fixer failed with ${e.message} ${e.stack}`);
                this.unrecoveredConsistencyErrors = true;
            }
        }

        return results;
    }

    checkTreeCycles() {
        const childToParents = {};
        const rows = sql.getRows("SELECT noteId, parentNoteId FROM branches WHERE isDeleted = 0");

        for (const row of rows) {
            const childNoteId = row.noteId;
            const parentNoteId = row.parentNoteId;

            childToParents[childNoteId] = childToParents[childNoteId] || [];
            childToParents[childNoteId].push(parentNoteId);
        }

        /** @returns {boolean} true if cycle was found and we should try again */
        const checkTreeCycle = (noteId, path) => {
            if (noteId === 'root') {
                return false;
            }

            for (const parentNoteId of childToParents[noteId]) {
                if (path.includes(parentNoteId)) {
                    if (this.autoFix) {
                        const branch = becca.getBranchFromChildAndParent(noteId, parentNoteId);
                        branch.markAsDeleted('cycle-autofix');
                        logFix(`Branch '${branch.branchId}' between child '${noteId}' and parent '${parentNoteId}' has been deleted since it was causing a tree cycle.`);

                        return true;
                    }
                    else {
                        logError(`Tree cycle detected at parent-child relationship: '${parentNoteId}' - '${noteId}', whole path: '${path}'`);

                        this.unrecoveredConsistencyErrors = true;
                    }
                } else {
                    const newPath = path.slice();
                    newPath.push(noteId);

                    const retryNeeded = checkTreeCycle(parentNoteId, newPath);

                    if (retryNeeded) {
                        return true;
                    }
                }
            }

            return false;
        };

        const noteIds = Object.keys(childToParents);

        for (const noteId of noteIds) {
            const retryNeeded = checkTreeCycle(noteId, []);

            if (retryNeeded) {
                return true;
            }
        }

        return false;
    }

    checkAndRepairTreeCycles() {
        let treeFixed = false;

        while (this.checkTreeCycles()) {
            // fixing cycle means deleting branches, we might need to create a new branch to recover the note
            this.findExistencyIssues();

            treeFixed = true;
        }

        if (treeFixed) {
            this.reloadNeeded = true;
        }
    }

    findBrokenReferenceIssues() {
        this.findAndFixIssues(`
                    SELECT branchId, branches.noteId
                    FROM branches
                      LEFT JOIN notes USING (noteId)
                    WHERE branches.isDeleted = 0
                      AND notes.noteId IS NULL`,
            ({branchId, noteId}) => {
                if (this.autoFix) {
                    const branch = becca.getBranch(branchId);
                    branch.markAsDeleted();

                    this.reloadNeeded = true;

                    logFix(`Branch '${branchId}' has been deleted since it references missing note '${noteId}'`);
                } else {
                    logError(`Branch '${branchId}' references missing note '${noteId}'`);
                }
            });

        this.findAndFixIssues(`
                    SELECT branchId, branches.parentNoteId AS parentNoteId
                    FROM branches
                      LEFT JOIN notes ON notes.noteId = branches.parentNoteId
                    WHERE branches.isDeleted = 0
                      AND branches.noteId != 'root'
                      AND notes.noteId IS NULL`,
            ({branchId, parentNoteId}) => {
                if (this.autoFix) {
                    // Delete the old branch and recreate it with root as parent.
                    const oldBranch = becca.getBranch(branchId);
                    const noteId = oldBranch.noteId;
                    oldBranch.markAsDeleted("missing-parent");

                    let message = `Branch '${branchId}' was missing parent note '${parentNoteId}', so it was deleted. `;

                    if (becca.getNote(noteId).getParentBranches().length === 0) {
                        const newBranch = new BBranch({
                            parentNoteId: 'root',
                            noteId: noteId,
                            prefix: 'recovered'
                        }).save();

                        message += `${newBranch.branchId} was created in the root instead.`;
                    } else {
                        message += `There is one or more valid branches, so no new one will be created as a replacement.`;
                    }

                    this.reloadNeeded = true;

                    logFix(message);
                } else {
                    logError(`Branch '${branchId}' references missing parent note '${parentNoteId}'`);
                }
            });

        this.findAndFixIssues(`
                    SELECT attributeId, attributes.noteId
                    FROM attributes
                      LEFT JOIN notes USING (noteId)
                    WHERE attributes.isDeleted = 0
                      AND notes.noteId IS NULL`,
            ({attributeId, noteId}) => {
                if (this.autoFix) {
                    const attribute = becca.getAttribute(attributeId);
                    attribute.markAsDeleted();

                    this.reloadNeeded = true;

                    logFix(`Attribute '${attributeId}' has been deleted since it references missing source note '${noteId}'`);
                } else {
                    logError(`Attribute '${attributeId}' references missing source note '${noteId}'`);
                }
            });

        this.findAndFixIssues(`
                    SELECT attributeId, attributes.value AS noteId
                    FROM attributes
                      LEFT JOIN notes ON notes.noteId = attributes.value
                    WHERE attributes.isDeleted = 0
                      AND attributes.type = 'relation'
                      AND notes.noteId IS NULL`,
            ({attributeId, noteId}) => {
                if (this.autoFix) {
                    const attribute = becca.getAttribute(attributeId);
                    attribute.markAsDeleted();

                    this.reloadNeeded = true;

                    logFix(`Relation '${attributeId}' has been deleted since it references missing note '${noteId}'`)
                } else {
                    logError(`Relation '${attributeId}' references missing note '${noteId}'`)
                }
            });

        this.findAndFixIssues(`
                    SELECT attachmentId, attachments.parentId AS noteId
                    FROM attachments
                    WHERE attachments.parentId NOT IN (
                            SELECT noteId FROM notes
                            UNION ALL
                            SELECT revisionId FROM revisions
                        )
                      AND attachments.isDeleted = 0`,
            ({attachmentId, parentId}) => {
                if (this.autoFix) {
                    const attachment = becca.getAttachment(attachmentId);
                    attachment.markAsDeleted();

                    this.reloadNeeded = false;

                    logFix(`Attachment '${attachmentId}' has been deleted since it references missing note/revision '${parentId}'`);
                } else {
                    logError(`Attachment '${attachmentId}' references missing note/revision '${parentId}'`);
                }
            });
    }

    findExistencyIssues() {
        // the principle for fixing inconsistencies is that if the note itself is deleted (isDeleted=true) then all related
        // entities should be also deleted (branches, attributes), but if the note is not deleted,
        // then at least one branch should exist.

        // the order here is important - first we might need to delete inconsistent branches, and after that
        // another check might create missing branch
        this.findAndFixIssues(`
                    SELECT branchId,
                           noteId
                    FROM branches
                      JOIN notes USING (noteId)
                    WHERE notes.isDeleted = 1
                      AND branches.isDeleted = 0`,
            ({branchId, noteId}) => {
                if (this.autoFix) {
                    const branch = becca.getBranch(branchId);
                    branch.markAsDeleted();

                    this.reloadNeeded = true;

                    logFix(`Branch '${branchId}' has been deleted since the associated note '${noteId}' is deleted.`);
                } else {
                    logError(`Branch '${branchId}' is not deleted even though the associated note '${noteId}' is deleted.`)
                }
            });

        this.findAndFixIssues(`
            SELECT branchId,
                   parentNoteId
            FROM branches
              JOIN notes AS parentNote ON parentNote.noteId = branches.parentNoteId
            WHERE parentNote.isDeleted = 1
              AND branches.isDeleted = 0
        `, ({branchId, parentNoteId}) => {
            if (this.autoFix) {
                const branch = becca.getBranch(branchId);
                branch.markAsDeleted();

                this.reloadNeeded = true;

                logFix(`Branch '${branchId}' has been deleted since the associated parent note '${parentNoteId}' is deleted.`);
            } else {
                logError(`Branch '${branchId}' is not deleted even though the associated parent note '${parentNoteId}' is deleted.`)
            }
        });

        this.findAndFixIssues(`
            SELECT DISTINCT notes.noteId
            FROM notes
              LEFT JOIN branches ON notes.noteId = branches.noteId AND branches.isDeleted = 0
            WHERE notes.isDeleted = 0
              AND branches.branchId IS NULL
        `, ({noteId}) => {
            if (this.autoFix) {
                const branch = new BBranch({
                    parentNoteId: 'root',
                    noteId: noteId,
                    prefix: 'recovered'
                }).save();

                this.reloadNeeded = true;

                logFix(`Created missing branch '${branch.branchId}' for note '${noteId}'`);
            } else {
                logError(`No undeleted branch found for note '${noteId}'`);
            }
        });

        // there should be a unique relationship between note and its parent
        this.findAndFixIssues(`
                    SELECT noteId,
                           parentNoteId
                    FROM branches
                    WHERE branches.isDeleted = 0
                    GROUP BY branches.parentNoteId,
                             branches.noteId
                    HAVING COUNT(1) > 1`,
            ({noteId, parentNoteId}) => {
                if (this.autoFix) {
                    const branchIds = sql.getColumn(
                            `SELECT branchId
                             FROM branches
                             WHERE noteId = ?
                               and parentNoteId = ?
                               and isDeleted = 0
                             ORDER BY utcDateModified`, [noteId, parentNoteId]);

                    const branches = branchIds.map(branchId => becca.getBranch(branchId));

                    // it's not necessarily "original" branch, it's just the only one which will survive
                    const origBranch = branches[0];

                    // delete all but the first branch
                    for (const branch of branches.slice(1)) {
                        branch.markAsDeleted();

                        logFix(`Removing branch '${branch.branchId}' since it's a parent-child duplicate of branch '${origBranch.branchId}'`);
                    }

                    this.reloadNeeded = true;
                } else {
                    logError(`Duplicate branches for note '${noteId}' and parent '${parentNoteId}'`);
                }
            });

        this.findAndFixIssues(`
                    SELECT attachmentId,
                           attachments.parentId AS noteId
                    FROM attachments
                      JOIN notes ON notes.noteId = attachments.parentId
                    WHERE notes.isDeleted = 1
                      AND attachments.isDeleted = 0`,
            ({attachmentId, noteId}) => {
                if (this.autoFix) {
                    const attachment = becca.getAttachment(attachmentId);
                    attachment.markAsDeleted();

                    this.reloadNeeded = false;

                    logFix(`Attachment '${attachmentId}' has been deleted since the associated note '${noteId}' is deleted.`);
                } else {
                    logError(`Attachment '${attachmentId}' is not deleted even though the associated note '${noteId}' is deleted.`)
                }
            });
    }

    findLogicIssues() {
        const noteTypesStr = noteTypes.map(nt => `'${nt}'`).join(", ");

        this.findAndFixIssues(`
                    SELECT noteId, type
                    FROM notes
                    WHERE isDeleted = 0
                      AND type NOT IN (${noteTypesStr})`,
            ({noteId, type}) => {
                if (this.autoFix) {
                    const note = becca.getNote(noteId);
                    note.type = 'file'; // file is a safe option to recover notes if the type is not known
                    note.save();

                    this.reloadNeeded = true;

                    logFix(`Note '${noteId}' type has been change to file since it had invalid type '${type}'`)
                } else {
                    logError(`Note '${noteId}' has invalid type '${type}'`);
                }
            });

        this.findAndFixIssues(`
                    SELECT notes.noteId, notes.isProtected, notes.type, notes.mime
                    FROM notes
                      LEFT JOIN blobs USING (blobId)
                    WHERE blobs.blobId IS NULL
                        AND notes.isDeleted = 0`,
            ({noteId, isProtected, type, mime}) => {
                if (this.autoFix) {
<<<<<<< HEAD
                    // it might be possible that the blob is not available only because of the interrupted
                    // sync, and it will come later. It's therefore important to guarantee that this artifical
=======
                    // it might be possible that the note_content is not available only because of the interrupted
                    // sync, and it will come later. It's therefore important to guarantee that this artificial
>>>>>>> 6ec6d66f
                    // record won't overwrite the real one coming from the sync.
                    const fakeDate = "2000-01-01 00:00:00Z";

                    const blankContent = getBlankContent(isProtected, type, mime);
                    const blobId = utils.hashedBlobId(blankContent);
                    const blobAlreadyExists = !!sql.getValue("SELECT 1 FROM blobs WHERE blobId = ?", [blobId]);

                    if (!blobAlreadyExists) {
                        // manually creating row since this can also affect deleted notes
                        sql.upsert("blobs", "blobId", {
                            noteId: noteId,
                            content: blankContent,
                            utcDateModified: fakeDate,
                            dateModified: fakeDate
                        });

                        const hash = utils.hash(utils.randomString(10));

                        entityChangesService.addEntityChange({
                            entityName: 'blobs',
                            entityId: blobId,
                            hash: hash,
                            isErased: false,
                            utcDateChanged: fakeDate,
                            isSynced: true
                        });
                    }

                    sql.execute("UPDATE notes SET blobId = ? WHERE noteId = ?", [blobId, noteId]);

                    this.reloadNeeded = true;

                    logFix(`Note '${noteId}' content was set to empty string since there was no corresponding row`);
                } else {
                    logError(`Note '${noteId}' content row does not exist`);
                }
            });

        if (sqlInit.getDbSize() < 500000) {
            // querying for "content IS NULL" is expensive since content is not indexed. See e.g. https://github.com/zadam/trilium/issues/2887

            this.findAndFixIssues(`
                        SELECT notes.noteId, notes.type, notes.mime
                        FROM notes
                                 JOIN blobs USING (blobId)
                        WHERE isDeleted = 0
                          AND isProtected = 0
                          AND content IS NULL`,
                ({noteId, type, mime}) => {
                    if (this.autoFix) {
                        const note = becca.getNote(noteId);
                        const blankContent = getBlankContent(false, type, mime);
                        note.setContent(blankContent);

                        this.reloadNeeded = true;

                        logFix(`Note '${noteId}' content was set to '${blankContent}' since it was null even though it is not deleted`);
                    } else {
                        logError(`Note '${noteId}' content is null even though it is not deleted`);
                    }
                });
        }

        this.findAndFixIssues(`
                    SELECT revisions.revisionId
                    FROM revisions
                      LEFT JOIN blobs USING (blobId)
                    WHERE blobs.blobId IS NULL`,
            ({revisionId}) => {
                if (this.autoFix) {
                    revisionService.eraseRevisions([revisionId]);

                    this.reloadNeeded = true;

                    logFix(`Note revision content '${revisionId}' was set to erased since its content did not exist.`);
                } else {
                    logError(`Note revision content '${revisionId}' does not exist`);
                }
            });

        this.findAndFixIssues(`
                    SELECT parentNoteId
                    FROM branches
                      JOIN notes ON notes.noteId = branches.parentNoteId
                    WHERE notes.isDeleted = 0
                      AND notes.type == 'search'
                      AND branches.isDeleted = 0`,
            ({parentNoteId}) => {
                if (this.autoFix) {
                    const branchIds = sql.getColumn(`
                        SELECT branchId
                        FROM branches
                        WHERE isDeleted = 0
                          AND parentNoteId = ?`, [parentNoteId]);

                    const branches = branchIds.map(branchId => becca.getBranch(branchId));

                    for (const branch of branches) {
                        // delete the old wrong branch
                        branch.markAsDeleted("parent-is-search");

                        // create a replacement branch in root parent
                        new BBranch({
                            parentNoteId: 'root',
                            noteId: branch.noteId,
                            prefix: 'recovered'
                        }).save();

                        logFix(`Note '${branch.noteId}' has been moved to root since it was a child of a search note '${parentNoteId}'`)
                    }

                    this.reloadNeeded = true;
                } else {
                    logError(`Search note '${parentNoteId}' has children`);
                }
            });

        this.findAndFixIssues(`
                    SELECT attributeId
                    FROM attributes
                    WHERE isDeleted = 0
                      AND type = 'relation'
                      AND value = ''`,
            ({attributeId}) => {
                if (this.autoFix) {
                    const relation = becca.getAttribute(attributeId);
                    relation.markAsDeleted();

                    this.reloadNeeded = true;

                    logFix(`Removed relation '${relation.attributeId}' of name '${relation.name}' with empty target.`);
                } else {
                    logError(`Relation '${attributeId}' has empty target.`);
                }
            });

        this.findAndFixIssues(`
                    SELECT attributeId,
                           type
                    FROM attributes
                    WHERE isDeleted = 0
                      AND type != 'label'
                      AND type != 'relation'`,
            ({attributeId, type}) => {
                if (this.autoFix) {
                    const attribute = becca.getAttribute(attributeId);
                    attribute.type = 'label';
                    attribute.save();

                    this.reloadNeeded = true;

                    logFix(`Attribute '${attributeId}' type was changed to label since it had invalid type '${type}'`);
                } else {
                    logError(`Attribute '${attributeId}' has invalid type '${type}'`);
                }
            });

        this.findAndFixIssues(`
                    SELECT attributeId,
                           attributes.noteId
                    FROM attributes
                    JOIN notes ON attributes.noteId = notes.noteId
                    WHERE attributes.isDeleted = 0
                      AND notes.isDeleted = 1`,
            ({attributeId, noteId}) => {
                if (this.autoFix) {
                    const attribute = becca.getAttribute(attributeId);
                    attribute.markAsDeleted();

                    this.reloadNeeded = true;

                    logFix(`Removed attribute '${attributeId}' because owning note '${noteId}' is also deleted.`);
                } else {
                    logError(`Attribute '${attributeId}' is not deleted even though owning note '${noteId}' is deleted.`);
                }
            });

        this.findAndFixIssues(`
                    SELECT attributeId,
                           attributes.value AS targetNoteId
                    FROM attributes
                    JOIN notes ON attributes.value = notes.noteId
                    WHERE attributes.type = 'relation'
                      AND attributes.isDeleted = 0
                      AND notes.isDeleted = 1`,
            ({attributeId, targetNoteId}) => {
                if (this.autoFix) {
                    const attribute = becca.getAttribute(attributeId);
                    attribute.markAsDeleted();

                    this.reloadNeeded = true;

                    logFix(`Removed attribute '${attributeId}' because target note '${targetNoteId}' is also deleted.`);
                } else {
                    logError(`Attribute '${attributeId}' is not deleted even though target note '${targetNoteId}' is deleted.`);
                }
            });
    }

    runEntityChangeChecks(entityName, key) {
        this.findAndFixIssues(`
            SELECT
              ${key} as entityId
            FROM
              ${entityName} 
              LEFT JOIN entity_changes ON entity_changes.entityName = '${entityName}' 
                                      AND entity_changes.entityId = ${key} 
            WHERE 
              entity_changes.id IS NULL`,
            ({entityId}) => {
                const entityRow = sql.getRow(`SELECT * FROM ${entityName} WHERE ${key} = ?`, [entityId]);

                if (this.autoFix) {
                    entityChangesService.addEntityChange({
                        entityName,
                        entityId,
                        hash: utils.randomString(10), // doesn't matter, will force sync, but that's OK
                        isErased: !!entityRow.isErased,
                        utcDateChanged: entityRow.utcDateModified || entityRow.utcDateCreated,
                        isSynced: entityName !== 'options' || entityRow.isSynced
                    });

                    logFix(`Created missing entity change for entityName '${entityName}', entityId '${entityId}'`);
                } else {
                    logError(`Missing entity change for entityName '${entityName}', entityId '${entityId}'`);
                }
            });

        this.findAndFixIssues(`
            SELECT 
              id, entityId
            FROM 
              entity_changes 
              LEFT JOIN ${entityName} ON entityId = ${key} 
            WHERE
              entity_changes.isErased = 0
              AND entity_changes.entityName = '${entityName}' 
              AND ${key} IS NULL`,
                ({id, entityId}) => {
                    if (this.autoFix) {
                        sql.execute("DELETE FROM entity_changes WHERE entityName = ? AND entityId = ?", [entityName, entityId]);

                        logFix(`Deleted extra entity change id '${id}', entityName '${entityName}', entityId '${entityId}'`);
                    } else {
                        logError(`Unrecognized entity change id '${id}', entityName '${entityName}', entityId '${entityId}'`);
                    }
                });

        this.findAndFixIssues(`
            SELECT 
              id, entityId
            FROM 
              entity_changes 
              JOIN ${entityName} ON entityId = ${key} 
            WHERE
              entity_changes.isErased = 1
              AND entity_changes.entityName = '${entityName}'`,
            ({id, entityId}) => {
                if (this.autoFix) {
                    sql.execute(`DELETE FROM ${entityName} WHERE ${key} = ?`, [entityId]);

                    this.reloadNeeded = true;

                    logFix(`Erasing entityName '${entityName}', entityId '${entityId}' since entity change id '${id}' has it as erased.`);
                } else {
                    logError(`Entity change id '${id}' has entityName '${entityName}', entityId '${entityId}' as erased, but it's not.`);
                }
            });
    }

    findEntityChangeIssues() {
        this.runEntityChangeChecks("notes", "noteId");
        this.runEntityChangeChecks("revisions", "revisionId");
        this.runEntityChangeChecks("attachments", "attachmentId");
        this.runEntityChangeChecks("blobs", "blobId");
        this.runEntityChangeChecks("branches", "branchId");
        this.runEntityChangeChecks("attributes", "attributeId");
        this.runEntityChangeChecks("etapi_tokens", "etapiTokenId");
        this.runEntityChangeChecks("options", "name");
    }

    findWronglyNamedAttributes() {
        const attrNames = sql.getColumn(`SELECT DISTINCT name FROM attributes`);

        for (const origName of attrNames) {
            const fixedName = sanitizeAttributeName(origName);

            if (fixedName !== origName) {
                if (this.autoFix) {
                    // there isn't a good way to update this:
                    // - just SQL query will fix it in DB but not notify frontend (or other caches) that it has been fixed
                    // - renaming the attribute would break the invariant that single attribute never changes the name
                    // - deleting the old attribute and creating new will create duplicates across synchronized cluster (specifically in the initial migration)
                    // But in general, we assume there won't be many such problems
                    sql.execute('UPDATE attributes SET name = ? WHERE name = ?', [fixedName, origName]);

                    this.fixedIssues = true;
                    this.reloadNeeded = true;

                    logFix(`Renamed incorrectly named attributes '${origName}' to '${fixedName}'`);
                }
                else {
                    this.unrecoveredConsistencyErrors = true;

                    logFix(`There are incorrectly named attributes '${origName}'`);
                }
            }
        }
    }

    findSyncIssues() {
        const lastSyncedPush = parseInt(sql.getValue("SELECT value FROM options WHERE name = 'lastSyncedPush'"));
        const maxEntityChangeId = sql.getValue("SELECT MAX(id) FROM entity_changes");

        if (lastSyncedPush > maxEntityChangeId) {
            if (this.autoFix) {
                sql.execute("UPDATE options SET value = ? WHERE name = 'lastSyncedPush'", [maxEntityChangeId]);

                this.fixedIssues = true;

                logFix(`Fixed incorrect lastSyncedPush - was ${lastSyncedPush}, needs to be at maximum ${maxEntityChangeId}`);
            }
            else {
                this.unrecoveredConsistencyErrors = true;

                logFix(`Incorrect lastSyncedPush - is ${lastSyncedPush}, needs to be at maximum ${maxEntityChangeId}`);
            }
        }
    }

    runAllChecksAndFixers() {
        this.unrecoveredConsistencyErrors = false;
        this.fixedIssues = false;
        this.reloadNeeded = false;

        this.findEntityChangeIssues();

        this.findBrokenReferenceIssues();

        this.findExistencyIssues();

        this.findLogicIssues();

        this.findWronglyNamedAttributes();

        this.findSyncIssues();

        // root branch should always be expanded
        sql.execute("UPDATE branches SET isExpanded = 1 WHERE noteId = 'root'");

        if (!this.unrecoveredConsistencyErrors) {
            // we run this only if basic checks passed since this assumes basic data consistency

            this.checkAndRepairTreeCycles();
        }

        if (this.reloadNeeded) {
            require("../becca/becca_loader").reload();
        }

        return !this.unrecoveredConsistencyErrors;
    }

    runDbDiagnostics() {
        function getTableRowCount(tableName) {
            const count = sql.getValue(`SELECT COUNT(1) FROM ${tableName}`);

            return `${tableName}: ${count}`;
        }

        const tables = [ "notes", "revisions", "attachments", "branches", "attributes", "etapi_tokens" ];

        log.info(`Table counts: ${tables.map(tableName => getTableRowCount(tableName)).join(", ")}`);
    }

    async runChecks() {
        let elapsedTimeMs;

        await syncMutexService.doExclusively(() => {
            elapsedTimeMs = this.runChecksInner();
        });

        if (this.unrecoveredConsistencyErrors) {
            log.info(`Consistency checks failed (took ${elapsedTimeMs}ms)`);

            ws.sendMessageToAllClients({type: 'consistency-checks-failed'});
        } else {
            log.info(`All consistency checks passed ` +
                (this.fixedIssues ? "after some fixes" : "with no errors detected") +
                ` (took ${elapsedTimeMs}ms)`
            );
        }
    }

    runChecksInner() {
        const startTimeMs = Date.now();

        this.runDbDiagnostics();

        this.runAllChecksAndFixers();

        return Date.now() - startTimeMs;
    }
}

function getBlankContent(isProtected, type, mime) {
    if (isProtected) {
        return null; // this is wrong for protected non-erased notes, but we cannot create a valid value without a password
    }

    if (mime === 'application/json') {
        return '{}';
    }

    return ''; // empty string might be a wrong choice for some note types, but it's the best guess
}

function logFix(message) {
    log.info(`Consistency issue fixed: ${message}`);
}

function logError(message) {
    log.info(`Consistency error: ${message}`);
}

function runPeriodicChecks() {
    const autoFix = optionsService.getOptionBool('autoFixConsistencyIssues');

    const consistencyChecks = new ConsistencyChecks(autoFix);
    consistencyChecks.runChecks();
}

async function runOnDemandChecks(autoFix) {
    const consistencyChecks = new ConsistencyChecks(autoFix);
    await consistencyChecks.runChecks();
}

function runOnDemandChecksWithoutExclusiveLock(autoFix) {
    const consistencyChecks = new ConsistencyChecks(autoFix);
    consistencyChecks.runChecksInner();
}

function runEntityChangesChecks() {
    const consistencyChecks = new ConsistencyChecks(true);
    consistencyChecks.findEntityChangeIssues();
}

sqlInit.dbReady.then(() => {
    setInterval(cls.wrap(runPeriodicChecks), 60 * 60 * 1000);

    // kickoff checks soon after startup (to not block the initial load)
    setTimeout(cls.wrap(runPeriodicChecks), 4 * 1000);
});

module.exports = {
    runOnDemandChecks,
    runOnDemandChecksWithoutExclusiveLock,
    runEntityChangesChecks
};<|MERGE_RESOLUTION|>--- conflicted
+++ resolved
@@ -394,13 +394,8 @@
                         AND notes.isDeleted = 0`,
             ({noteId, isProtected, type, mime}) => {
                 if (this.autoFix) {
-<<<<<<< HEAD
                     // it might be possible that the blob is not available only because of the interrupted
-                    // sync, and it will come later. It's therefore important to guarantee that this artifical
-=======
-                    // it might be possible that the note_content is not available only because of the interrupted
                     // sync, and it will come later. It's therefore important to guarantee that this artificial
->>>>>>> 6ec6d66f
                     // record won't overwrite the real one coming from the sync.
                     const fakeDate = "2000-01-01 00:00:00Z";
 
