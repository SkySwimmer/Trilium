--- conflicted
+++ resolved
@@ -79,11 +79,7 @@
     "xml2js": "0.4.22"
   },
   "devDependencies": {
-<<<<<<< HEAD
-    "electron": "6.0.11",
-=======
     "electron": "6.0.12",
->>>>>>> 85f73613
     "electron-builder": "21.2.0",
     "electron-compile": "6.4.4",
     "electron-installer-debian": "2.0.1",
