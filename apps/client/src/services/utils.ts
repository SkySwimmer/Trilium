--- conflicted
+++ resolved
@@ -375,36 +375,6 @@
 
     const inAppHelpPage = $button.attr("data-in-app-help");
     if (inAppHelpPage) {
-<<<<<<< HEAD
-        // Dynamic import to avoid import issues in tests.
-        const appContext = (await import("../components/app_context.js")).default;
-        const activeContext = appContext.tabManager.getActiveContext();
-        if (!activeContext) {
-            return;
-        }
-        const subContexts = activeContext.getSubContexts();
-        const targetNote = `_help_${inAppHelpPage}`;
-        const helpSubcontext = subContexts.find((s) => s.viewScope?.viewMode === "contextual-help");
-        const viewScope: ViewScope = {
-            viewMode: "contextual-help",
-        };
-        if (!helpSubcontext) {
-            if (!ws.uiVerifyConnection())
-                return;
-
-            // The help is not already open, open a new split with it.
-            const { ntxId } = subContexts[subContexts.length - 1];
-            appContext.triggerCommand("openNewNoteSplit", {
-                ntxId,
-                notePath: targetNote,
-                hoistedNoteId: "_help",
-                viewScope
-            })
-        } else {
-            // There is already a help window open, make sure it opens on the right note.
-            helpSubcontext.setNote(targetNote, { viewScope });
-        }
-=======
         openInAppHelpFromUrl(inAppHelpPage);
     }
 }
@@ -417,10 +387,10 @@
  */
 export async function openInAppHelpFromUrl(inAppHelpPage: string) {
     // Dynamic import to avoid import issues in tests.
+    const ws = (await import("./ws.js")).default;
     const appContext = (await import("../components/app_context.js")).default;
     const activeContext = appContext.tabManager.getActiveContext();
     if (!activeContext) {
->>>>>>> 980077f5
         return;
     }
     const subContexts = activeContext.getSubContexts();
@@ -430,6 +400,9 @@
         viewMode: "contextual-help",
     };
     if (!helpSubcontext) {
+        if (!ws.uiVerifyConnection())
+            return;
+
         // The help is not already open, open a new split with it.
         const { ntxId } = subContexts[subContexts.length - 1];
         appContext.triggerCommand("openNewNoteSplit", {
