--- conflicted
+++ resolved
@@ -98,11 +98,7 @@
             .child(new ScreenContainer("detail", "column")
                 .class("d-sm-flex d-md-flex d-lg-flex d-xl-flex col-12 col-sm-7 col-md-8 col-lg-8")
                 .css('max-height', '100%')
-<<<<<<< HEAD
-                .child(new FlexContainer('row')
-=======
                 .child(new FlexContainer('row').overflowing().filling()
->>>>>>> 06eb0ce9
                     .css('font-size', 'larger')
                     .css('align-items', 'center')
                     .child(new MobileDetailMenuWidget())
