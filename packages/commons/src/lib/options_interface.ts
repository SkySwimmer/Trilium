--- conflicted
+++ resolved
@@ -131,28 +131,6 @@
     // Share settings
     redirectBareDomain: boolean;
     showLoginInShareTheme: boolean;
-<<<<<<< HEAD
-=======
-
-    // AI/LLM integration options
-    aiEnabled: boolean;
-    aiProvider: string;
-    aiSystemPrompt: string;
-    aiTemperature: string;
-    openaiApiKey: string;
-    openaiDefaultModel: string;
-    openaiBaseUrl: string;
-    anthropicApiKey: string;
-    anthropicDefaultModel: string;
-    voyageApiKey: string;
-    anthropicBaseUrl: string;
-    ollamaEnabled: boolean;
-    ollamaBaseUrl: string;
-    ollamaDefaultModel: string;
-    codeOpenAiModel: string;
-    aiSelectedProvider: string;
-    seenCallToActions: string;
->>>>>>> 980077f5
 }
 
 export type OptionNames = keyof OptionDefinitions;
