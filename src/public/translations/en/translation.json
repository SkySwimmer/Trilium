{
  "about": {
    "title": "About TriliumNext Notes",
    "close": "Close",
    "homepage": "Homepage:",
    "app_version": "App version:",
    "db_version": "DB version:",
    "sync_version": "Sync version:",
    "build_date": "Build date:",
    "build_revision": "Build revision:",
    "data_directory": "Data directory:"
  },
  "toast": {
    "critical-error": {
      "title": "Critical error",
      "message": "A critical error has occurred which prevents the client application from starting:\n\n{{message}}\n\nThis is most likely caused by a script failing in an unexpected way. Try starting the application in safe mode and addressing the issue."
    },
    "widget-error": {
      "title": "Failed to initialize a widget",
      "message-custom": "Custom widget from note with ID \"{{id}}\", titled \"{{title}}\" could not be initialized due to:\n\n{{message}}",
      "message-unknown": "Unknown widget could not be initialized due to:\n\n{{message}}"
    },
    "bundle-error": {
      "title": "Failed to load a custom script",
      "message": "Script from note with ID \"{{id}}\", titled \"{{title}}\" could not be executed due to:\n\n{{message}}"
    }
  },
  "add_link": {
    "add_link": "Add link",
    "help_on_links": "Help on links",
    "close": "Close",
    "note": "Note",
    "search_note": "search for note by its name",
    "link_title_mirrors": "link title mirrors the note's current title",
    "link_title_arbitrary": "link title can be changed arbitrarily",
    "link_title": "Link title",
    "button_add_link": "Add link <kbd>enter</kbd>"
  },
  "branch_prefix": {
    "edit_branch_prefix": "Edit branch prefix",
    "help_on_tree_prefix": "Help on Tree prefix",
    "close": "Close",
    "prefix": "Prefix: ",
    "save": "Save",
    "branch_prefix_saved": "Branch prefix has been saved."
  },
  "bulk_actions": {
    "bulk_actions": "Bulk actions",
    "close": "Close",
    "affected_notes": "Affected notes",
    "include_descendants": "Include descendants of the selected notes",
    "available_actions": "Available actions",
    "chosen_actions": "Chosen actions",
    "execute_bulk_actions": "Execute bulk actions",
    "bulk_actions_executed": "Bulk actions have been executed successfully.",
    "none_yet": "None yet... add an action by clicking one of the available ones above.",
    "labels": "Labels",
    "relations": "Relations",
    "notes": "Notes",
    "other": "Other"
  },
  "clone_to": {
    "clone_notes_to": "Clone notes to...",
    "close": "Close",
    "help_on_links": "Help on links",
    "notes_to_clone": "Notes to clone",
    "target_parent_note": "Target parent note",
    "search_for_note_by_its_name": "search for note by its name",
    "cloned_note_prefix_title": "Cloned note will be shown in note tree with given prefix",
    "prefix_optional": "Prefix (optional)",
    "clone_to_selected_note": "Clone to selected note <kbd>enter</kbd>",
    "no_path_to_clone_to": "No path to clone to.",
    "note_cloned": "Note \"{{clonedTitle}}\" has been cloned into \"{{targetTitle}}\""
  },
  "confirm": {
    "confirmation": "Confirmation",
    "close": "Close",
    "cancel": "Cancel",
    "ok": "OK",
    "are_you_sure_remove_note": "Are you sure you want to remove the note \"{{title}}\" from relation map? ",
    "if_you_dont_check": "If you don't check this, the note will be only removed from the relation map.",
    "also_delete_note": "Also delete the note"
  },
  "delete_notes": {
    "delete_notes_preview": "Delete notes preview",
    "close": "Close",
    "delete_all_clones_description": "Delete also all clones (can be undone in recent changes)",
    "erase_notes_description": "Normal (soft) deletion only marks the notes as deleted and they can be undeleted (in recent changes dialog) within a period of time. Checking this option will erase the notes immediately and it won't be possible to undelete the notes.",
    "erase_notes_warning": "Erase notes permanently (can't be undone), including all clones. This will force application reload.",
    "notes_to_be_deleted": "Following notes will be deleted ({{- noteCount}})",
    "no_note_to_delete": "No note will be deleted (only clones).",
    "broken_relations_to_be_deleted": "Following relations will be broken and deleted ({{- relationCount}})",
    "cancel": "Cancel",
    "ok": "OK",
    "deleted_relation_text": "Note {{- note}} (to be deleted) is referenced by relation {{- relation}} originating from {{- source}}."
  },
  "export": {
    "export_note_title": "Export note",
    "close": "Close",
    "export_type_subtree": "This note and all of its descendants",
    "format_html": "HTML - recommended as it keeps all format",
    "format_html_zip": "HTML in ZIP archive - this is recommended since this preserves all the formatting.",
    "format_markdown": "Markdown - this preserves most of the formatting.",
    "format_opml": "OPML - outliner interchange format for text only. Formatting, images and files are not included.",
    "opml_version_1": "OPML v1.0 - plain text only",
    "opml_version_2": "OPML v2.0 - allows also HTML",
    "export_type_single": "Only this note without its descendants",
    "export": "Export",
    "choose_export_type": "Choose export type first please",
    "export_status": "Export status",
    "export_in_progress": "Export in progress: {{progressCount}}",
    "export_finished_successfully": "Export finished successfully.",
    "format_pdf": "PDF - for printing or sharing purposes."
  },
  "help": {
    "fullDocumentation": "Help (full documentation is available <a class=\"external\" href=\"https://triliumnext.github.io/Docs/\">online</a>)",
    "close": "Close",
    "noteNavigation": "Note navigation",
    "goUpDown": "<kbd>UP</kbd>, <kbd>DOWN</kbd> - go up/down in the list of notes",
    "collapseExpand": "<kbd>LEFT</kbd>, <kbd>RIGHT</kbd> - collapse/expand node",
    "notSet": "not set",
    "goBackForwards": "go back / forwards in the history",
    "showJumpToNoteDialog": "show <a class=\"external\" href=\"https://triliumnext.github.io/Docs/Wiki/note-navigation.html#jump-to-note\">\"Jump to\" dialog</a>",
    "scrollToActiveNote": "scroll to active note",
    "jumpToParentNote": "<kbd>Backspace</kbd> - jump to parent note",
    "collapseWholeTree": "collapse whole note tree",
    "collapseSubTree": "collapse sub-tree",
    "tabShortcuts": "Tab shortcuts",
    "newTabNoteLink": "<kbd>CTRL+click</kbd> - (or middle mouse click) on note link opens note in a new tab",
    "onlyInDesktop": "Only in desktop (Electron build)",
    "openEmptyTab": "open empty tab",
    "closeActiveTab": "close active tab",
    "activateNextTab": "activate next tab",
    "activatePreviousTab": "activate previous tab",
    "creatingNotes": "Creating notes",
    "createNoteAfter": "create new note after the active note",
    "createNoteInto": "create new sub-note into active note",
    "editBranchPrefix": "edit <a class=\"external\" href=\"https://triliumnext.github.io/Docs/Wiki/tree-concepts.html#prefix\">prefix</a> of active note clone",
    "movingCloningNotes": "Moving / cloning notes",
    "moveNoteUpDown": "move note up/down in the note list",
    "moveNoteUpHierarchy": "move note up in the hierarchy",
    "multiSelectNote": "multi-select note above/below",
    "selectAllNotes": "select all notes in the current level",
    "selectNote": "<kbd>Shift+click</kbd> - select note",
    "copyNotes": "copy active note (or current selection) into clipboard (used for <a class=\"external\" href=\"https://triliumnext.github.io/Docs/Wiki/cloning-notes.html#cloning-notes\">cloning</a>)",
    "cutNotes": "cut current note (or current selection) into clipboard (used for moving notes)",
    "pasteNotes": "paste note(s) as sub-note into active note (which is either move or clone depending on whether it was copied or cut into clipboard)",
    "deleteNotes": "delete note / sub-tree",
    "editingNotes": "Editing notes",
    "editNoteTitle": "in tree pane will switch from tree pane into note title. Enter from note title will switch focus to text editor. <kbd>Ctrl+.</kbd> will switch back from editor to tree pane.",
    "createEditLink": "<kbd>Ctrl+K</kbd> - create / edit external link",
    "createInternalLink": "create internal link",
    "followLink": "follow link under cursor",
    "insertDateTime": "insert current date and time at caret position",
    "jumpToTreePane": "jump away to the tree pane and scroll to active note",
    "markdownAutoformat": "Markdown-like autoformatting",
    "headings": "<code>##</code>, <code>###</code>, <code>####</code>  etc. followed by space for headings",
    "bulletList": "<code>*</code> or <code>-</code> followed by space for bullet list",
    "numberedList": "<code>1.</code> or <code>1)</code> followed by space for numbered list",
    "blockQuote": "start a line with <code>></code> followed by space for block quote",
    "troubleshooting": "Troubleshooting",
    "reloadFrontend": "reload Trilium frontend",
    "showDevTools": "show developer tools",
    "showSQLConsole": "show SQL console",
    "other": "Other",
    "quickSearch": "focus on quick search input",
    "inPageSearch": "in-page search"
  },
  "import": {
    "importIntoNote": "Import into note",
    "close": "Close",
    "chooseImportFile": "Choose import file",
    "importDescription": "Content of the selected file(s) will be imported as child note(s) into",
    "options": "Options",
    "safeImportTooltip": "Trilium <code>.zip</code> export files can contain executable scripts which may contain harmful behavior. Safe import will deactivate automatic execution of all imported scripts. Uncheck \"Safe import\" only if the imported archive is supposed to contain executable scripts and you completely trust the contents of the import file.",
    "safeImport": "Safe import",
    "explodeArchivesTooltip": "If this is checked then Trilium will read <code>.zip</code>, <code>.enex</code> and <code>.opml</code> files and create notes from files insides those archives. If unchecked, then Trilium will attach the archives themselves to the note.",
    "explodeArchives": "Read contents of <code>.zip</code>, <code>.enex</code> and <code>.opml</code> archives.",
    "shrinkImagesTooltip": "<p>If you check this option, Trilium will attempt to shrink the imported images by scaling and optimization which may affect the perceived image quality. If unchecked, images will be imported without changes.</p><p>This doesn't apply to <code>.zip</code> imports with metadata since it is assumed these files are already optimized.</p>",
    "shrinkImages": "Shrink images",
    "textImportedAsText": "Import HTML, Markdown and TXT as text notes if it's unclear from metadata",
    "codeImportedAsCode": "Import recognized code files (e.g. <code>.json</code>) as code notes if it's unclear from metadata",
    "replaceUnderscoresWithSpaces": "Replace underscores with spaces in imported note names",
    "import": "Import",
    "failed": "Import failed: {{message}}.",
    "html_import_tags": {
      "title": "HTML Import Tags",
      "description": "Configure which HTML tags should be preserved when importing notes. Tags not in this list will be removed during import. Some tags (like 'script') are always removed for security.",
      "placeholder": "Enter HTML tags, one per line",
      "reset_button": "Reset to Default List"
    },
    "import-status": "Import status",
    "in-progress": "Import in progress: {{progress}}",
    "successful": "Import finished successfully."
  },
  "include_note": {
    "dialog_title": "Include note",
    "close": "Close",
    "label_note": "Note",
    "placeholder_search": "search for note by its name",
    "box_size_prompt": "Box size of the included note:",
    "box_size_small": "small (~ 10 lines)",
    "box_size_medium": "medium (~ 30 lines)",
    "box_size_full": "full (box shows complete text)",
    "button_include": "Include note <kbd>enter</kbd>"
  },
  "info": {
    "modalTitle": "Info message",
    "closeButton": "Close",
    "okButton": "OK"
  },
  "jump_to_note": {
    "search_placeholder": "search for note by its name",
    "close": "Close",
    "search_button": "Search in full text <kbd>Ctrl+Enter</kbd>"
  },
  "markdown_import": {
    "dialog_title": "Markdown import",
    "close": "Close",
    "modal_body_text": "Because of browser sandbox it's not possible to directly read clipboard from JavaScript. Please paste the Markdown to import to textarea below and click on Import button",
    "import_button": "Import Ctrl+Enter",
    "import_success": "Markdown content has been imported into the document."
  },
  "move_to": {
    "dialog_title": "Move notes to ...",
    "close": "Close",
    "notes_to_move": "Notes to move",
    "target_parent_note": "Target parent note",
    "search_placeholder": "search for note by its name",
    "move_button": "Move to selected note <kbd>enter</kbd>",
    "error_no_path": "No path to move to.",
    "move_success_message": "Selected notes have been moved into "
  },
  "note_type_chooser": {
    "modal_title": "Choose note type",
    "close": "Close",
    "modal_body": "Choose note type / template of the new note:",
    "templates": "Templates:"
  },
  "password_not_set": {
    "title": "Password is not set",
    "close": "Close",
    "body1": "Protected notes are encrypted using a user password, but password has not been set yet.",
    "body2": "To be able to protect notes, click <a class=\"open-password-options-button\" href=\"javascript:\">here</a> to open the Options dialog and set your password."
  },
  "prompt": {
    "title": "Prompt",
    "close": "Close",
    "ok": "OK <kbd>enter</kbd>",
    "defaultTitle": "Prompt"
  },
  "protected_session_password": {
    "modal_title": "Protected session",
    "help_title": "Help on Protected notes",
    "close_label": "Close",
    "form_label": "To proceed with requested action you need to start protected session by entering password:",
    "start_button": "Start protected session <kbd>enter</kbd>"
  },
  "recent_changes": {
    "title": "Recent changes",
    "erase_notes_button": "Erase deleted notes now",
    "close": "Close",
    "deleted_notes_message": "Deleted notes have been erased.",
    "no_changes_message": "No changes yet...",
    "undelete_link": "undelete",
    "confirm_undelete": "Do you want to undelete this note and its sub-notes?"
  },
  "revisions": {
    "note_revisions": "Note Revisions",
    "delete_all_revisions": "Delete all revisions of this note",
    "delete_all_button": "Delete all revisions",
    "help_title": "Help on Note Revisions",
    "close": "Close",
    "revision_last_edited": "This revision was last edited on {{date}}",
    "confirm_delete_all": "Do you want to delete all revisions of this note? This action will erase the revision title and content, but still preserve the revision metadata.",
    "no_revisions": "No revisions for this note yet...",
    "restore_button": "Restore this revision",
    "confirm_restore": "Do you want to restore this revision? This will overwrite the current title and content of the note with this revision.",
    "delete_button": "Delete this revision",
    "confirm_delete": "Do you want to delete this revision? This action will delete the revision title and content, but still preserve the revision metadata.",
    "revisions_deleted": "Note revisions have been deleted.",
    "revision_restored": "Note revision has been restored.",
    "revision_deleted": "Note revision has been deleted.",
    "snapshot_interval": "Note Revision Snapshot Interval: {{seconds}}s.",
    "maximum_revisions": "Note Revision Snapshot Limit: {{number}}.",
    "settings": "Note Revision Settings",
    "download_button": "Download",
    "mime": "MIME: ",
    "file_size": "File size:",
    "preview": "Preview:",
    "preview_not_available": "Preview isn't available for this note type."
  },
  "sort_child_notes": {
    "sort_children_by": "Sort children by...",
    "close": "Close",
    "sorting_criteria": "Sorting criteria",
    "title": "title",
    "date_created": "date created",
    "date_modified": "date modified",
    "sorting_direction": "Sorting direction",
    "ascending": "ascending",
    "descending": "descending",
    "folders": "Folders",
    "sort_folders_at_top": "sort folders at the top",
    "natural_sort": "Natural Sort",
    "sort_with_respect_to_different_character_sorting": "sort with respect to different character sorting and collation rules in different languages or regions.",
    "natural_sort_language": "Natural sort language",
    "the_language_code_for_natural_sort": "The language code for natural sort, e.g. \"zh-CN\" for Chinese.",
    "sort": "Sort <kbd>enter</kbd>"
  },
  "upload_attachments": {
    "upload_attachments_to_note": "Upload attachments to note",
    "close": "Close",
    "choose_files": "Choose files",
    "files_will_be_uploaded": "Files will be uploaded as attachments into",
    "options": "Options",
    "shrink_images": "Shrink images",
    "upload": "Upload",
    "tooltip": "If you check this option, Trilium will attempt to shrink the uploaded images by scaling and optimization which may affect the perceived image quality. If unchecked, images will be uploaded without changes."
  },
  "attribute_detail": {
    "attr_detail_title": "Attribute Detail Title",
    "close_button_title": "Cancel changes and close",
    "attr_is_owned_by": "Attribute is owned by",
    "attr_name_title": "Attribute name can be composed of alphanumeric characters, colon and underscore only",
    "name": "Name",
    "value": "Value",
    "target_note_title": "Relation is a named connection between source note and target note.",
    "target_note": "Target note",
    "promoted_title": "Promoted attribute is displayed prominently on the note.",
    "promoted": "Promoted",
    "promoted_alias_title": "The name to be displayed in the promoted attributes UI.",
    "promoted_alias": "Alias",
    "multiplicity_title": "Multiplicity defines how many attributes of the same name can be created - at max 1 or more than 1.",
    "multiplicity": "Multiplicity",
    "single_value": "Single value",
    "multi_value": "Multi value",
    "label_type_title": "Type of the label will help Trilium to choose suitable interface to enter the label value.",
    "label_type": "Type",
    "text": "Text",
    "number": "Number",
    "boolean": "Boolean",
    "date": "Date",
    "date_time": "Date & Time",
    "time": "Time",
    "url": "URL",
    "precision_title": "What number of digits after floating point should be available in the value setting interface.",
    "precision": "Precision",
    "digits": "digits",
    "inverse_relation_title": "Optional setting to define to which relation is this one opposite. Example: Father - Son are inverse relations to each other.",
    "inverse_relation": "Inverse relation",
    "inheritable_title": "Inheritable attribute will be inherited to all descendants under this tree.",
    "inheritable": "Inheritable",
    "save_and_close": "Save & close <kbd>Ctrl+Enter</kbd>",
    "delete": "Delete",
    "related_notes_title": "Other notes with this label",
    "more_notes": "More notes",
    "label": "Label detail",
    "label_definition": "Label definition detail",
    "relation": "Relation detail",
    "relation_definition": "Relation definition detail",
    "disable_versioning": "disables auto-versioning. Useful for e.g. large, but unimportant notes - e.g. large JS libraries used for scripting",
    "calendar_root": "marks note which should be used as root for day notes. Only one should be marked as such.",
    "archived": "notes with this label won't be visible by default in search results (also in Jump To, Add Link dialogs etc).",
    "exclude_from_export": "notes (with their sub-tree) won't be included in any note export",
    "run": "defines on which events script should run. Possible values are:\n<ul>\n<li>frontendStartup - when Trilium frontend starts up (or is refreshed), but not on mobile.</li>\n<li>mobileStartup - when Trilium frontend starts up (or is refreshed), on mobile.</li>\n<li>backendStartup - when Trilium backend starts up</li>\n<li>hourly - run once an hour. You can use additional label <code>runAtHour</code> to specify at which hour.</li>\n<li>daily - run once a day</li>\n</ul>",
    "run_on_instance": "Define which trilium instance should run this on. Default to all instances.",
    "run_at_hour": "On which hour should this run. Should be used together with <code>#run=hourly</code>. Can be defined multiple times for more runs during the day.",
    "disable_inclusion": "scripts with this label won't be included into parent script execution.",
    "sorted": "keeps child notes sorted by title alphabetically",
    "sort_direction": "ASC (the default) or DESC",
    "sort_folders_first": "Folders (notes with children) should be sorted on top",
    "top": "keep given note on top in its parent (applies only on sorted parents)",
    "hide_promoted_attributes": "Hide promoted attributes on this note",
    "read_only": "editor is in read only mode. Works only for text and code notes.",
    "auto_read_only_disabled": "text/code notes can be set automatically into read mode when they are too large. You can disable this behavior on per-note basis by adding this label to the note",
    "app_css": "marks CSS notes which are loaded into the Trilium application and can thus be used to modify Trilium's looks.",
    "app_theme": "marks CSS notes which are full Trilium themes and are thus available in Trilium options.",
    "app_theme_base": "set to \"next\" in order to use the TriliumNext theme as a base for a custom theme instead of the legacy one.",
    "css_class": "value of this label is then added as CSS class to the node representing given note in the tree. This can be useful for advanced theming. Can be used in template notes.",
    "icon_class": "value of this label is added as a CSS class to the icon on the tree which can help visually distinguish the notes in the tree. Example might be bx bx-home - icons are taken from boxicons. Can be used in template notes.",
    "page_size": "number of items per page in note listing",
    "custom_request_handler": "see <a href=\"javascript:\" data-help-page=\"custom-request-handler.html\">Custom request handler</a>",
    "custom_resource_provider": "see <a href=\"javascript:\" data-help-page=\"custom-request-handler.html\">Custom request handler</a>",
    "widget": "marks this note as a custom widget which will be added to the Trilium component tree",
    "workspace": "marks this note as a workspace which allows easy hoisting",
    "workspace_icon_class": "defines box icon CSS class which will be used in tab when hoisted to this note",
    "workspace_tab_background_color": "CSS color used in the note tab when hoisted to this note",
    "workspace_calendar_root": "Defines per-workspace calendar root",
    "workspace_template": "This note will appear in the selection of available template when creating new note, but only when hoisted into a workspace containing this template",
    "search_home": "new search notes will be created as children of this note",
    "workspace_search_home": "new search notes will be created as children of this note when hoisted to some ancestor of this workspace note",
    "inbox": "default inbox location for new notes - when you create a note using \"new note\" button in the sidebar, notes will be created as child notes in the note marked as with <code>#inbox</code> label.",
    "workspace_inbox": "default inbox location for new notes when hoisted to some ancestor of this workspace note",
    "sql_console_home": "default location of SQL console notes",
    "bookmark_folder": "note with this label will appear in bookmarks as folder (allowing access to its children)",
    "share_hidden_from_tree": "this note is hidden from left navigation tree, but still accessible with its URL",
    "share_external_link": "note will act as a link to an external website in the share tree",
    "share_alias": "define an alias using which the note will be available under https://your_trilium_host/share/[your_alias]",
    "share_omit_default_css": "default share page CSS will be omitted. Use when you make extensive styling changes.",
    "share_root": "marks note which is served on /share root.",
    "share_description": "define text to be added to the HTML meta tag for description",
    "share_raw": "note will be served in its raw format, without HTML wrapper",
    "share_disallow_robot_indexing": "will forbid robot indexing of this note via <code>X-Robots-Tag: noindex</code> header",
    "share_credentials": "require credentials to access this shared note. Value is expected to be in format 'username:password'. Don't forget to make this inheritable to apply to child-notes/images.",
    "share_index": "note with this label will list all roots of shared notes",
    "display_relations": "comma delimited names of relations which should be displayed. All other ones will be hidden.",
    "hide_relations": "comma delimited names of relations which should be hidden. All other ones will be displayed.",
    "title_template": "default title of notes created as children of this note. The value is evaluated as JavaScript string \n                        and thus can be enriched with dynamic content via the injected <code>now</code> and <code>parentNote</code> variables. Examples:\n                        \n                        <ul>\n                            <li><code>${parentNote.getLabelValue('authorName')}'s literary works</code></li>\n                            <li><code>Log for ${now.format('YYYY-MM-DD HH:mm:ss')}</code></li>\n                        </ul>\n                        \n                        See <a href=\"https://triliumnext.github.io/Docs/Wiki/default-note-title.html\">wiki with details</a>, API docs for <a href=\"https://zadam.github.io/trilium/backend_api/Note.html\">parentNote</a> and <a href=\"https://day.js.org/docs/en/display/format\">now</a> for details.",
    "template": "This note will appear in the selection of available template when creating new note",
    "toc": "<code>#toc</code> or <code>#toc=show</code> will force the Table of Contents to be shown, <code>#toc=hide</code> will force hiding it. If the label doesn't exist, the global setting is observed",
    "color": "defines color of the note in note tree, links etc. Use any valid CSS color value like 'red' or #a13d5f",
    "keyboard_shortcut": "Defines a keyboard shortcut which will immediately jump to this note. Example: 'ctrl+alt+e'. Requires frontend reload for the change to take effect.",
    "keep_current_hoisting": "Opening this link won't change hoisting even if the note is not displayable in the current hoisted subtree.",
    "execute_button": "Title of the button which will execute the current code note",
    "execute_description": "Longer description of the current code note displayed together with the execute button",
    "exclude_from_note_map": "Notes with this label will be hidden from the Note Map",
    "new_notes_on_top": "New notes will be created at the top of the parent note, not on the bottom.",
    "hide_highlight_widget": "Hide Highlight List widget",
    "run_on_note_creation": "executes when note is created on backend. Use this relation if you want to run the script for all notes created under a specific subtree. In that case, create it on the subtree root note and make it inheritable. A new note created within the subtree (any depth) will trigger the script.",
    "run_on_child_note_creation": "executes when new note is created under the note where this relation is defined",
    "run_on_note_title_change": "executes when note title is changed (includes note creation as well)",
    "run_on_note_content_change": "executes when note content is changed (includes note creation as well).",
    "run_on_note_change": "executes when note is changed (includes note creation as well). Does not include content changes",
    "run_on_note_deletion": "executes when note is being deleted",
    "run_on_branch_creation": "executes when a branch is created. Branch is a link between parent note and child note and is created e.g. when cloning or moving note.",
    "run_on_branch_change": "executes when a branch is updated.",
    "run_on_branch_deletion": "executes when a branch is deleted. Branch is a link between parent note and child note and is deleted e.g. when moving note (old branch/link is deleted).",
    "run_on_attribute_creation": "executes when new attribute is created for the note which defines this relation",
    "run_on_attribute_change": " executes when the attribute is changed of a note which defines this relation. This is triggered also when the attribute is deleted",
    "relation_template": "note's attributes will be inherited even without a parent-child relationship, note's content and subtree will be added to instance notes if empty. See documentation for details.",
    "inherit": "note's attributes will be inherited even without a parent-child relationship. See template relation for a similar concept. See attribute inheritance in the documentation.",
    "render_note": "notes of type \"render HTML note\" will be rendered using a code note (HTML or script) and it is necessary to point using this relation to which note should be rendered",
    "widget_relation": "target of this relation will be executed and rendered as a widget in the sidebar",
    "share_css": "CSS note which will be injected into the share page. CSS note must be in the shared sub-tree as well. Consider using 'share_hidden_from_tree' and 'share_omit_default_css' as well.",
    "share_js": "JavaScript note which will be injected into the share page. JS note must be in the shared sub-tree as well. Consider using 'share_hidden_from_tree'.",
    "share_template": "Embedded JavaScript note that will be used as the template for displaying the shared note. Falls back to the default template. Consider using 'share_hidden_from_tree'.",
    "share_favicon": "Favicon note to be set in the shared page. Typically you want to set it to share root and make it inheritable. Favicon note must be in the shared sub-tree as well. Consider using 'share_hidden_from_tree'.",
    "is_owned_by_note": "is owned by note",
    "other_notes_with_name": "Other notes with {{attributeType}} name \"{{attributeName}}\"",
    "and_more": "... and {{count}} more.",
    "print_landscape": "When exporting to PDF, changes the orientation of the page to landscape instead of portrait.",
    "print_page_size": "When exporting to PDF, changes the size of the page. Supported values: <code>A0</code>, <code>A1</code>, <code>A2</code>, <code>A3</code>, <code>A4</code>, <code>A5</code>, <code>A6</code>, <code>Legal</code>, <code>Letter</code>, <code>Tabloid</code>, <code>Ledger</code>."
  },
  "attribute_editor": {
    "help_text_body1": "To add label, just type e.g. <code>#rock</code> or if you want to add also value then e.g. <code>#year = 2020</code>",
    "help_text_body2": "For relation, type <code>~author = @</code> which should bring up an autocomplete where you can look up the desired note.",
    "help_text_body3": "Alternatively you can add label and relation using the <code>+</code> button on the right side.",
    "save_attributes": "Save attributes <enter>",
    "add_a_new_attribute": "Add a new attribute",
    "add_new_label": "Add new label <kbd data-command=\"addNewLabel\"></kbd>",
    "add_new_relation": "Add new relation <kbd data-command=\"addNewRelation\"></kbd>",
    "add_new_label_definition": "Add new label definition",
    "add_new_relation_definition": "Add new relation definition",
    "placeholder": "Type the labels and relations here"
  },
  "abstract_bulk_action": {
    "remove_this_search_action": "Remove this search action"
  },
  "execute_script": {
    "execute_script": "Execute script",
    "help_text": "You can execute simple scripts on the matched notes.",
    "example_1": "For example to append a string to a note's title, use this small script:",
    "example_2": "More complex example would be deleting all matched note's attributes:"
  },
  "add_label": {
    "add_label": "Add label",
    "label_name_placeholder": "label name",
    "label_name_title": "Alphanumeric characters, underscore and colon are allowed characters.",
    "to_value": "to value",
    "new_value_placeholder": "new value",
    "help_text": "On all matched notes:",
    "help_text_item1": "create given label if note doesn't have one yet",
    "help_text_item2": "or change value of the existing label",
    "help_text_note": "You can also call this method without value, in such case label will be assigned to the note without value."
  },
  "delete_label": {
    "delete_label": "Delete label",
    "label_name_placeholder": "label name",
    "label_name_title": "Alphanumeric characters, underscore and colon are allowed characters."
  },
  "rename_label": {
    "rename_label": "Rename label",
    "rename_label_from": "Rename label from",
    "old_name_placeholder": "old name",
    "to": "To",
    "new_name_placeholder": "new name",
    "name_title": "Alphanumeric characters, underscore and colon are allowed characters."
  },
  "update_label_value": {
    "update_label_value": "Update label value",
    "label_name_placeholder": "label name",
    "label_name_title": "Alphanumeric characters, underscore and colon are allowed characters.",
    "to_value": "to value",
    "new_value_placeholder": "new value",
    "help_text": "On all matched notes, change value of the existing label.",
    "help_text_note": "You can also call this method without value, in such case label will be assigned to the note without value."
  },
  "delete_note": {
    "delete_note": "Delete note",
    "delete_matched_notes": "Delete matched notes",
    "delete_matched_notes_description": "This will delete matched notes.",
    "undelete_notes_instruction": "After the deletion, it's possible to undelete them from Recent Changes dialog.",
    "erase_notes_instruction": "To erase notes permanently, you can go after the deletion to the Option -> Other and click the \"Erase deleted notes now\" button."
  },
  "delete_revisions": {
    "delete_note_revisions": "Delete note revisions",
    "all_past_note_revisions": "All past note revisions of matched notes will be deleted. Note itself will be fully preserved. In other terms, note's history will be removed."
  },
  "move_note": {
    "move_note": "Move note",
    "to": "to",
    "target_parent_note": "target parent note",
    "on_all_matched_notes": "On all matched notes",
    "move_note_new_parent": "move note to the new parent if note has only one parent (i.e. the old branch is removed and new branch into the new parent is created)",
    "clone_note_new_parent": "clone note to the new parent if note has multiple clones/branches (it's not clear which branch should be removed)",
    "nothing_will_happen": "nothing will happen if note cannot be moved to the target note (i.e. this would create a tree cycle)"
  },
  "rename_note": {
    "rename_note": "Rename note",
    "rename_note_title_to": "Rename note title to",
    "new_note_title": "new note title",
    "click_help_icon": "Click help icon on the right to see all the options",
    "evaluated_as_js_string": "The given value is evaluated as JavaScript string and thus can be enriched with dynamic content via the injected <code>note</code> variable (note being renamed). Examples:",
    "example_note": "<code>Note</code> - all matched notes are renamed to 'Note'",
    "example_new_title": "<code>NEW: ${note.title}</code> - matched notes titles are prefixed with 'NEW: '",
    "example_date_prefix": "<code>${note.dateCreatedObj.format('MM-DD:')}: ${note.title}</code> - matched notes are prefixed with note's creation month-date",
    "api_docs": "See API docs for <a href='https://zadam.github.io/trilium/backend_api/Note.html'>note</a> and its <a href='https://day.js.org/docs/en/display/format'>dateCreatedObj / utcDateCreatedObj properties</a> for details."
  },
  "add_relation": {
    "add_relation": "Add relation",
    "relation_name": "relation name",
    "allowed_characters": "Alphanumeric characters, underscore and colon are allowed characters.",
    "to": "to",
    "target_note": "target note",
    "create_relation_on_all_matched_notes": "On all matched notes create given relation."
  },
  "delete_relation": {
    "delete_relation": "Delete relation",
    "relation_name": "relation name",
    "allowed_characters": "Alphanumeric characters, underscore and colon are allowed characters."
  },
  "rename_relation": {
    "rename_relation": "Rename relation",
    "rename_relation_from": "Rename relation from",
    "old_name": "old name",
    "to": "To",
    "new_name": "new name",
    "allowed_characters": "Alphanumeric characters, underscore and colon are allowed characters."
  },
  "update_relation_target": {
    "update_relation": "Update relation",
    "relation_name": "relation name",
    "allowed_characters": "Alphanumeric characters, underscore and colon are allowed characters.",
    "to": "to",
    "target_note": "target note",
    "on_all_matched_notes": "On all matched notes",
    "create_given_relation": "create given relation if note doesn't have one yet",
    "change_target_note": "or change target note of the existing relation",
    "update_relation_target": "Update relation target"
  },
  "attachments_actions": {
    "open_externally": "Open externally",
    "open_externally_title": "File will be open in an external application and watched for changes. You'll then be able to upload the modified version back to Trilium.",
    "open_custom": "Open custom",
    "open_custom_title": "File will be open in an external application and watched for changes. You'll then be able to upload the modified version back to Trilium.",
    "download": "Download",
    "rename_attachment": "Rename attachment",
    "upload_new_revision": "Upload new revision",
    "copy_link_to_clipboard": "Copy link to clipboard",
    "convert_attachment_into_note": "Convert attachment into note",
    "delete_attachment": "Delete attachment",
    "upload_success": "New attachment revision has been uploaded.",
    "upload_failed": "Upload of a new attachment revision failed.",
    "open_externally_detail_page": "Opening attachment externally is available only from the detail page, please first click on the attachment detail first and repeat the action.",
    "open_custom_client_only": "Custom opening of attachments can only be done from the desktop client.",
    "delete_confirm": "Are you sure you want to delete attachment '{{title}}'?",
    "delete_success": "Attachment '{{title}}' has been deleted.",
    "convert_confirm": "Are you sure you want to convert attachment '{{title}}' into a separate note?",
    "convert_success": "Attachment '{{title}}' has been converted to note.",
    "enter_new_name": "Please enter new attachment's name"
  },
  "calendar": {
    "mon": "Mon",
    "tue": "Tue",
    "wed": "Wed",
    "thu": "Thu",
    "fri": "Fri",
    "sat": "Sat",
    "sun": "Sun",
    "cannot_find_day_note": "Cannot find day note",
    "january": "January",
    "febuary": "February",
    "march": "March",
    "april": "April",
    "may": "May",
    "june": "June",
    "july": "July",
    "august": "August",
    "september": "September",
    "october": "October",
    "november": "November",
    "december": "December"
  },
  "close_pane_button": {
    "close_this_pane": "Close this pane"
  },
  "create_pane_button": {
    "create_new_split": "Create new split"
  },
  "edit_button": {
    "edit_this_note": "Edit this note"
  },
  "show_toc_widget_button": {
    "show_toc": "Show Table of Contents"
  },
  "show_highlights_list_widget_button": {
    "show_highlights_list": "Show Highlights List"
  },
  "global_menu": {
    "menu": "Menu",
    "options": "Options",
    "open_new_window": "Open New Window",
    "switch_to_mobile_version": "Switch to Mobile Version",
    "switch_to_desktop_version": "Switch to Desktop Version",
    "zoom": "Zoom",
    "toggle_fullscreen": "Toggle Fullscreen",
    "zoom_out": "Zoom Out",
    "reset_zoom_level": "Reset Zoom Level",
    "zoom_in": "Zoom In",
    "configure_launchbar": "Configure Launchbar",
    "show_shared_notes_subtree": "Show Shared Notes Subtree",
    "advanced": "Advanced",
    "open_dev_tools": "Open Dev Tools",
    "open_sql_console": "Open SQL Console",
    "open_sql_console_history": "Open SQL Console History",
    "open_search_history": "Open Search History",
    "show_backend_log": "Show Backend Log",
    "reload_hint": "Reload can help with some visual glitches without restarting the whole app.",
    "reload_frontend": "Reload Frontend",
    "show_hidden_subtree": "Show Hidden Subtree",
    "show_help": "Show Help",
    "about": "About TriliumNext Notes",
    "logout": "Logout",
    "show-cheatsheet": "Show Cheatsheet",
    "toggle-zen-mode": "Zen Mode"
  },
  "zen_mode": {
    "button_exit": "Exit Zen Mode"
  },
  "sync_status": {
    "unknown": "<p>Sync status will be known once the next sync attempt starts.</p><p>Click to trigger sync now.</p>",
    "connected_with_changes": "<p>Connected to the sync server. <br>There are some outstanding changes yet to be synced.</p><p>Click to trigger sync.</p>",
    "connected_no_changes": "<p>Connected to the sync server.<br>All changes have been already synced.</p><p>Click to trigger sync.</p>",
    "disconnected_with_changes": "<p>Establishing the connection to the sync server was unsuccessful.<br>There are some outstanding changes yet to be synced.</p><p>Click to trigger sync.</p>",
    "disconnected_no_changes": "<p>Establishing the connection to the sync server was unsuccessful.<br>All known changes have been synced.</p><p>Click to trigger sync.</p>",
    "in_progress": "Sync with the server is in progress."
  },
  "left_pane_toggle": {
    "show_panel": "Show panel",
    "hide_panel": "Hide panel"
  },
  "move_pane_button": {
    "move_left": "Move left",
    "move_right": "Move right"
  },
  "note_actions": {
    "convert_into_attachment": "Convert into attachment",
    "re_render_note": "Re-render note",
    "search_in_note": "Search in note",
    "note_source": "Note source",
    "note_attachments": "Note attachments",
    "open_note_externally": "Open note externally",
    "open_note_externally_title": "File will be open in an external application and watched for changes. You'll then be able to upload the modified version back to Trilium.",
    "open_note_custom": "Open note custom",
    "import_files": "Import files",
    "export_note": "Export note",
    "delete_note": "Delete note",
    "print_note": "Print note",
    "save_revision": "Save revision",
    "convert_into_attachment_failed": "Converting note '{{title}}' failed.",
    "convert_into_attachment_successful": "Note '{{title}}' has been converted to attachment.",
    "convert_into_attachment_prompt": "Are you sure you want to convert note '{{title}}' into an attachment of the parent note?",
    "print_pdf": "Export as PDF..."
  },
  "onclick_button": {
    "no_click_handler": "Button widget '{{componentId}}' has no defined click handler"
  },
  "protected_session_status": {
    "active": "Protected session is active. Click to leave protected session.",
    "inactive": "Click to enter protected session"
  },
  "revisions_button": {
    "note_revisions": "Note Revisions"
  },
  "update_available": {
    "update_available": "Update available"
  },
  "note_launcher": {
    "this_launcher_doesnt_define_target_note": "This launcher doesn't define target note."
  },
  "code_buttons": {
    "execute_button_title": "Execute script",
    "trilium_api_docs_button_title": "Open Trilium API docs",
    "save_to_note_button_title": "Save to note",
    "opening_api_docs_message": "Opening API docs...",
    "sql_console_saved_message": "SQL Console note has been saved into {{note_path}}"
  },
  "copy_image_reference_button": {
    "button_title": "Copy image reference to the clipboard, can be pasted into a text note."
  },
  "hide_floating_buttons_button": {
    "button_title": "Hide buttons"
  },
  "show_floating_buttons_button": {
    "button_title": "Show buttons"
  },
  "svg_export_button": {
    "button_title": "Export diagram as SVG"
  },
  "relation_map_buttons": {
    "create_child_note_title": "Create new child note and add it into this relation map",
    "reset_pan_zoom_title": "Reset pan & zoom to initial coordinates and magnification",
    "zoom_in_title": "Zoom In",
    "zoom_out_title": "Zoom Out"
  },
  "zpetne_odkazy": {
    "backlink": "{{count}} Backlink",
    "backlinks": "{{count}} Backlinks",
    "relation": "relation"
  },
  "mobile_detail_menu": {
    "insert_child_note": "Insert child note",
    "delete_this_note": "Delete this note",
    "error_cannot_get_branch_id": "Cannot get branchId for notePath '{{notePath}}'",
    "error_unrecognized_command": "Unrecognized command {{command}}"
  },
  "note_icon": {
    "change_note_icon": "Change note icon",
    "category": "Category:",
    "search": "Search:",
    "reset-default": "Reset to default icon"
  },
  "basic_properties": {
    "note_type": "Note type",
    "editable": "Editable",
    "basic_properties": "Basic Properties"
  },
  "book_properties": {
    "view_type": "View type",
    "grid": "Grid",
    "list": "List",
    "collapse_all_notes": "Collapse all notes",
    "expand_all_children": "Expand all children",
    "collapse": "Collapse",
    "expand": "Expand",
    "book_properties": "Book Properties",
    "invalid_view_type": "Invalid view type '{{type}}'",
    "calendar": "Calendar"
  },
  "edited_notes": {
    "no_edited_notes_found": "No edited notes on this day yet...",
    "title": "Edited Notes",
    "deleted": "(deleted)"
  },
  "file_properties": {
    "note_id": "Note ID",
    "original_file_name": "Original file name",
    "file_type": "File type",
    "file_size": "File size",
    "download": "Download",
    "open": "Open",
    "upload_new_revision": "Upload new revision",
    "upload_success": "New file revision has been uploaded.",
    "upload_failed": "Upload of a new file revision failed.",
    "title": "File"
  },
  "image_properties": {
    "original_file_name": "Original file name",
    "file_type": "File type",
    "file_size": "File size",
    "download": "Download",
    "open": "Open",
    "copy_reference_to_clipboard": "Copy reference to clipboard",
    "upload_new_revision": "Upload new revision",
    "upload_success": "New image revision has been uploaded.",
    "upload_failed": "Upload of a new image revision failed: {{message}}",
    "title": "Image"
  },
  "inherited_attribute_list": {
    "title": "Inherited Attributes",
    "no_inherited_attributes": "No inherited attributes."
  },
  "note_info_widget": {
    "note_id": "Note ID",
    "created": "Created",
    "modified": "Modified",
    "type": "Type",
    "note_size": "Note size",
    "note_size_info": "Note size provides rough estimate of storage requirements for this note. It takes into account note's content and content of its note revisions.",
    "calculate": "calculate",
    "subtree_size": "(subtree size: {{size}} in {{count}} notes)",
    "title": "Note Info"
  },
  "note_map": {
    "open_full": "Expand to full",
    "collapse": "Collapse to normal size",
    "title": "Note Map",
    "fix-nodes": "Fix nodes",
    "link-distance": "Link distance"
  },
  "note_paths": {
    "title": "Note Paths",
    "clone_button": "Clone note to new location...",
    "intro_placed": "This note is placed into the following paths:",
    "intro_not_placed": "This note is not yet placed into the note tree.",
    "outside_hoisted": "This path is outside of hoisted note and you would have to unhoist.",
    "archived": "Archived",
    "search": "Search"
  },
  "note_properties": {
    "this_note_was_originally_taken_from": "This note was originally taken from:",
    "info": "Info"
  },
  "owned_attribute_list": {
    "owned_attributes": "Owned Attributes"
  },
  "promoted_attributes": {
    "promoted_attributes": "Promoted Attributes",
    "unset-field-placeholder": "not set",
    "url_placeholder": "http://website...",
    "open_external_link": "Open external link",
    "unknown_label_type": "Unknown label type '{{type}}'",
    "unknown_attribute_type": "Unknown attribute type '{{type}}'",
    "add_new_attribute": "Add new attribute",
    "remove_this_attribute": "Remove this attribute"
  },
  "script_executor": {
    "query": "Query",
    "script": "Script",
    "execute_query": "Execute Query",
    "execute_script": "Execute Script"
  },
  "search_definition": {
    "add_search_option": "Add search option:",
    "search_string": "search string",
    "search_script": "search script",
    "ancestor": "ancestor",
    "fast_search": "fast search",
    "fast_search_description": "Fast search option disables full text search of note contents which might speed up searching in large databases.",
    "include_archived": "include archived",
    "include_archived_notes_description": "Archived notes are by default excluded from search results, with this option they will be included.",
    "order_by": "order by",
    "limit": "limit",
    "limit_description": "Limit number of results",
    "debug": "debug",
    "debug_description": "Debug will print extra debugging information into the console to aid in debugging complex queries",
    "action": "action",
    "search_button": "Search <kbd>enter</kbd>",
    "search_execute": "Search & Execute actions",
    "save_to_note": "Save to note",
    "search_parameters": "Search Parameters",
    "unknown_search_option": "Unknown search option {{searchOptionName}}",
    "search_note_saved": "Search note has been saved into {{- notePathTitle}}",
    "actions_executed": "Actions have been executed."
  },
  "similar_notes": {
    "title": "Similar Notes",
    "no_similar_notes_found": "No similar notes found."
  },
  "abstract_search_option": {
    "remove_this_search_option": "Remove this search option",
    "failed_rendering": "Failed rendering search option: {{dto}} with error: {{error}} {{stack}}"
  },
  "ancestor": {
    "label": "Ancestor",
    "placeholder": "search for note by its name",
    "depth_label": "depth",
    "depth_doesnt_matter": "doesn't matter",
    "depth_eq": "is exactly {{count}}",
    "direct_children": "direct children",
    "depth_gt": "is greater than {{count}}",
    "depth_lt": "is less than {{count}}"
  },
  "debug": {
    "debug": "Debug",
    "debug_info": "Debug will print extra debugging information into the console to aid in debugging complex queries.",
    "access_info": "To access the debug information, execute query and click on \"Show backend log\" in top left corner."
  },
  "fast_search": {
    "fast_search": "Fast search",
    "description": "Fast search option disables full text search of note contents which might speed up searching in large databases."
  },
  "include_archived_notes": {
    "include_archived_notes": "Include archived notes"
  },
  "limit": {
    "limit": "Limit",
    "take_first_x_results": "Take only first X specified results."
  },
  "order_by": {
    "order_by": "Order by",
    "relevancy": "Relevancy (default)",
    "title": "Title",
    "date_created": "Date created",
    "date_modified": "Date of last modification",
    "content_size": "Note content size",
    "content_and_attachments_size": "Note content size including attachments",
    "content_and_attachments_and_revisions_size": "Note content size including attachments and revisions",
    "revision_count": "Number of revisions",
    "children_count": "Number of children notes",
    "parent_count": "Number of clones",
    "owned_label_count": "Number of labels",
    "owned_relation_count": "Number of relations",
    "target_relation_count": "Number of relations targeting the note",
    "random": "Random order",
    "asc": "Ascending (default)",
    "desc": "Descending"
  },
  "search_script": {
    "title": "Search script:",
    "placeholder": "search for note by its name",
    "description1": "Search script allows to define search results by running a script. This provides maximal flexibility when standard search doesn't suffice.",
    "description2": "Search script must be of type \"code\" and subtype \"JavaScript backend\". The script needs to return an array of noteIds or notes.",
    "example_title": "See this example:",
    "example_code": "// 1. prefiltering using standard search\nconst candidateNotes = api.searchForNotes(\"#journal\"); \n\n// 2. applying custom search criteria\nconst matchedNotes = candidateNotes\n    .filter(note => note.title.match(/[0-9]{1,2}\\. ?[0-9]{1,2}\\. ?[0-9]{4}/));\n\nreturn matchedNotes;",
    "note": "Note that search script and search string can't be combined with each other."
  },
  "search_string": {
    "title_column": "Search string:",
    "placeholder": "fulltext keywords, #tag = value...",
    "search_syntax": "Search syntax",
    "also_see": "also see",
    "complete_help": "complete help on search syntax",
    "full_text_search": "Just enter any text for full text search",
    "label_abc": "returns notes with label abc",
    "label_year": "matches notes with label year having value 2019",
    "label_rock_pop": "matches notes which have both rock and pop labels",
    "label_rock_or_pop": "only one of the labels must be present",
    "label_year_comparison": "numerical comparison (also >, >=, <).",
    "label_date_created": "notes created in the last month",
    "error": "Search error: {{error}}",
    "search_prefix": "Search:"
  },
  "attachment_detail": {
    "open_help_page": "Open help page on attachments",
    "owning_note": "Owning note: ",
    "you_can_also_open": ", you can also open the ",
    "list_of_all_attachments": "List of all attachments",
    "attachment_deleted": "This attachment has been deleted."
  },
  "attachment_list": {
    "open_help_page": "Open help page on attachments",
    "owning_note": "Owning note: ",
    "upload_attachments": "Upload attachments",
    "no_attachments": "This note has no attachments."
  },
  "book": {
    "no_children_help": "This note of type Book doesn't have any child notes so there's nothing to display. See <a href=\"https://triliumnext.github.io/Docs/Wiki/book-note.html\">wiki</a> for details."
  },
  "editable_code": {
    "placeholder": "Type the content of your code note here..."
  },
  "editable_text": {
    "placeholder": "Type the content of your note here..."
  },
  "empty": {
    "open_note_instruction": "Open a note by typing the note's title into the input below or choose a note in the tree.",
    "search_placeholder": "search for a note by its name",
    "enter_workspace": "Enter workspace {{title}}"
  },
  "file": {
    "file_preview_not_available": "File preview is not available for this file format.",
    "too_big": "The preview only shows the first {{maxNumChars}} characters of the file for performance reasons. Download the file and open it externally to be able to see the entire content."
  },
  "protected_session": {
    "enter_password_instruction": "Showing protected note requires entering your password:",
    "start_session_button": "Start protected session <kbd>enter</kbd>",
    "started": "Protected session has been started.",
    "wrong_password": "Wrong password.",
    "protecting-finished-successfully": "Protecting finished successfully.",
    "unprotecting-finished-successfully": "Unprotecting finished successfully.",
    "protecting-in-progress": "Protecting in progress: {{count}}",
    "unprotecting-in-progress-count": "Unprotecting in progress: {{count}}",
    "protecting-title": "Protecting status",
    "unprotecting-title": "Unprotecting status"
  },
  "relation_map": {
    "open_in_new_tab": "Open in new tab",
    "remove_note": "Remove note",
    "edit_title": "Edit title",
    "rename_note": "Rename note",
    "enter_new_title": "Enter new note title:",
    "remove_relation": "Remove relation",
    "confirm_remove_relation": "Are you sure you want to remove the relation?",
    "specify_new_relation_name": "Specify new relation name (allowed characters: alphanumeric, colon and underscore):",
    "connection_exists": "Connection '{{name}}' between these notes already exists.",
    "start_dragging_relations": "Start dragging relations from here and drop them on another note.",
    "note_not_found": "Note {{noteId}} not found!",
    "cannot_match_transform": "Cannot match transform: {{transform}}",
    "note_already_in_diagram": "Note \"{{title}}\" is already in the diagram.",
    "enter_title_of_new_note": "Enter title of new note",
    "default_new_note_title": "new note",
    "click_on_canvas_to_place_new_note": "Click on canvas to place new note"
  },
  "render": {
    "note_detail_render_help_1": "This help note is shown because this note of type Render HTML doesn't have required relation to function properly.",
    "note_detail_render_help_2": "Render HTML note type is used for <a class=\"external\" href=\"https://triliumnext.github.io/Docs/Wiki/scripts.html\">scripting</a>. In short, you have a HTML code note (optionally with some JavaScript) and this note will render it. To make it work, you need to define a <a class=\"external\" href=\"https://triliumnext.github.io/Docs/Wiki/attributes.html\">relation</a> called \"renderNote\" pointing to the HTML note to render."
  },
  "web_view": {
    "web_view": "Web View",
    "embed_websites": "Note of type Web View allows you to embed websites into Trilium.",
    "create_label": "To start, please create a label with a URL address you want to embed, e.g. #webViewSrc=\"https://www.google.com\""
  },
  "backend_log": {
    "refresh": "Refresh"
  },
  "consistency_checks": {
    "title": "Consistency Checks",
    "find_and_fix_button": "Find and fix consistency issues",
    "finding_and_fixing_message": "Finding and fixing consistency issues...",
    "issues_fixed_message": "Consistency issues should be fixed."
  },
  "database_anonymization": {
    "title": "Database Anonymization",
    "full_anonymization": "Full Anonymization",
    "full_anonymization_description": "This action will create a new copy of the database and anonymize it (remove all note content and leave only structure and some non-sensitive metadata) for sharing online for debugging purposes without fear of leaking your personal data.",
    "save_fully_anonymized_database": "Save fully anonymized database",
    "light_anonymization": "Light Anonymization",
    "light_anonymization_description": "This action will create a new copy of the database and do a light anonymization on it — specifically only content of all notes will be removed, but titles and attributes will remain. Additionally, custom JS frontend/backend script notes and custom widgets will remain. This provides more context to debug the issues.",
    "choose_anonymization": "You can decide yourself if you want to provide a fully or lightly anonymized database. Even fully anonymized DB is very useful, however in some cases lightly anonymized database can speed up the process of bug identification and fixing.",
    "save_lightly_anonymized_database": "Save lightly anonymized database",
    "existing_anonymized_databases": "Existing anonymized databases",
    "creating_fully_anonymized_database": "Creating fully anonymized database...",
    "creating_lightly_anonymized_database": "Creating lightly anonymized database...",
    "error_creating_anonymized_database": "Could not create anonymized database, check backend logs for details",
    "successfully_created_fully_anonymized_database": "Created fully anonymized database in {{anonymizedFilePath}}",
    "successfully_created_lightly_anonymized_database": "Created lightly anonymized database in {{anonymizedFilePath}}",
    "no_anonymized_database_yet": "No anonymized database yet."
  },
  "database_integrity_check": {
    "title": "Database Integrity Check",
    "description": "This will check that the database is not corrupted on the SQLite level. It might take some time, depending on the DB size.",
    "check_button": "Check database integrity",
    "checking_integrity": "Checking database integrity...",
    "integrity_check_succeeded": "Integrity check succeeded - no problems found.",
    "integrity_check_failed": "Integrity check failed: {{results}}"
  },
  "sync": {
    "title": "Sync",
    "force_full_sync_button": "Force full sync",
    "fill_entity_changes_button": "Fill entity changes records",
    "full_sync_triggered": "Full sync triggered",
    "filling_entity_changes": "Filling entity changes rows...",
    "sync_rows_filled_successfully": "Sync rows filled successfully",
    "finished-successfully": "Sync finished successfully.",
    "failed": "Sync failed: {{message}}"
  },
  "vacuum_database": {
    "title": "Vacuum Database",
    "description": "This will rebuild the database which will typically result in a smaller database file. No data will be actually changed.",
    "button_text": "Vacuum database",
    "vacuuming_database": "Vacuuming database...",
    "database_vacuumed": "Database has been vacuumed"
  },
  "fonts": {
    "theme_defined": "Theme defined",
    "fonts": "Fonts",
    "main_font": "Main Font",
    "font_family": "Font family",
    "size": "Size",
    "note_tree_font": "Note Tree Font",
    "note_detail_font": "Note Detail Font",
    "monospace_font": "Monospace (code) Font",
    "note_tree_and_detail_font_sizing": "Note that tree and detail font sizing is relative to the main font size setting.",
    "not_all_fonts_available": "Not all listed fonts may be available on your system.",
    "apply_font_changes": "To apply font changes, click on",
    "reload_frontend": "reload frontend",
    "generic-fonts": "Generic fonts",
    "sans-serif-system-fonts": "Sans-serif system fonts",
    "serif-system-fonts": "Serif system fonts",
    "monospace-system-fonts": "Monospace system fonts",
    "handwriting-system-fonts": "Handwriting system fonts",
    "serif": "Serif",
    "sans-serif": "Sans Serif",
    "monospace": "Monospace",
    "system-default": "System default"
  },
  "max_content_width": {
    "title": "Content Width",
    "default_description": "Trilium by default limits max content width to improve readability for maximized screens on wide screens.",
    "max_width_label": "Max content width",
    "max_width_unit": "pixels",
    "apply_changes_description": "To apply content width changes, click on",
    "reload_button": "reload frontend",
    "reload_description": "changes from appearance options"
  },
  "native_title_bar": {
    "title": "Native Title Bar (requires app restart)",
    "enabled": "enabled",
    "disabled": "disabled"
  },
  "ribbon": {
    "widgets": "Ribbon widgets",
    "promoted_attributes_message": "Promoted Attributes ribbon tab will automatically open if promoted attributes are present on the note",
    "edited_notes_message": "Edited Notes ribbon tab will automatically open on day notes"
  },
  "theme": {
    "title": "Application Theme",
    "theme_label": "Theme",
    "override_theme_fonts_label": "Override theme fonts",
    "auto_theme": "Auto",
    "light_theme": "Light",
    "dark_theme": "Dark",
    "triliumnext": "TriliumNext Beta (Follow system color scheme)",
    "triliumnext-light": "TriliumNext Beta (Light)",
    "triliumnext-dark": "TriliumNext Beta (Dark)",
    "layout": "Layout",
    "layout-vertical-title": "Vertical",
    "layout-horizontal-title": "Horizontal",
    "layout-vertical-description": "launcher bar is on the left (default)",
    "layout-horizontal-description": "launcher bar is underneath the tab bar, the tab bar is now full width."
  },
  "zoom_factor": {
    "title": "Zoom Factor (desktop build only)",
    "description": "Zooming can be controlled with CTRL+- and CTRL+= shortcuts as well."
  },
  "code_auto_read_only_size": {
    "title": "Automatic Read-Only Size",
    "description": "Automatic read-only note size is the size after which notes will be displayed in a read-only mode (for performance reasons).",
    "label": "Automatic read-only size (code notes)",
    "unit": "characters"
  },
  "code-editor-options": {
    "title": "Editor"
  },
  "code_mime_types": {
    "title": "Available MIME types in the dropdown"
  },
  "vim_key_bindings": {
    "use_vim_keybindings_in_code_notes": "Vim keybindings",
    "enable_vim_keybindings": "Enable Vim keybindings in code notes (no ex mode)"
  },
  "wrap_lines": {
    "wrap_lines_in_code_notes": "Wrap lines in code notes",
    "enable_line_wrap": "Enable Line Wrap (change might need a frontend reload to take effect)"
  },
  "images": {
    "images_section_title": "Images",
    "download_images_automatically": "Download images automatically for offline use.",
    "download_images_description": "Pasted HTML can contain references to online images, Trilium will find those references and download the images so that they are available offline.",
    "enable_image_compression": "Enable image compression",
    "max_image_dimensions": "Max width / height of an image (image will be resized if it exceeds this setting).",
    "max_image_dimensions_unit": "pixels",
    "jpeg_quality_description": "JPEG quality (10 - worst quality, 100 - best quality, 50 - 85 is recommended)"
  },
  "attachment_erasure_timeout": {
    "attachment_erasure_timeout": "Attachment Erasure Timeout",
    "attachment_auto_deletion_description": "Attachments get automatically deleted (and erased) if they are not referenced by their note anymore after a defined time out.",
    "erase_attachments_after": "Erase unused attachments after:",
    "manual_erasing_description": "You can also trigger erasing manually (without considering the timeout defined above):",
    "erase_unused_attachments_now": "Erase unused attachment notes now",
    "unused_attachments_erased": "Unused attachments have been erased."
  },
  "network_connections": {
    "network_connections_title": "Network Connections",
    "check_for_updates": "Check for updates automatically"
  },
  "note_erasure_timeout": {
    "note_erasure_timeout_title": "Note Erasure Timeout",
    "note_erasure_description": "Deleted notes (and attributes, revisions...) are at first only marked as deleted and it is possible to recover them from Recent Notes dialog. After a period of time, deleted notes are \"erased\" which means their content is not recoverable anymore. This setting allows you to configure the length of the period between deleting and erasing the note.",
    "erase_notes_after": "Erase notes after:",
    "manual_erasing_description": "You can also trigger erasing manually (without considering the timeout defined above):",
    "erase_deleted_notes_now": "Erase deleted notes now",
    "deleted_notes_erased": "Deleted notes have been erased."
  },
  "revisions_snapshot_interval": {
    "note_revisions_snapshot_interval_title": "Note Revision Snapshot Interval",
    "note_revisions_snapshot_description": "The Note revision snapshot interval is the time after which a new note revision will be created for the note. See <a href=\"https://triliumnext.github.io/Docs/Wiki/note-revisions.html\" class=\"external\">wiki</a> for more info.",
    "snapshot_time_interval_label": "Note revision snapshot time interval:"
  },
  "revisions_snapshot_limit": {
    "note_revisions_snapshot_limit_title": "Note Revision Snapshot Limit",
    "note_revisions_snapshot_limit_description": "The note revision snapshot number limit refers to the maximum number of revisions that can be saved for each note. Where -1 means no limit, 0 means delete all revisions. You can set the maximum revisions for a single note through the #versioningLimit label.",
    "snapshot_number_limit_label": "Note revision snapshot number limit:",
    "snapshot_number_limit_unit": "snapshots",
    "erase_excess_revision_snapshots": "Erase excess revision snapshots now",
    "erase_excess_revision_snapshots_prompt": "Excess revision snapshots have been erased."
  },
  "search_engine": {
    "title": "Search Engine",
    "custom_search_engine_info": "Custom search engine requires both a name and a URL to be set. If either of these is not set, DuckDuckGo will be used as the default search engine.",
    "predefined_templates_label": "Predefined search engine templates",
    "bing": "Bing",
    "baidu": "Baidu",
    "duckduckgo": "DuckDuckGo",
    "google": "Google",
    "custom_name_label": "Custom search engine name",
    "custom_name_placeholder": "Customize search engine name",
    "custom_url_label": "Custom search engine URL should include {keyword} as a placeholder for the search term.",
    "custom_url_placeholder": "Customize search engine url",
    "save_button": "Save"
  },
  "tray": {
    "title": "System Tray",
    "enable_tray": "Enable tray (Trilium needs to be restarted for this change to take effect)"
  },
  "heading_style": {
    "title": "Heading Style",
    "plain": "Plain",
    "underline": "Underline",
    "markdown": "Markdown-style"
  },
  "highlights_list": {
    "title": "Highlights List",
    "description": "You can customize the highlights list displayed in the right panel:",
    "bold": "Bold text",
    "italic": "Italic text",
    "underline": "Underlined text",
    "color": "Colored text",
    "bg_color": "Text with background color",
    "visibility_title": "Highlights List visibility",
    "visibility_description": "You can hide the highlights widget per-note by adding a #hideHighlightWidget label.",
    "shortcut_info": "You can configure a keyboard shortcut for quickly toggling the right pane (including Highlights) in the Options -> Shortcuts (name 'toggleRightPane')."
  },
  "table_of_contents": {
    "title": "Table of Contents",
    "description": "Table of contents will appear in text notes when the note has more than a defined number of headings. You can customize this number:",
    "unit": "headings",
    "disable_info": "You can also use this option to effectively disable TOC by setting a very high number.",
    "shortcut_info": "You can configure a keyboard shortcut for quickly toggling the right pane (including TOC) in the Options -> Shortcuts (name 'toggleRightPane')."
  },
  "text_auto_read_only_size": {
    "title": "Automatic Read-Only Size",
    "description": "Automatic read-only note size is the size after which notes will be displayed in a read-only mode (for performance reasons).",
    "label": "Automatic read-only size (text notes)",
    "unit": "characters"
  },
  "i18n": {
    "title": "Localization",
    "language": "Language",
    "first-day-of-the-week": "First day of the week",
    "sunday": "Sunday",
    "monday": "Monday",
    "formatting-locale": "Date & number format"
  },
  "backup": {
    "automatic_backup": "Automatic backup",
    "automatic_backup_description": "Trilium can back up the database automatically:",
    "enable_daily_backup": "Enable daily backup",
    "enable_weekly_backup": "Enable weekly backup",
    "enable_monthly_backup": "Enable monthly backup",
    "backup_recommendation": "It's recommended to keep the backup turned on, but this can make application startup slow with large databases and/or slow storage devices.",
    "backup_now": "Backup now",
    "backup_database_now": "Backup database now",
    "existing_backups": "Existing backups",
    "date-and-time": "Date & time",
    "path": "Path",
    "database_backed_up_to": "Database has been backed up to {{backupFilePath}}",
    "no_backup_yet": "no backup yet"
  },
  "etapi": {
    "title": "ETAPI",
    "description": "ETAPI is a REST API used to access Trilium instance programmatically, without UI.",
    "see_more": "See more details on",
    "wiki": "wiki",
    "and": "and",
    "openapi_spec": "ETAPI OpenAPI spec",
    "swagger_ui": "ETAPI Swagger UI",
    "create_token": "Create new ETAPI token",
    "existing_tokens": "Existing tokens",
    "no_tokens_yet": "There are no tokens yet. Click on the button above to create one.",
    "token_name": "Token name",
    "created": "Created",
    "actions": "Actions",
    "new_token_title": "New ETAPI token",
    "new_token_message": "Please enter new token's name",
    "default_token_name": "new token",
    "error_empty_name": "Token name can't be empty",
    "token_created_title": "ETAPI token created",
    "token_created_message": "Copy the created token into clipboard. Trilium stores the token hashed and this is the last time you see it.",
    "rename_token": "Rename this token",
    "delete_token": "Delete / deactivate this token",
    "rename_token_title": "Rename token",
    "rename_token_message": "Please enter new token's name",
    "delete_token_confirmation": "Are you sure you want to delete ETAPI token \"{{name}}\"?"
  },
  "options_widget": {
    "options_status": "Options status",
    "options_change_saved": "Options change have been saved."
  },
  "password": {
    "heading": "Password",
    "alert_message": "Please take care to remember your new password. Password is used for logging into the web interface and to encrypt protected notes. If you forget your password, then all your protected notes are forever lost.",
    "reset_link": "Click here to reset it.",
    "old_password": "Old password",
    "new_password": "New password",
    "new_password_confirmation": "New password confirmation",
    "change_password": "Change password",
    "protected_session_timeout": "Protected Session Timeout",
    "protected_session_timeout_description": "Protected session timeout is a time period after which the protected session is wiped from the browser's memory. This is measured from the last interaction with protected notes. See",
    "wiki": "wiki",
    "for_more_info": "for more info.",
    "protected_session_timeout_label": "Protected session timeout:",
    "reset_confirmation": "By resetting the password you will forever lose access to all your existing protected notes. Do you really want to reset the password?",
    "reset_success_message": "Password has been reset. Please set new password",
    "change_password_heading": "Change Password",
    "set_password_heading": "Set Password",
    "set_password": "Set Password",
    "password_mismatch": "New passwords are not the same.",
    "password_changed_success": "Password has been changed. Trilium will be reloaded after you press OK."
  },
  "multi_factor_authentication": {
    "title": "Multi-Factor Authentication",
    "description": "Multi-Factor Authentication (MFA) adds an extra layer of security to your account. Instead of just entering a password to log in, MFA requires you to provide one or more additional pieces of evidence to verify your identity. This way, even if someone gets hold of your password, they still can't access your account without the second piece of information. It's like adding an extra lock to your door, making it much harder for anyone else to break in.<br><br>Please follow the instructions below to enable MFA. If you don't config correctly, login will fall back to password only.",
    "mfa_enabled": "Enable Multi-Factor Authentication",
    "mfa_method": "MFA Method",
    "electron_disabled": "Multi-Factor Authentication is not supported in the desktop build currently.",
    "totp_title": "Time-based One-Time Password (TOTP)",
    "totp_description": "TOTP (Time-Based One-Time Password) is a security feature that generates a unique, temporary code which changes every 30 seconds. You use this code, along with your password to log into your account, making it much harder for anyone else to access it.",
    "totp_secret_title": "Generate TOTP Secret",
    "totp_secret_generate": "Generate TOTP Secret",
    "totp_secret_regenerate": "Regenerate TOTP Secret",
    "no_totp_secret_warning": "To enable TOTP, you need to generate a TOTP secret first.",
    "totp_secret_description_warning": "After generating a new TOTP secret, you will be required to login again with the new TOTP secret.",
    "totp_secret_generated": "TOTP Secret Generated",
    "totp_secret_warning": "Please save the generated secret in a secure location. It will not be shown again.",
    "totp_secret_regenerate_confirm": "Are you sure you want to regenerate the TOTP secret? This will invalidate previous TOTP secret and all existing recovery codes.",
    "recovery_keys_title": "Single Sign-on Recovery Keys",
    "recovery_keys_description": "Single sign-on recovery keys are used to login in the even you cannot access your Authenticator codes.",
    "recovery_keys_description_warning": "Recovery keys won't be shown again after leaving the page, keep them somewhere safe and secure.<br>After a recovery key is used it cannot be used again.",
    "recovery_keys_error": "Error generating recovery codes",
    "recovery_keys_no_key_set": "No recovery codes set",
    "recovery_keys_generate": "Generate Recovery Codes",
    "recovery_keys_regenerate": "Regenerate Recovery Codes",
    "recovery_keys_used": "Used: {{date}}",
    "recovery_keys_unused": "Recovery code {{index}} is unused",
    "oauth_title": "OAuth/OpenID",
    "oauth_description": "OpenID is a standardized way to let you log into websites using an account from another service, like Google, to verify your identity. Follow these <a href=\"https://developers.google.com/identity/openid-connect/openid-connect\">instructions</a> to setup an OpenID service through Google.",
    "oauth_description_warning": "To enable OAuth/OpenID, you need to set the OAuth/OpenID base URL, client ID and client secret in the config.ini file and restart the application. If you want to set from environment variables, please set TRILIUM_OAUTH_BASE_URL, TRILIUM_OAUTH_CLIENT_ID and TRILIUM_OAUTH_CLIENT_SECRET.",
    "oauth_missing_vars": "Missing settings: {{variables}}",
    "oauth_user_account": "User Account: ",
    "oauth_user_email": "User Email: ",
    "oauth_user_not_logged_in": "Not logged in!"
  },
  "shortcuts": {
    "keyboard_shortcuts": "Keyboard Shortcuts",
    "multiple_shortcuts": "Multiple shortcuts for the same action can be separated by comma.",
    "electron_documentation": "See <a href=\"https://www.electronjs.org/docs/latest/api/accelerator\">Electron documentation</a> for available modifiers and key codes.",
    "type_text_to_filter": "Type text to filter shortcuts...",
    "action_name": "Action name",
    "shortcuts": "Shortcuts",
    "default_shortcuts": "Default shortcuts",
    "description": "Description",
    "reload_app": "Reload app to apply changes",
    "set_all_to_default": "Set all shortcuts to the default",
    "confirm_reset": "Do you really want to reset all keyboard shortcuts to the default?"
  },
  "spellcheck": {
    "title": "Spell Check",
    "description": "These options apply only for desktop builds, browsers will use their own native spell check.",
    "enable": "Enable spellcheck",
    "language_code_label": "Language code(s)",
    "language_code_placeholder": "for example \"en-US\", \"de-AT\"",
    "multiple_languages_info": "Multiple languages can be separated by comma, e.g. \"en-US, de-DE, cs\". ",
    "available_language_codes_label": "Available language codes:",
    "restart-required": "Changes to the spell check options will take effect after application restart."
  },
  "sync_2": {
    "config_title": "Sync Configuration",
    "server_address": "Server instance address",
    "timeout": "Sync timeout",
    "timeout_unit": "milliseconds",
    "proxy_label": "Sync proxy server (optional)",
    "note": "Note",
    "note_description": "If you leave the proxy setting blank, the system proxy will be used (applies to desktop/electron build only).",
    "special_value_description": "Another special value is <code>noproxy</code> which forces ignoring even the system proxy and respects <code>NODE_TLS_REJECT_UNAUTHORIZED</code>.",
    "save": "Save",
    "help": "Help",
    "test_title": "Sync Test",
    "test_description": "This will test the connection and handshake to the sync server. If the sync server isn't initialized, this will set it up to sync with the local document.",
    "test_button": "Test sync",
    "handshake_failed": "Sync server handshake failed, error: {{message}}"
  },
  "api_log": {
    "close": "Close"
  },
  "attachment_detail_2": {
    "will_be_deleted_in": "This attachment will be automatically deleted in {{time}}",
    "will_be_deleted_soon": "This attachment will be automatically deleted soon",
    "deletion_reason": ", because the attachment is not linked in the note's content. To prevent deletion, add the attachment link back into the content or convert the attachment into note.",
    "role_and_size": "Role: {{role}}, Size: {{size}}",
    "link_copied": "Attachment link copied to clipboard.",
    "unrecognized_role": "Unrecognized attachment role '{{role}}'."
  },
  "bookmark_switch": {
    "bookmark": "Bookmark",
    "bookmark_this_note": "Bookmark this note to the left side panel",
    "remove_bookmark": "Remove bookmark"
  },
  "editability_select": {
    "auto": "Auto",
    "read_only": "Read-only",
    "always_editable": "Always Editable",
    "note_is_editable": "Note is editable if it's not too long.",
    "note_is_read_only": "Note is read-only, but can be edited with a button click.",
    "note_is_always_editable": "Note is always editable, regardless of its length."
  },
  "note-map": {
    "button-link-map": "Link Map",
    "button-tree-map": "Tree map"
  },
  "tree-context-menu": {
    "open-in-a-new-tab": "Open in a new tab <kbd>Ctrl+Click</kbd>",
    "open-in-a-new-split": "Open in a new split",
    "insert-note-after": "Insert note after",
    "insert-child-note": "Insert child note",
    "delete": "Delete",
    "search-in-subtree": "Search in subtree",
    "hoist-note": "Hoist note",
    "unhoist-note": "Unhoist note",
    "edit-branch-prefix": "Edit branch prefix",
    "advanced": "Advanced",
    "expand-subtree": "Expand subtree",
    "collapse-subtree": "Collapse subtree",
    "sort-by": "Sort by...",
    "recent-changes-in-subtree": "Recent changes in subtree",
    "convert-to-attachment": "Convert to attachment",
    "copy-note-path-to-clipboard": "Copy note path to clipboard",
    "protect-subtree": "Protect subtree",
    "unprotect-subtree": "Unprotect subtree",
    "copy-clone": "Copy / clone",
    "clone-to": "Clone to...",
    "cut": "Cut",
    "move-to": "Move to...",
    "paste-into": "Paste into",
    "paste-after": "Paste after",
    "duplicate-subtree": "Duplicate subtree",
    "export": "Export",
    "import-into-note": "Import into note",
    "apply-bulk-actions": "Apply bulk actions",
    "converted-to-attachments": "{{count}} notes have been converted to attachments.",
    "convert-to-attachment-confirm": "Are you sure you want to convert note selected notes into attachments of their parent notes?"
  },
  "shared_info": {
    "shared_publicly": "This note is shared publicly on",
    "shared_locally": "This note is shared locally on",
    "help_link": "For help visit <a href=\"https://triliumnext.github.io/Docs/Wiki/sharing.html\">wiki</a>."
  },
  "note_types": {
    "text": "Text",
    "code": "Code",
    "saved-search": "Saved Search",
    "relation-map": "Relation Map",
    "note-map": "Note Map",
    "render-note": "Render Note",
    "book": "Book",
    "mermaid-diagram": "Mermaid Diagram",
    "canvas": "Canvas",
    "web-view": "Web View",
    "mind-map": "Mind Map",
    "file": "File",
    "image": "Image",
    "launcher": "Launcher",
    "doc": "Doc",
    "widget": "Widget",
    "confirm-change": "It is not recommended to change note type when note content is not empty. Do you want to continue anyway?",
    "geo-map": "Geo Map",
    "beta-feature": "Beta",
<<<<<<< HEAD
    "task-list": "To-Do List"
=======
    "task-list": "Task List"
>>>>>>> dc103348
  },
  "protect_note": {
    "toggle-on": "Protect the note",
    "toggle-off": "Unprotect the note",
    "toggle-on-hint": "Note is not protected, click to make it protected",
    "toggle-off-hint": "Note is protected, click to make it unprotected"
  },
  "shared_switch": {
    "shared": "Shared",
    "toggle-on-title": "Share the note",
    "toggle-off-title": "Unshare the note",
    "shared-branch": "This note exists only as a shared note, unsharing would delete it. Do you want to continue and thus delete this note?",
    "inherited": "Note cannot be unshared here because it is shared through inheritance from an ancestor."
  },
  "template_switch": {
    "template": "Template",
    "toggle-on-hint": "Make the note a template",
    "toggle-off-hint": "Remove the note as a template"
  },
  "open-help-page": "Open help page",
  "find": {
    "case_sensitive": "Case sensitive",
    "match_words": "Match words",
    "find_placeholder": "Find in text...",
    "replace_placeholder": "Replace with...",
    "replace": "Replace",
    "replace_all": "Replace all"
  },
  "highlights_list_2": {
    "title": "Highlights List",
    "options": "Options"
  },
  "quick-search": {
    "placeholder": "Quick search",
    "searching": "Searching...",
    "no-results": "No results found",
    "more-results": "... and {{number}} more results.",
    "show-in-full-search": "Show in full search"
  },
  "note_tree": {
    "collapse-title": "Collapse note tree",
    "scroll-active-title": "Scroll to active note",
    "tree-settings-title": "Tree settings",
    "hide-archived-notes": "Hide archived notes",
    "automatically-collapse-notes": "Automatically collapse notes",
    "automatically-collapse-notes-title": "Notes will be collapsed after period of inactivity to declutter the tree.",
    "save-changes": "Save & apply changes",
    "auto-collapsing-notes-after-inactivity": "Auto collapsing notes after inactivity...",
    "saved-search-note-refreshed": "Saved search note refreshed.",
    "hoist-this-note-workspace": "Hoist this note (workspace)",
    "refresh-saved-search-results": "Refresh saved search results",
    "create-child-note": "Create child note",
    "unhoist": "Unhoist"
  },
  "title_bar_buttons": {
    "window-on-top": "Keep Window on Top"
  },
  "note_detail": {
    "could_not_find_typewidget": "Could not find typeWidget for type '{{type}}'"
  },
  "note_title": {
    "placeholder": "type note's title here..."
  },
  "search_result": {
    "no_notes_found": "No notes have been found for given search parameters.",
    "search_not_executed": "Search has not been executed yet. Click on \"Search\" button above to see the results."
  },
  "spacer": {
    "configure_launchbar": "Configure Launchbar"
  },
  "sql_result": {
    "no_rows": "No rows have been returned for this query"
  },
  "sql_table_schemas": {
    "tables": "Tables"
  },
  "tab_row": {
    "close_tab": "Close tab",
    "add_new_tab": "Add new tab",
    "close": "Close",
    "close_other_tabs": "Close other tabs",
    "close_right_tabs": "Close tabs to the right",
    "close_all_tabs": "Close all tabs",
    "reopen_last_tab": "Reopen last closed tab",
    "move_tab_to_new_window": "Move this tab to a new window",
    "copy_tab_to_new_window": "Copy this tab to a new window",
    "new_tab": "New tab"
  },
  "toc": {
    "table_of_contents": "Table of Contents",
    "options": "Options"
  },
  "watched_file_update_status": {
    "file_last_modified": "File <code class=\"file-path\"></code> has been last modified on <span class=\"file-last-modified\"></span>.",
    "upload_modified_file": "Upload modified file",
    "ignore_this_change": "Ignore this change"
  },
  "app_context": {
    "please_wait_for_save": "Please wait for a couple of seconds for the save to finish, then you can try again."
  },
  "note_create": {
    "duplicated": "Note \"{{title}}\" has been duplicated."
  },
  "image": {
    "copied-to-clipboard": "A reference to the image has been copied to clipboard. This can be pasted in any text note.",
    "cannot-copy": "Could not copy the image reference to clipboard."
  },
  "clipboard": {
    "cut": "Note(s) have been cut into clipboard.",
    "copied": "Note(s) have been copied into clipboard."
  },
  "entrypoints": {
    "note-revision-created": "Note revision has been created.",
    "note-executed": "Note executed.",
    "sql-error": "Error occurred while executing SQL query: {{message}}"
  },
  "branches": {
    "cannot-move-notes-here": "Cannot move notes here.",
    "delete-status": "Delete status",
    "delete-notes-in-progress": "Delete notes in progress: {{count}}",
    "delete-finished-successfully": "Delete finished successfully.",
    "undeleting-notes-in-progress": "Undeleting notes in progress: {{count}}",
    "undeleting-notes-finished-successfully": "Undeleting notes finished successfully."
  },
  "frontend_script_api": {
    "async_warning": "You're passing an async function to `api.runOnBackend()` which will likely not work as you intended.\\nEither make the function synchronous (by removing `async` keyword), or use `api.runAsyncOnBackendWithManualTransactionHandling()`.",
    "sync_warning": "You're passing a synchronous function to `api.runAsyncOnBackendWithManualTransactionHandling()`,\\nwhile you should likely use `api.runOnBackend()` instead."
  },
  "ws": {
    "sync-check-failed": "Sync check failed!",
    "consistency-checks-failed": "Consistency checks failed! See logs for details.",
    "encountered-error": "Encountered error \"{{message}}\", check out the console."
  },
  "hoisted_note": {
    "confirm_unhoisting": "Requested note '{{requestedNote}}' is outside of hoisted note '{{hoistedNote}}' subtree and you must unhoist to access the note. Do you want to proceed with unhoisting?"
  },
  "launcher_context_menu": {
    "reset_launcher_confirm": "Do you really want to reset \"{{title}}\"? All data / settings in this note (and its children) will be lost and the launcher will be returned to its original location.",
    "add-note-launcher": "Add a note launcher",
    "add-script-launcher": "Add a script launcher",
    "add-custom-widget": "Add a custom widget",
    "add-spacer": "Add spacer",
    "delete": "Delete <kbd data-command=\"deleteNotes\"></kbd>",
    "reset": "Reset",
    "move-to-visible-launchers": "Move to visible launchers",
    "move-to-available-launchers": "Move to available launchers",
    "duplicate-launcher": "Duplicate launcher <kbd data-command=\"duplicateSubtree\">"
  },
  "editable-text": {
    "auto-detect-language": "Auto-detected"
  },
  "highlighting": {
    "title": "Code Syntax Highlighting for Text Notes",
    "description": "Controls the syntax highlighting for code blocks inside text notes, code notes will not be affected.",
    "color-scheme": "Color Scheme"
  },
  "code_block": {
    "word_wrapping": "Word wrapping"
  },
  "classic_editor_toolbar": {
    "title": "Formatting"
  },
  "editor": {
    "title": "Editor"
  },
  "editing": {
    "editor_type": {
      "label": "Formatting toolbar",
      "floating": {
        "title": "Floating",
        "description": "editing tools appear near the cursor;"
      },
      "fixed": {
        "title": "Fixed",
        "description": "editing tools appear in the \"Formatting\" ribbon tab."
      },
      "multiline-toolbar": "Display the toolbar on multiple lines if it doesn't fit."
    }
  },
  "electron_context_menu": {
    "add-term-to-dictionary": "Add \"{{term}}\" to dictionary",
    "cut": "Cut",
    "copy": "Copy",
    "copy-link": "Copy link",
    "paste": "Paste",
    "paste-as-plain-text": "Paste as plain text",
    "search_online": "Search for \"{{term}}\" with {{searchEngine}}"
  },
  "image_context_menu": {
    "copy_reference_to_clipboard": "Copy reference to clipboard",
    "copy_image_to_clipboard": "Copy image to clipboard"
  },
  "link_context_menu": {
    "open_note_in_new_tab": "Open note in a new tab",
    "open_note_in_new_split": "Open note in a new split",
    "open_note_in_new_window": "Open note in a new window"
  },
  "electron_integration": {
    "desktop-application": "Desktop Application",
    "native-title-bar": "Native title bar",
    "native-title-bar-description": "For Windows and macOS, keeping the native title bar off makes the application look more compact. On Linux, keeping the native title bar on integrates better with the rest of the system.",
    "background-effects": "Enable background effects (Windows 11 only)",
    "background-effects-description": "The Mica effect adds a blurred, stylish background to app windows, creating depth and a modern look.",
    "restart-app-button": "Restart the application to view the changes",
    "zoom-factor": "Zoom factor"
  },
  "note_autocomplete": {
    "search-for": "Search for \"{{term}}\"",
    "create-note": "Create and link child note \"{{term}}\"",
    "insert-external-link": "Insert external link to \"{{term}}\"",
    "clear-text-field": "Clear text field",
    "show-recent-notes": "Show recent notes",
    "full-text-search": "Full text search"
  },
  "note_tooltip": {
    "note-has-been-deleted": "Note has been deleted."
  },
  "geo-map": {
    "create-child-note-title": "Create a new child note and add it to the map",
    "create-child-note-instruction": "Click on the map to create a new note at that location or press Escape to dismiss.",
    "unable-to-load-map": "Unable to load map."
  },
  "geo-map-context": {
    "open-location": "Open location",
    "remove-from-map": "Remove from map"
  },
  "help-button": {
    "title": "Open the relevant help page"
  },
  "duration": {
    "seconds": "Seconds",
    "minutes": "Minutes",
    "hours": "Hours",
    "days": "Days"
  },
  "share": {
    "title": "Share Settings",
    "redirect_bare_domain": "Redirect bare domain to Share page",
    "redirect_bare_domain_description": "Redirect anonymous users to the Share page instead of showing Login",
    "show_login_link": "Show Login link in Share theme",
    "show_login_link_description": "Add a login link to the Share page footer",
    "check_share_root": "Check Share Root Status",
    "share_root_found": "Share root note '{{noteTitle}}' is ready",
    "share_root_not_found": "No note with #shareRoot label found",
    "share_root_not_shared": "Note '{{noteTitle}}' has #shareRoot label but is not Shared",
    "use_clean_urls": "Use clean URLs for shared notes",
    "use_clean_urls_description": "When enabled, shared note URLs will be simplified from /share/STi3RCMhUvG6 to /STi3RCMhUvG6",
    "share_path": "Share path",
    "share_path_description": "The url prefix for shared notes (e.g. '/share' --> '/share/noteId' and '/' --> '/noteId')",
    "share_path_placeholder": "/share or / for root",
    "share_subtree": "Share subtree",
    "share_subtree_description": "Share the entire subtree, not just the note"
  },
  "time_selector": {
    "invalid_input": "The entered time value is not a valid number.",
    "minimum_input": "The entered time value needs to be at least {{minimumSeconds}} seconds."
  },
  "tasks": {
    "due": {
      "today": "Today",
      "tomorrow": "Tomorrow",
      "yesterday": "Yesterday"
    }
  },
  "content_widget": {
    "unknown_widget": "Unknown widget for \"{{id}}\"."
  },
  "note_language": {
    "not_set": "Not set",
    "configure-languages": "Configure languages..."
  },
  "content_language": {
    "title": "Content languages",
    "description": "Select one or more languages that should appear in the language selection in the Basic Properties section of a read-only or editable text note. This will allow features such as spell-checking or right-to-left support."
  },
  "switch_layout_button": {
    "title_vertical": "Move editing pane to the bottom",
    "title_horizontal": "Move editing pane to the left"
  },
  "toggle_read_only_button": {
    "unlock-editing": "Unlock editing",
    "lock-editing": "Lock editing"
  },
  "png_export_button": {
    "button_title": "Export diagram as PNG"
  },
  "svg": {
    "export_to_png": "The diagram could not be exported to PNG."
  }
}<|MERGE_RESOLUTION|>--- conflicted
+++ resolved
@@ -1467,11 +1467,7 @@
     "confirm-change": "It is not recommended to change note type when note content is not empty. Do you want to continue anyway?",
     "geo-map": "Geo Map",
     "beta-feature": "Beta",
-<<<<<<< HEAD
-    "task-list": "To-Do List"
-=======
     "task-list": "Task List"
->>>>>>> dc103348
   },
   "protect_note": {
     "toggle-on": "Protect the note",
