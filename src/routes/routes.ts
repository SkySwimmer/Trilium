--- conflicted
+++ resolved
@@ -73,17 +73,14 @@
 import etapiSpecialNoteRoutes from "../etapi/special_notes.js";
 import etapiSpecRoute from "../etapi/spec.js";
 import etapiBackupRoute from "../etapi/backup.js";
-
-<<<<<<< HEAD
+import apiDocsRoute from "./api_docs.js";
+
 
 const csrfMiddleware = csurf({
     cookie: {
         path: ""       // empty, so cookie is valid only for the current path
     }
 });
-=======
-import apiDocsRoute from "./api_docs.js";
->>>>>>> 91dca2df
 
 const MAX_ALLOWED_FILE_SIZE_MB = 250;
 const GET = "get",
@@ -121,11 +118,10 @@
         skipSuccessfulRequests: true // successful auth to rate-limited ETAPI routes isn't counted. However, successful auth to /login is still counted!
     });
 
-<<<<<<< HEAD
-    route(PST, '/login', [loginRateLimiter], loginRoute.login);
-    route(PST, '/logout', [csrfMiddleware, auth.checkAuth], loginRoute.logout);
-    route(PST, '/set-password', [auth.checkAppInitialized, auth.checkPasswordNotSet], loginRoute.setPassword);
-    route(GET, '/setup', [], setupRoute.setupPage);
+    route(PST, "/login", [loginRateLimiter], loginRoute.login);
+    route(PST, "/logout", [csrfMiddleware, auth.checkAuth], loginRoute.logout);
+    route(PST, "/set-password", [auth.checkAppInitialized, auth.checkPasswordNotSet], loginRoute.setPassword);
+    route(GET, "/setup", [], setupRoute.setupPage);
 
 
     apiRoute(GET, '/api/totp/generate', totp.generateSecret);
@@ -143,36 +139,6 @@
 
     apiRoute(GET, '/api/tree', treeApiRoute.getTree);
     apiRoute(PST, '/api/tree/load', treeApiRoute.load);
-
-    apiRoute(GET, '/api/notes/:noteId', notesApiRoute.getNote);
-    apiRoute(GET, '/api/notes/:noteId/blob', notesApiRoute.getNoteBlob);
-    apiRoute(GET, '/api/notes/:noteId/metadata', notesApiRoute.getNoteMetadata);
-    apiRoute(PUT, '/api/notes/:noteId/data', notesApiRoute.updateNoteData);
-    apiRoute(DEL, '/api/notes/:noteId', notesApiRoute.deleteNote);
-    apiRoute(PUT, '/api/notes/:noteId/undelete', notesApiRoute.undeleteNote);
-    apiRoute(PST, '/api/notes/:noteId/revision', notesApiRoute.forceSaveRevision);
-    apiRoute(PST, '/api/notes/:parentNoteId/children', notesApiRoute.createNote);
-    apiRoute(PUT, '/api/notes/:noteId/sort-children', notesApiRoute.sortChildNotes);
-    apiRoute(PUT, '/api/notes/:noteId/protect/:isProtected', notesApiRoute.protectNote);
-    apiRoute(PUT, '/api/notes/:noteId/type', notesApiRoute.setNoteTypeMime);
-    apiRoute(PUT, '/api/notes/:noteId/title', notesApiRoute.changeTitle);
-    apiRoute(PST, '/api/notes/:noteId/duplicate/:parentNoteId', notesApiRoute.duplicateSubtree);
-    apiRoute(PUT, '/api/notes/:noteId/clone-to-branch/:parentBranchId', cloningApiRoute.cloneNoteToBranch);
-    apiRoute(PUT, '/api/notes/:noteId/toggle-in-parent/:parentNoteId/:present', cloningApiRoute.toggleNoteInParent);
-    apiRoute(PUT, '/api/notes/:noteId/clone-to-note/:parentNoteId', cloningApiRoute.cloneNoteToParentNote);
-    apiRoute(PUT, '/api/notes/:noteId/clone-after/:afterBranchId', cloningApiRoute.cloneNoteAfter);
-    route(PUT, '/api/notes/:noteId/file', [auth.checkApiAuthOrElectron, uploadMiddlewareWithErrorHandling, csrfMiddleware],
-        filesRoute.updateFile, apiResultHandler);
-    route(GET, '/api/notes/:noteId/open', [auth.checkApiAuthOrElectron], filesRoute.openFile);
-    route(GET, '/api/notes/:noteId/open-partial', [auth.checkApiAuthOrElectron],
-=======
-    route(PST, "/login", [loginRateLimiter], loginRoute.login);
-    route(PST, "/logout", [csrfMiddleware, auth.checkAuth], loginRoute.logout);
-    route(PST, "/set-password", [auth.checkAppInitialized, auth.checkPasswordNotSet], loginRoute.setPassword);
-    route(GET, "/setup", [], setupRoute.setupPage);
-
-    apiRoute(GET, "/api/tree", treeApiRoute.getTree);
-    apiRoute(PST, "/api/tree/load", treeApiRoute.load);
 
     apiRoute(GET, "/api/notes/:noteId", notesApiRoute.getNote);
     apiRoute(GET, "/api/notes/:noteId/blob", notesApiRoute.getNoteBlob);
@@ -197,7 +163,6 @@
         GET,
         "/api/notes/:noteId/open-partial",
         [auth.checkApiAuthOrElectron],
->>>>>>> 91dca2df
         createPartialContentHandler(filesRoute.fileContentProvider, {
             debug: (string, extra) => {
                 console.log(string, extra);
@@ -550,7 +515,7 @@
 
     log.error(`${method} ${path} threw exception: '${errMessage}', stack: ${errStack}`);
 
-    const resStatusCode = (e instanceof ValidationError || e instanceof NotFoundError) ?  e.statusCode : 500;
+    const resStatusCode = (e instanceof ValidationError || e instanceof NotFoundError) ? e.statusCode : 500;
 
     res.status(resStatusCode).json({
         message: errMessage
