import hoistedNoteService from "../services/hoisted_note.js";
import treeService from "../services/tree.js";
import utils from "../services/utils.js";
import contextMenu from "../menus/context_menu.js";
import froca from "../services/froca.js";
import branchService from "../services/branches.js";
import ws from "../services/ws.js";
import NoteContextAwareWidget from "./note_context_aware_widget.js";
import server from "../services/server.js";
import noteCreateService from "../services/note_create.js";
import toastService from "../services/toast.js";
import appContext from "../components/app_context.js";
import keyboardActionsService from "../services/keyboard_actions.js";
import clipboard from "../services/clipboard.js";
import protectedSessionService from "../services/protected_session.js";
import linkService from "../services/link.js";
import syncService from "../services/sync.js";
import options from "../services/options.js";
import protectedSessionHolder from "../services/protected_session_holder.js";
import dialogService from "../services/dialog.js";
import shortcutService from "../services/shortcuts.js";
import LauncherContextMenu from "../menus/launcher_context_menu.js";

const TPL = `
<div class="tree-wrapper">
    <style>
    .tree-wrapper {
        flex-grow: 1;
        flex-shrink: 1;
        flex-basis: 60%;
        font-family: var(--tree-font-family);
        font-size: var(--tree-font-size);
        position: relative;
        min-height: 0;
    }
    
    .tree {
        height: 100%;
        overflow: auto;
        padding-bottom: 35px;
        padding-top: 5px;
    }
    
    .tree-actions {
        padding: 4px 0;
        background-color: var(--launcher-pane-background-color);
        z-index: 100;
        position: absolute;
        bottom: 0;
        display: flex;
        align-items: flex-end;
        justify-content: flex-end;
        right: 11.77px;
    }
    
    button.tree-floating-button {
        font-size: 1.5em;
        padding: 5px;
        margin-right: 5px;
        max-height: 34px;
        color: var(--launcher-pane-text-color);
        background-color: var(--button-background-color);
        border-radius: var(--button-border-radius);
        border: 1px solid transparent;
    }
    
    button.tree-floating-button:hover {
        border: 1px solid var(--button-border-color);
    }
    
    .collapse-tree-button {
        right: 100px;
    }
    
    .scroll-to-active-note-button {
        right: 55px;
    }
    
    .tree-settings-button {
        right: 10px;
    }
    
    .tree-settings-popup {
        display: none; 
        position: absolute; 
        background-color: var(--accented-background-color); 
        border: 1px solid var(--main-border-color); 
        padding: 20px; 
        z-index: 1000;
        width: 340px; 
        border-radius: 10px;
    }
    
    .tree .hidden-node-is-hidden {
        display: none;
    }
    </style>
    
    <div class="tree"></div>
    
    <div class="tree-actions">
        <button class="tree-floating-button bx bx-layer-minus collapse-tree-button" 
                title="Collapse note tree" 
                data-trigger-command="collapseTree"></button>
        
        <button class="tree-floating-button bx bx-crosshair scroll-to-active-note-button" 
                title="Scroll to active note" 
                data-trigger-command="scrollToActiveNote"></button>
        
        <button class="tree-floating-button bx bx-cog tree-settings-button" 
                title="Tree settings"></button>
    </div>
    
    
    <div class="tree-settings-popup">
        <div class="form-check">
            <label class="form-check-label">
                <input class="form-check-input hide-archived-notes" type="checkbox" value="">
            
                Hide archived notes
            </label>
        </div>
        <div class="form-check">
            <label class="form-check-label">
                <input class="form-check-input hide-included-images" type="checkbox" value="">
                
                Hide images included in a note
                <span class="bx bx-info-circle" 
                      title="Images which are shown in the parent text note will not be displayed in the tree"></span>
            </label>
        </div>
        <div class="form-check">
            <label class="form-check-label">
                <input class="form-check-input auto-collapse-note-tree" type="checkbox" value="">
                
                Automatically collapse notes
                <span class="bx bx-info-circle" 
                      title="Notes will be collapsed after period of inactivity to declutter the tree."></span>
            </label>
        </div>
    
        <br/>
    
        <button class="btn btn-sm btn-primary save-tree-settings-button" type="submit">Save & apply changes</button>
    </div>
</div>
`;

const MAX_SEARCH_RESULTS_IN_TREE = 100;

export default class NoteTreeWidget extends NoteContextAwareWidget {
    constructor() {
        super();

        this.treeName = "main"; // legacy value
    }

    doRender() {
        this.$widget = $(TPL);
        this.$tree = this.$widget.find('.tree');
        this.$treeActions = this.$widget.find(".tree-actions");

        this.$tree.on("mousedown", ".unhoist-button", () => hoistedNoteService.unhoist());
        this.$tree.on("mousedown", ".refresh-search-button", e => this.refreshSearch(e));
        this.$tree.on("mousedown", ".add-note-button", e => {
            const node = $.ui.fancytree.getNode(e);
            const parentNotePath = treeService.getNotePath(node);

            noteCreateService.createNote(parentNotePath, {
                isProtected: node.data.isProtected
            });
        });

        this.$tree.on("mousedown", ".enter-workspace-button", e => {
            const node = $.ui.fancytree.getNode(e);

            this.triggerCommand('hoistNote', {noteId: node.data.noteId});
        });

        // fancytree doesn't support middle click so this is a way to support it
        this.$tree.on('mousedown', '.fancytree-title', e => {
            if (e.which === 2) {
                const node = $.ui.fancytree.getNode(e);

                const notePath = treeService.getNotePath(node);

                if (notePath) {
                    appContext.tabManager.openTabWithNoteWithHoisting(notePath);
                }

                e.stopPropagation();
                e.preventDefault();
            }
        });

        this.$treeSettingsPopup = this.$widget.find('.tree-settings-popup');
        this.$hideArchivedNotesCheckbox = this.$treeSettingsPopup.find('.hide-archived-notes');
        this.$hideIncludedImages = this.$treeSettingsPopup.find('.hide-included-images');
        this.$autoCollapseNoteTree = this.$treeSettingsPopup.find('.auto-collapse-note-tree');

        this.$treeSettingsButton = this.$widget.find('.tree-settings-button');
        this.$treeSettingsButton.on("click", e => {
            if (this.$treeSettingsPopup.is(":visible")) {
                this.$treeSettingsPopup.hide();
                return;
            }

            this.$hideArchivedNotesCheckbox.prop("checked", this.hideArchivedNotes);
            this.$hideIncludedImages.prop("checked", this.hideIncludedImages);
            this.$autoCollapseNoteTree.prop("checked", this.autoCollapseNoteTree);

            const top = this.$treeActions[0].offsetTop - (this.$treeSettingsPopup.outerHeight());
            const left = Math.max(
                0,
                this.$treeActions[0].offsetLeft - this.$treeSettingsPopup.outerWidth() + this.$treeActions.outerWidth()
            );

            this.$treeSettingsPopup.css({
                top,
                left
            }).show();

            return false;
        });

        this.$treeSettingsPopup.on("click", e => { e.stopPropagation(); });

        $(document).on('click', () => this.$treeSettingsPopup.hide());

        this.$saveTreeSettingsButton = this.$treeSettingsPopup.find('.save-tree-settings-button');
        this.$saveTreeSettingsButton.on('click', async () => {
            await this.setHideArchivedNotes(this.$hideArchivedNotesCheckbox.prop("checked"));
            await this.setHideIncludedImages(this.$hideIncludedImages.prop("checked"));
            await this.setAutoCollapseNoteTree(this.$autoCollapseNoteTree.prop("checked"));

            this.$treeSettingsPopup.hide();

            this.reloadTreeFromCache();
        });

        // note tree starts initializing already during render which is atypical
        Promise.all([options.initializedPromise, froca.initializedPromise]).then(() => this.initFancyTree());

        this.setupNoteTitleTooltip();
    }

    setupNoteTitleTooltip() {
        // the following will dynamically set tree item's tooltip if the whole item's text is not currently visible
        // if the whole text is visible then no tooltip is show since that's unnecessarily distracting
        // see https://github.com/zadam/trilium/pull/1120 for discussion

        // code inspired by https://gist.github.com/jtsternberg/c272d7de5b967cec2d3d
        const isEnclosing = ($container, $sub) => {
            const conOffset           = $container.offset();
            const conDistanceFromTop  = conOffset.top + $container.outerHeight(true);
            const conDistanceFromLeft = conOffset.left + $container.outerWidth(true);

            const subOffset           = $sub.offset();
            const subDistanceFromTop  = subOffset.top + $sub.outerHeight(true);
            const subDistanceFromLeft = subOffset.left + $sub.outerWidth(true);

            return conDistanceFromTop > subDistanceFromTop
                && conOffset.top < subOffset.top
                && conDistanceFromLeft > subDistanceFromLeft
                && conOffset.left < subOffset.left;
        };

        this.$tree.on("mouseenter", "span.fancytree-title", e => {
            e.currentTarget.title = isEnclosing(this.$tree, $(e.currentTarget))
                ? ""
                : e.currentTarget.innerText;
        });
    }

    get hideArchivedNotes() {
        return options.is("hideArchivedNotes_" + this.treeName);
    }

    async setHideArchivedNotes(val) {
        await options.save("hideArchivedNotes_" + this.treeName, val.toString());
    }

    get hideIncludedImages() {
        return options.is("hideIncludedImages_" + this.treeName);
    }

    async setHideIncludedImages(val) {
        await options.save("hideIncludedImages_" + this.treeName, val.toString());
    }

    get autoCollapseNoteTree() {
        return options.is("autoCollapseNoteTree");
    }

    async setAutoCollapseNoteTree(val) {
        await options.save("autoCollapseNoteTree", val.toString());
    }

    initFancyTree() {
        const treeData = [this.prepareRootNode()];

        this.$tree.fancytree({
            titlesTabbable: true,
            keyboard: true,
            extensions: ["dnd5", "clones", "filter"],
            source: treeData,
            scrollOfs: {
                top: 100,
                bottom: 100
            },
            scrollParent: this.$tree,
            minExpandLevel: 2, // root can't be collapsed
            click: (event, data) => {
                this.activityDetected();

                const targetType = data.targetType;
                const node = data.node;

                if (node.isSelected() && targetType === 'icon') {
                    this.triggerCommand('openBulkActionsDialog', {
                        selectedOrActiveNoteIds: this.getSelectedOrActiveNoteIds(node)
                    });

                    return false;
                }
                else if (targetType === 'title' || targetType === 'icon') {
                    if (event.shiftKey) {
                        const activeNode = this.getActiveNode();

                        if (activeNode.getParent() !== node.getParent()) {
                            return;
                        }

                        this.clearSelectedNodes();

                        function selectInBetween(first, second) {
                            for (let i = 0; first && first !== second && i < 10000; i++) {
                                first.setSelected(true);
                                first = first.getNextSibling();
                            }

                            second.setSelected();
                        }

                        if (activeNode.getIndex() < node.getIndex()) {
                            selectInBetween(activeNode, node);
                        } else {
                            selectInBetween(node, activeNode);
                        }

                        node.setFocus(true);
                    }
                    else if ((!utils.isMac() && event.ctrlKey) || (utils.isMac() && event.metaKey)) {
                        const notePath = treeService.getNotePath(node);
                        appContext.tabManager.openTabWithNoteWithHoisting(notePath);
                    }
                    else if (event.altKey) {
                        node.setSelected(!node.isSelected());
                        node.setFocus(true);
                    }
                    else if (data.node.isActive()) {
                        // this is important for single column mobile view, otherwise it's not possible to see again previously displayed note
                        this.tree.reactivate(true);
                    }
                    else {
                        node.setActive();
                    }

                    return false;
                }
            },
            beforeActivate: (event, data) => {
                // hidden subtree is hidden hackily, prevent activating it e.g. by keyboard
                return hoistedNoteService.getHoistedNoteId() === 'hidden' || data.node.data.noteId !== 'hidden';
            },
            activate: async (event, data) => {
                // click event won't propagate so let's close context menu manually
                contextMenu.hide();

                this.clearSelectedNodes();

                const notePath = treeService.getNotePath(data.node);

                const activeNoteContext = appContext.tabManager.getActiveContext();
                await activeNoteContext.setNote(notePath);
            },
            expand: (event, data) => this.setExpanded(data.node.data.branchId, true),
            collapse: (event, data) => this.setExpanded(data.node.data.branchId, false),
            filter: {
                counter: false,
                mode: "hide",
                autoExpand: true
            },
            dnd5: {
                autoExpandMS: 600,
                preventLazyParents: false,
                dragStart: (node, data) => {
                    if (['root', 'hidden', 'lbRoot', 'lbAvailableLaunchers', 'lbVisibleLaunchers'].includes(node.data.noteId)
                        || node.data.noteId.startsWith("options")) {
                        return false;
                    }

                    const notes = this.getSelectedOrActiveNodes(node).map(node => ({
                        noteId: node.data.noteId,
                        branchId: node.data.branchId,
                        title: node.title
                    }));

                    if (notes.length === 1) {
                        linkService.createNoteLink(notes[0].noteId, {referenceLink: true})
                            .then($link => data.dataTransfer.setData("text/html", $link[0].outerHTML));
                    }
                    else {
                        Promise.all(notes.map(note => linkService.createNoteLink(note.noteId, {referenceLink: true}))).then(links => {
                            const $list = $("<ul>").append(...links.map($link => $("<li>").append($link)));

                            data.dataTransfer.setData("text/html", $list[0].outerHTML);
                        });
                    }

                    data.dataTransfer.setData("text", JSON.stringify(notes));
                    return true; // allow dragging to start
                },
                dragEnter: (node, data) => {
                    if (node.data.noteType === 'search') {
                        return false;
                    } else if (node.data.noteId === 'lbRoot') {
                        return false;
                    } else if (node.data.noteId.startsWith('options')) {
                        return false;
                    } else if (node.data.noteType === 'launcher') {
                        return ['before', 'after'];
                    } else {
                        return true;
                    }
                },
                dragDrop: async (node, data) => {
                    if ((data.hitMode === 'over' && node.data.noteType === 'search') ||
                        (['after', 'before'].includes(data.hitMode)
                            && (node.data.noteId === hoistedNoteService.getHoistedNoteId() || node.getParent().data.noteType === 'search'))) {

                        await dialogService.info("Dropping notes into this location is not allowed.");

                        return;
                    }

                    const dataTransfer = data.dataTransfer;

                    if (dataTransfer && dataTransfer.files && dataTransfer.files.length > 0) {
                        const files = [...dataTransfer.files]; // chrome has issue that dataTransfer.files empties after async operation

                        const importService = await import('../services/import');

                        importService.uploadFiles(node.data.noteId, files, {
                            safeImport: true,
                            shrinkImages: true,
                            textImportedAsText: true,
                            codeImportedAsCode: true,
                            explodeArchives: true,
                            replaceUnderscoresWithSpaces: true
                        });
                    }
                    else {
                        const jsonStr = dataTransfer.getData("text");
                        let notes = null;

                        try {
                            notes = JSON.parse(jsonStr);
                        }
                        catch (e) {
                            logError(`Cannot parse JSON '${jsonStr}' into notes for drop`);
                            return;
                        }

                        // This function MUST be defined to enable dropping of items on the tree.
                        // data.hitMode is 'before', 'after', or 'over'.

                        const selectedBranchIds = notes.map(note => note.branchId);

                        if (data.hitMode === "before") {
                            branchService.moveBeforeBranch(selectedBranchIds, node.data.branchId);
                        } else if (data.hitMode === "after") {
                            branchService.moveAfterBranch(selectedBranchIds, node.data.branchId);
                        } else if (data.hitMode === "over") {
                            branchService.moveToParentNote(selectedBranchIds, node.data.branchId);
                        } else {
                            throw new Error("Unknown hitMode=" + data.hitMode);
                        }
                    }
                }
            },
            lazyLoad: (event, data) => {
                const {noteId, noteType} = data.node.data;

                if (noteType === 'search') {
                    const notePath = treeService.getNotePath(data.node.getParent());

                    // this is a search cycle (search note is a descendant of its own search result)
                    if (notePath.includes(noteId)) {
                        data.result = [];
                        return;
                    }

                    data.result = froca.loadSearchNote(noteId).then(() => {
                        const note = froca.getNoteFromCache(noteId);

                        let childNoteIds = note.getChildNoteIds();

                        if (note.type === 'search' && childNoteIds.length > MAX_SEARCH_RESULTS_IN_TREE) {
                            childNoteIds = childNoteIds.slice(0, MAX_SEARCH_RESULTS_IN_TREE);
                        }

                        return froca.getNotes(childNoteIds);
                    }).then(() => {
                        const note = froca.getNoteFromCache(noteId);

                        return this.prepareChildren(note);
                    });
                }
                else {
                    data.result = froca.loadSubTree(noteId).then(note => this.prepareChildren(note));
                }
            },
            clones: {
                highlightActiveClones: true
            },
            enhanceTitle: async function (event, data) {
                const node = data.node;

                if (!node.data.noteId) {
                    // if there's "non-note" node, then don't enhance
                    // this can happen for e.g. "Load error!" node
                    return;
                }

                const note = await froca.getNote(node.data.noteId, true);

                if (!note || note.isDeleted) {
                    return;
                }

                const activeNoteContext = appContext.tabManager.getActiveContext();

                const $span = $(node.span);

                $span.find('.tree-item-button').remove();

                const isHoistedNote = activeNoteContext && activeNoteContext.hoistedNoteId === note.noteId && note.noteId !== 'root';

                if (isHoistedNote) {
                    const $unhoistButton = $('<span class="tree-item-button unhoist-button bx bx-door-open" title="Unhoist"></span>');

                    // unhoist button is prepended since compared to other buttons this is not just convenience
                    // on the mobile interface - it's the only way to unhoist
                    $span.prepend($unhoistButton);
                }

                if (note.hasLabel('workspace') && !isHoistedNote) {
                    const $enterWorkspaceButton = $('<span class="tree-item-button enter-workspace-button bx bx-door-open" title="Hoist this note (workspace)"></span>');

                    $span.append($enterWorkspaceButton);
                }

                if (note.type === 'search') {
                    const $refreshSearchButton = $('<span class="tree-item-button refresh-search-button bx bx-refresh" title="Refresh saved search results"></span>');

                    $span.append($refreshSearchButton);
                }

                if (!['search', 'launcher'].includes(note.type) && !note.isOptions() && !note.isLaunchBarConfig()) {
                    const $createChildNoteButton = $('<span class="tree-item-button add-note-button bx bx-plus" title="Create child note"></span>');

                    $span.append($createChildNoteButton);
                }
            },
            // this is done to automatically lazy load all expanded notes after tree load
            loadChildren: (event, data) => {
                data.node.visit((subNode) => {
                    // Load all lazy/unloaded child nodes
                    // (which will trigger `loadChildren` recursively)
                    if (subNode.isUndefined() && subNode.isExpanded()) {
                        subNode.load();
                    }
                });
            },
            select: (event, {node}) => {
                $(node.span).find(".fancytree-custom-icon").attr("title",
                    node.isSelected() ? "Apply bulk actions on selected notes" : "");
            }
        });

        if (!utils.isMobile()) {
            this.getHotKeys().then(hotKeys => {
                for (const key in hotKeys) {
                    const handler = hotKeys[key];

                    $(this.tree.$container).on('keydown', null, key, evt => {
                        const node = this.tree.getActiveNode();
                        return handler(node, evt);
                        // return false from the handler will stop default handling.
                    });
                }
            });
        }

        this.$tree.on('contextmenu', '.fancytree-node', e => {
            const node = $.ui.fancytree.getNode(e);

            if (hoistedNoteService.getHoistedNoteId() === 'lbRoot') {
                import("../menus/launcher_context_menu.js").then(({LauncherContextMenu: ShortcutContextMenu}) => {
                    const shortcutContextMenu = new LauncherContextMenu(this, node);
                    shortcutContextMenu.show(e);
                });
            } else {
                import("../menus/tree_context_menu.js").then(({default: TreeContextMenu}) => {
                    const treeContextMenu = new TreeContextMenu(this, node);
                    treeContextMenu.show(e);
                });
            }

            return false; // blocks default browser right click menu
        });

        this.tree = $.ui.fancytree.getTree(this.$tree);
    }

    prepareRootNode() {
        return this.prepareNode(froca.getBranch('root'));
    }

    /**
     * @param {NoteShort} parentNote
     */
    prepareChildren(parentNote) {
        utils.assertArguments(parentNote);

        const noteList = [];

        const hideArchivedNotes = this.hideArchivedNotes;

        let childBranches = parentNote.getFilteredChildBranches();

        if (parentNote.type === 'search' && childBranches.length > MAX_SEARCH_RESULTS_IN_TREE) {
            childBranches = childBranches.slice(0, MAX_SEARCH_RESULTS_IN_TREE);
        }

        for (const branch of childBranches) {
            if (hideArchivedNotes) {
                const note = branch.getNoteFromCache();

                if (note.hasLabel('archived')) {
                    continue;
                }
            }

            const node = this.prepareNode(branch);

            noteList.push(node);
        }

        return noteList;
    }

    updateNode(node) {
        const note = froca.getNoteFromCache(node.data.noteId);
        const branch = froca.getBranch(node.data.branchId);

        if (!note) {
            console.log(`Node update not possible because note ${node.data.noteId} was not found.`);
            return;
        }

        if (!branch) {
            console.log(`Node update not possible because branch ${node.data.branchId} was not found.`);
            return;
        }

        const title = (branch.prefix ? (branch.prefix + " - ") : "") + note.title;

        node.data.isProtected = note.isProtected;
        node.data.noteType = note.type;
        node.folder = note.isFolder();
        node.icon = note.getIcon();
        node.extraClasses = this.getExtraClasses(note);
        node.title = utils.escapeHtml(title);

        if (node.isExpanded() !== branch.isExpanded) {
            node.setExpanded(branch.isExpanded, {noEvents: true, noAnimation: true});
        }

        node.renderTitle();
    }

    /**
     * @param {Branch} branch
     * @param {boolean} forceLazy
     */
    prepareNode(branch, forceLazy = false) {
        const note = branch.getNoteFromCache();

        if (!note) {
            throw new Error(`Branch "${branch.branchId}" has no child note "${branch.noteId}"`);
        }

        const title = (branch.prefix ? (branch.prefix + " - ") : "") + note.title;

        const isFolder = note.isFolder();

        const node = {
            noteId: note.noteId,
            parentNoteId: branch.parentNoteId,
            branchId: branch.branchId,
            isProtected: note.isProtected,
            noteType: note.type,
            title: utils.escapeHtml(title),
            extraClasses: this.getExtraClasses(note),
            icon: note.getIcon(isFolder),
            refKey: note.noteId,
            lazy: true,
            folder: isFolder,
            expanded: branch.isExpanded && note.type !== 'search',
            key: utils.randomString(12) // this should prevent some "duplicate key" errors
        };

        if (isFolder && node.expanded && !forceLazy) {
            node.children = this.prepareChildren(note);
        }

        return node;
    }

    getExtraClasses(note) {
        utils.assertArguments(note);

        const extraClasses = [];

        if (note.isProtected) {
            extraClasses.push("protected");
        }

        if (note.isShared()) {
            extraClasses.push("shared");
        }
        else if (note.getParentNoteIds().length > 1) {
            const realClones = note.getParentNoteIds()
                .map(noteId => froca.notes[noteId])
                .filter(note => !!note)
                .filter(note =>
                    !['share', 'lbBookmarks'].includes(note.noteId)
                    && note.type !== 'search');

            if (realClones.length > 1) {
                extraClasses.push("multiple-parents");
            }
        }

        const cssClass = note.getCssClass();

        if (cssClass) {
            extraClasses.push(cssClass);
        }

        extraClasses.push(utils.getNoteTypeClass(note.type));

        if (note.mime) { // some notes should not have mime type (e.g. render)
            extraClasses.push(utils.getMimeTypeClass(note.mime));
        }

        if (note.hasLabel('archived')) {
            extraClasses.push("archived");
        }

        const colorClass = note.getColorClass();

        if (colorClass) {
            extraClasses.push(colorClass);
        }

        return extraClasses.join(" ");
    }

    /** @returns {FancytreeNode[]} */
    getSelectedNodes(stopOnParents = false) {
        return this.tree.getSelectedNodes(stopOnParents);
    }

    /** @returns {FancytreeNode[]} */
    getSelectedOrActiveNodes(node = null) {
        const nodes = this.getSelectedNodes(true);

        // the node you start dragging should be included even if not selected
        if (node && !nodes.find(n => n.key === node.key)) {
            nodes.push(node);
        }

        if (nodes.length === 0) {
            nodes.push(this.getActiveNode());
        }

        return nodes;
    }

    async setExpandedStatusForSubtree(node, isExpanded) {
        if (!node) {
            const hoistedNoteId = hoistedNoteService.getHoistedNoteId();

            node = this.getNodesByNoteId(hoistedNoteId)[0];
        }

        const {branchIds} = await server.put(`branches/${node.data.branchId}/expanded-subtree/${isExpanded ? 1 : 0}`);

        froca.getBranches(branchIds, true)
            .forEach(branch => branch.isExpanded = !!isExpanded);

        await this.batchUpdate(async () => {
            await node.load(true);

            if (node.data.noteId !== hoistedNoteService.getHoistedNoteId()) { // hoisted note should be always expanded
                await node.setExpanded(isExpanded, {noEvents: true, noAnimation: true});
            }
        });

        const activeNode = await this.getNodeFromPath(appContext.tabManager.getActiveContextNotePath());

        if (activeNode) {
            activeNode.setActive({noEvents: true, noFocus: false});
        }
    }

    async expandTree(node = null) {
        await this.setExpandedStatusForSubtree(node, true);
    }

    async collapseTree(node = null) {
        await this.setExpandedStatusForSubtree(node, false);
    }

    collapseTreeEvent() { this.collapseTree(); }

    /**
     * @return {FancytreeNode|null}
     */
    getActiveNode() {
        return this.tree.getActiveNode();
    }

    /**
     * focused & not active node can happen during multiselection where the node is selected
     * but not activated (its content is not displayed in the detail)
     * @return {FancytreeNode|null}
     */
    getFocusedNode() {
        return this.tree.getFocusNode();
    }

    clearSelectedNodes() {
        for (const selectedNode of this.getSelectedNodes()) {
            selectedNode.setSelected(false);
        }
    }

    async scrollToActiveNoteEvent() {
        const activeContext = appContext.tabManager.getActiveContext();

        if (activeContext && activeContext.notePath) {
            this.tree.$container.focus();
            this.tree.setFocus(true);

            const node = await this.expandToNote(activeContext.notePath);

            if (node) {
                await node.makeVisible({scrollIntoView: true});
                node.setActive(true, {noEvents: true, noFocus: false});
            }
        }
    }

    /** @returns {FancytreeNode} */
    async getNodeFromPath(notePath, expand = false, logErrors = true) {
        utils.assertArguments(notePath);
        /** @let {FancytreeNode} */
        let parentNode = this.getNodesByNoteId('root')[0];

        let resolvedNotePathSegments = await treeService.resolveNotePathToSegments(notePath, this.hoistedNoteId, logErrors);

        if (!resolvedNotePathSegments) {
            if (logErrors) {
                logError("Could not find run path for notePath:", notePath);
            }

            return;
        }

        resolvedNotePathSegments = resolvedNotePathSegments.slice(1);

        for (const childNoteId of resolvedNotePathSegments) {
            // we expand only after hoisted note since before then nodes are not actually present in the tree
            if (parentNode) {
                if (!parentNode.isLoaded()) {
                    await parentNode.load();
                }

                if (expand) {
                    await parentNode.setExpanded(true, {noAnimation: true});

                    // although previous line should set the expanded status, it seems to happen asynchronously
                    // so we need to make sure it is set properly before calling updateNode which uses this flag
                    const branch = froca.getBranch(parentNode.data.branchId);
                    branch.isExpanded = true;
                }

                this.updateNode(parentNode);

                let foundChildNode = this.findChildNode(parentNode, childNoteId);

                if (!foundChildNode) { // note might be recently created so we'll force reload and try again
                    await parentNode.load(true);

                    foundChildNode = this.findChildNode(parentNode, childNoteId);

                    if (!foundChildNode) {
                        if (logErrors) {
                            // besides real errors this can be also caused by hiding of e.g. included images
                            // these are real notes with real notePath, user can display them in a detail
                            // but they don't have a node in the tree

                            const childNote = await froca.getNote(childNoteId);

                            if (!childNote || childNote.type !== 'image') {
                                ws.logError(`Can't find node for child node of noteId=${childNoteId} for parent of noteId=${parentNode.data.noteId} and hoistedNoteId=${hoistedNoteService.getHoistedNoteId()}, requested path is ${notePath}`);
                            }
                        }

                        return;
                    }
                }

                parentNode = foundChildNode;
            }
        }

        return parentNode;
    }

    /** @returns {FancytreeNode} */
    findChildNode(parentNode, childNoteId) {
        return parentNode.getChildren().find(childNode => childNode.data.noteId === childNoteId);
    }

    /** @returns {FancytreeNode} */
    async expandToNote(notePath, logErrors = true) {
        return this.getNodeFromPath(notePath, true, logErrors);
    }

    /** @returns {FancytreeNode[]} */
    getNodesByBranch(branch) {
        utils.assertArguments(branch);

        return this.getNodesByNoteId(branch.noteId).filter(node => node.data.branchId === branch.branchId);
    }

    /** @returns {FancytreeNode[]} */
    getNodesByNoteId(noteId) {
        utils.assertArguments(noteId);

        const list = this.tree.getNodesByRef(noteId);
        return list ? list : []; // if no nodes with this refKey are found, fancy tree returns null
    }

    isEnabled() {
        return !!this.noteContext;
    }

    async refresh() {
        this.toggleInt(this.isEnabled());
        this.$treeSettingsPopup.hide();

        this.activityDetected();

        const oldActiveNode = this.getActiveNode();
        let oldActiveNodeFocused = false;

        if (oldActiveNode) {
            oldActiveNodeFocused = oldActiveNode.hasFocus();

            oldActiveNode.setActive(false);
            oldActiveNode.setFocus(false);
        }

        if (this.noteContext
            && this.noteContext.notePath
            && !this.noteContext.note?.isDeleted
            && (!treeService.isNotePathInHiddenSubtree(this.noteContext.notePath) || await hoistedNoteService.isHoistedInHiddenSubtree())
        ) {
            const newActiveNode = await this.getNodeFromPath(this.noteContext.notePath);

            if (newActiveNode) {
                if (!newActiveNode.isVisible()) {
                    await this.expandToNote(this.noteContext.notePath);
                }

                newActiveNode.setActive(true, {noEvents: true, noFocus: !oldActiveNodeFocused});
                newActiveNode.makeVisible({scrollIntoView: true});
            }
        }

        this.filterHoistedBranch();
    }

    async refreshSearch(e) {
        const activeNode = $.ui.fancytree.getNode(e);

        activeNode.load(true);
        activeNode.setExpanded(true, {noAnimation: true});

        toastService.showMessage("Saved search note refreshed.");
    }

    async batchUpdate(cb) {
        try {
            // disable rendering during update for increased performance
            this.tree.enableUpdate(false);

            await cb();
        }
        finally {
            this.tree.enableUpdate(true);
        }
    }

    activityDetected() {
        if (this.autoCollapseTimeoutId) {
            clearTimeout(this.autoCollapseTimeoutId);
        }

        this.autoCollapseTimeoutId = setTimeout(() => {
            if (!this.autoCollapseNoteTree) {
                return;
            }

            /*
             * We're collapsing notes after period of inactivity to "cleanup" the tree - users rarely
             * collapse the notes and the tree becomes unusuably large.
             * Some context: https://github.com/zadam/trilium/issues/1192
             */

            const noteIdsToKeepExpanded = new Set(
                appContext.tabManager.getNoteContexts()
                    .map(nc => nc.notePathArray)
                    .flat()
            );

            let noneCollapsedYet = true;

            this.tree.getRootNode().visit(node => {
                if (node.isExpanded() && !noteIdsToKeepExpanded.has(node.data.noteId)) {
                    node.setExpanded(false);

                    if (noneCollapsedYet) {
                        toastService.showMessage("Auto collapsing notes after inactivity...");
                        noneCollapsedYet = false;
                    }
                }
            }, false);
        }, 600 * 1000);
    }

    async entitiesReloadedEvent({loadResults}) {
        this.activityDetected();

        if (loadResults.isEmptyForTree()) {
            return;
        }

        const activeNode = this.getActiveNode();
        const activeNodeFocused = activeNode && activeNode.hasFocus();
        const nextNode = activeNode ? (activeNode.getNextSibling() || activeNode.getPrevSibling() || activeNode.getParent()) : null;
        const activeNotePath = activeNode ? treeService.getNotePath(activeNode) : null;

        const nextNotePath = nextNode ? treeService.getNotePath(nextNode) : null;
        const activeNoteId = activeNode ? activeNode.data.noteId : null;

        const noteIdsToUpdate = new Set();
        const noteIdsToReload = new Set();

        for (const ecAttr of loadResults.getAttributes()) {
<<<<<<< HEAD
            if (ecAttr.type === 'label' && ['iconClass', 'cssClass', 'workspace', 'workspaceIconClass', 'color'].includes(ecAttr.name)) {
=======
            const dirtyingLabels = ['iconClass', 'cssClass', 'workspace', 'workspaceIconClass', 'archived', 'color'];

            if (ecAttr.type === 'label' && dirtyingLabels.includes(ecAttr.name)) {
>>>>>>> b9ae68d5
                if (ecAttr.isInheritable) {
                    noteIdsToReload.add(ecAttr.noteId);
                }
                else {
                    noteIdsToUpdate.add(ecAttr.noteId);
                }
            }
            else if (ecAttr.type === 'label' && ecAttr.name === 'archived') {
                const note = froca.getNoteFromCache(ecAttr.noteId);

                if (note) {
                    // change of archived status can mean the note should not be displayed in the tree at all
                    // depending on the value of this.hideArchivedNotes
                    for (const parentNote of note.getParentNotes()) {
                        noteIdsToReload.add(parentNote.noteId);
                    }
                }
            }
            else if (ecAttr.type === 'relation' && ecAttr.name === 'template') {
                // missing handling of things inherited from template
                noteIdsToReload.add(ecAttr.noteId);
            }
            else if (ecAttr.type === 'relation' && ecAttr.name === 'imageLink') {
                const note = froca.getNoteFromCache(ecAttr.noteId);

                if (note && note.getChildNoteIds().includes(ecAttr.value)) {
                    // there's new/deleted imageLink betwen note and its image child - which can show/hide
                    // the image (if there is a imageLink relation between parent and child then it is assumed to be "contained" in the note and thus does not have to be displayed in the tree)
                    noteIdsToReload.add(ecAttr.noteId);
                }
            }
        }

        for (const ecBranch of loadResults.getBranches()) {
            if (ecBranch.parentNoteId === 'share') {
                // all shared notes have a sign in the tree, even the descendants of shared notes
                noteIdsToReload.add(ecBranch.noteId);
            }
            else {
                // adding noteId itself to update all potential clones
                noteIdsToUpdate.add(ecBranch.noteId);
            }

            for (const node of this.getNodesByBranch(ecBranch)) {
                if (ecBranch.isDeleted) {
                    if (node.isActive()) {
                        const newActiveNode = node.getNextSibling()
                            || node.getPrevSibling()
                            || node.getParent();

                        if (newActiveNode) {
                            newActiveNode.setActive(true, {noEvents: true, noFocus: true});
                        }
                    }

                    if (node.getParent()) {
                        node.remove();
                    }

                    noteIdsToUpdate.add(ecBranch.parentNoteId);
                }
            }

            if (!ecBranch.isDeleted) {
                for (const parentNode of this.getNodesByNoteId(ecBranch.parentNoteId)) {
                    if (parentNode.isFolder() && !parentNode.isLoaded()) {
                        continue;
                    }

                    const found = (parentNode.getChildren() || []).find(child => child.data.noteId === ecBranch.noteId);

                    if (!found) {
                        // make sure it's loaded
                        await froca.getNote(ecBranch.noteId);
                        const frocaBranch = froca.getBranch(ecBranch.branchId);

                        // we're forcing lazy since it's not clear if the whole required subtree is in froca
                        parentNode.addChildren([this.prepareNode(frocaBranch, true)]);

                        this.sortChildren(parentNode);

                        // this might be a first child which would force an icon change
                        noteIdsToUpdate.add(ecBranch.parentNoteId);
                    }
                }
            }
        }

        for (const noteId of loadResults.getNoteIds()) {
            noteIdsToUpdate.add(noteId);
        }

        await this.batchUpdate(async () => {
            for (const noteId of noteIdsToReload) {
                for (const node of this.getNodesByNoteId(noteId)) {
                    await node.load(true);

                    noteIdsToUpdate.add(noteId);
                }
            }

            for (const parentNoteId of loadResults.getNoteReorderings()) {
                for (const node of this.getNodesByNoteId(parentNoteId)) {
                    if (node.isLoaded()) {
                        this.sortChildren(node);
                    }
                }
            }
        });

        // for some reason node update cannot be in the batchUpdate() block (node is not re-rendered)
        for (const noteId of noteIdsToUpdate) {
            for (const node of this.getNodesByNoteId(noteId)) {
                this.updateNode(node);
            }
        }

        if (activeNotePath) {
            let node = await this.expandToNote(activeNotePath, false);

            if (node && node.data.noteId !== activeNoteId) {
                // if the active note has been moved elsewhere then it won't be found by the path,
                // so we switch to the alternative of trying to find it by noteId
                const notesById = this.getNodesByNoteId(activeNoteId);

                // if there are multiple clones then we'd rather not activate any one
                node = notesById.length === 1 ? notesById[0] : null;
            }

            if (node) {
                if (activeNodeFocused) {
                    // needed by Firefox: https://github.com/zadam/trilium/issues/1865
                    this.tree.$container.focus();
                }

                await node.setActive(true, {noEvents: true, noFocus: !activeNodeFocused});
            }
            else {
                // this is used when original note has been deleted, and we want to move the focus to the note above/below
                node = await this.expandToNote(nextNotePath, false);

                if (node) {
                    // FIXME: this is conceptually wrong
                    //        here note tree is responsible for updating global state of the application
                    //        this should be done by NoteContext / TabManager and note tree should only listen to
                    //        changes in active note and just set the "active" state
                    // We don't await since that can bring up infinite cycles when e.g. custom widget does some backend requests which wait for max sync ID processed
                    appContext.tabManager.getActiveContext().setNote(nextNotePath).then(() => {
                        const newActiveNode = this.getActiveNode();

                        // return focus if the previously active node was also focused
                        if (newActiveNode && activeNodeFocused) {
                            newActiveNode.setFocus(true);
                        }
                    });
                }
            }
        }

        if (noteIdsToReload.size > 0 || noteIdsToUpdate.size > 0) {
            // workaround for https://github.com/mar10/fancytree/issues/1054
            this.filterHoistedBranch();
        }
    }

    sortChildren(node) {
        node.sortChildren((nodeA, nodeB) => {
            const branchA = froca.branches[nodeA.data.branchId];
            const branchB = froca.branches[nodeB.data.branchId];

            if (!branchA || !branchB) {
                return 0;
            }

            return branchA.notePosition - branchB.notePosition;
        });
    }

    setExpanded(branchId, isExpanded) {
        utils.assertArguments(branchId);

        const branch = froca.getBranch(branchId, true);

        if (!branch) {
            if (branchId && branchId.startsWith('virt')) {
                // in case of virtual branches there's nothing to update
                return;
            }
            else {
                logError(`Cannot find branch=${branchId}`);
                return;
            }
        }

        branch.isExpanded = isExpanded;

        server.put(`branches/${branchId}/expanded/${isExpanded ? 1 : 0}`);
    }

    async reloadTreeFromCache() {
        const activeNode = this.getActiveNode();

        const activeNotePath = activeNode !== null ? treeService.getNotePath(activeNode) : null;

        const rootNode = this.prepareRootNode();

        await this.batchUpdate(async () => {
            await this.tree.reload([rootNode]);
        });

        if (activeNotePath) {
            const node = await this.getNodeFromPath(activeNotePath, true);

            if (node) {
                await node.setActive(true, {noEvents: true, noFocus: true});
            }
        }
    }

    async hoistedNoteChangedEvent({ntxId}) {
        if (this.isNoteContext(ntxId)) {
            await this.filterHoistedBranch();
        }
    }

    async filterHoistedBranch() {
        if (!this.noteContext) {
            return;
        }

        const hoistedNotePath = await treeService.resolveNotePath(this.noteContext.hoistedNoteId);
        await this.getNodeFromPath(hoistedNotePath);

        if (this.noteContext.hoistedNoteId === 'root') {
            this.tree.clearFilter();
            this.toggleHiddenNode(false); // show everything but the hidden subtree
        } else {
            // hack when hoisted note is cloned then it could be filtered multiple times while we want only 1
            this.tree.filterBranches(node =>
                node.data.noteId === this.noteContext.hoistedNoteId // optimization to not having always resolve the node path
                && treeService.getNotePath(node) === hoistedNotePath);

            this.toggleHiddenNode(true); // hoisting will handle hidden note visibility
        }
    }

    toggleHiddenNode(show) {
        const hiddenNode = this.getNodesByNoteId('hidden')[0];
        $(hiddenNode.li).toggleClass("hidden-node-is-hidden", !show);
    }

    frocaReloadedEvent() {
        this.reloadTreeFromCache();
    }

    async getHotKeys() {
        const actions = await keyboardActionsService.getActionsForScope('note-tree');
        const hotKeyMap = {};

        for (const action of actions) {
            for (const shortcut of action.effectiveShortcuts) {
                hotKeyMap[shortcutService.normalizeShortcut(shortcut)] = node => {
                    const notePath = treeService.getNotePath(node);

                    this.triggerCommand(action.actionName, {node, notePath});

                    return false;
                }
            }
        }

        return hotKeyMap;
    }

    /**
     * @param {FancytreeNode} node
     */
    getSelectedOrActiveBranchIds(node) {
        const nodes = this.getSelectedOrActiveNodes(node);

        return nodes.map(node => node.data.branchId);
    }

    /**
     * @param {FancytreeNode} node
     */
    getSelectedOrActiveNoteIds(node) {
        const nodes = this.getSelectedOrActiveNodes(node);

        return nodes.map(node => node.data.noteId);
    }

    async deleteNotesCommand({node}) {
        const branchIds = this.getSelectedOrActiveBranchIds(node)
            .filter(branchId => !branchId.startsWith('virt-')); // search results can't be deleted

        if (!branchIds.length) {
            return;
        }

        await branchService.deleteNotes(branchIds);

        this.clearSelectedNodes();
    }

    canBeMovedUpOrDown(node) {
        if (node.data.noteId === 'root') {
            return false;
        }

        const parentNote = froca.getNoteFromCache(node.getParent().data.noteId);

        if (parentNote && parentNote.hasLabel('sorted')) {
            return false;
        }

        return true;
    }

    moveNoteUpCommand({node}) {
        if (!this.canBeMovedUpOrDown(node)) {
            return;
        }

        const beforeNode = node.getPrevSibling();

        if (beforeNode !== null) {
            branchService.moveBeforeBranch([node.data.branchId], beforeNode.data.branchId);
        }
    }

    moveNoteDownCommand({node}) {
        if (!this.canBeMovedUpOrDown(node)) {
            return;
        }

        const afterNode = node.getNextSibling();

        if (afterNode !== null) {
            branchService.moveAfterBranch([node.data.branchId], afterNode.data.branchId);
        }
    }

    moveNoteUpInHierarchyCommand({node}) {
        branchService.moveNodeUpInHierarchy(node);
    }

    moveNoteDownInHierarchyCommand({node}) {
        const toNode = node.getPrevSibling();

        if (toNode !== null) {
            branchService.moveToParentNote([node.data.branchId], toNode.data.branchId);
        }
    }

    addNoteAboveToSelectionCommand() {
        const node = this.getFocusedNode();

        if (!node) {
            return;
        }

        if (node.isActive()) {
            node.setSelected(true);
        }

        const prevSibling = node.getPrevSibling();

        if (prevSibling) {
            prevSibling.setActive(true, {noEvents: true});

            if (prevSibling.isSelected()) {
                node.setSelected(false);
            }

            prevSibling.setSelected(true);
        }
    }

    addNoteBelowToSelectionCommand() {
        const node = this.getFocusedNode();

        if (!node) {
            return;
        }

        if (node.isActive()) {
            node.setSelected(true);
        }

        const nextSibling = node.getNextSibling();

        if (nextSibling) {
            nextSibling.setActive(true, {noEvents: true});

            if (nextSibling.isSelected()) {
                node.setSelected(false);
            }

            nextSibling.setSelected(true);
        }
    }

    expandSubtreeCommand({node}) {
        this.expandTree(node);
    }

    collapseSubtreeCommand({node}) {
        this.collapseTree(node);
    }

    async recentChangesInSubtreeCommand({node}) {
        this.triggerCommand("showRecentChanges", {ancestorNoteId: node.data.noteId});
    }

    selectAllNotesInParentCommand({node}) {
        for (const child of node.getParent().getChildren()) {
            child.setSelected(true);
        }
    }

    copyNotesToClipboardCommand({node}) {
        clipboard.copy(this.getSelectedOrActiveBranchIds(node));
    }

    cutNotesToClipboardCommand({node}) {
        clipboard.cut(this.getSelectedOrActiveBranchIds(node));
    }

    pasteNotesFromClipboardCommand({node}) {
        clipboard.pasteInto(node.data.branchId);
    }

    pasteNotesAfterFromClipboardCommand({node}) {
        clipboard.pasteAfter(node.data.branchId);
    }

    async exportNoteCommand({node}) {
        const notePath = treeService.getNotePath(node);

        this.triggerCommand("showExportDialog", {notePath, defaultType: "subtree"});
    }

    async importIntoNoteCommand({node}) {
        this.triggerCommand("showImportDialog", {noteId: node.data.noteId});
    }

    forceNoteSyncCommand({node}) {
        syncService.forceNoteSync(node.data.noteId);
    }

    editNoteTitleCommand({node}) {
        appContext.triggerCommand('focusOnTitle');
    }

    protectSubtreeCommand({node}) {
        protectedSessionService.protectNote(node.data.noteId, true, true);
    }

    unprotectSubtreeCommand({node}) {
        protectedSessionService.protectNote(node.data.noteId, false, true);
    }

    duplicateSubtreeCommand({node}) {
        const nodesToDuplicate = this.getSelectedOrActiveNodes(node);

        for (const nodeToDuplicate of nodesToDuplicate) {
            const note = froca.getNoteFromCache(nodeToDuplicate.data.noteId);

            if (note.isProtected && !protectedSessionHolder.isProtectedSessionAvailable()) {
                continue;
            }

            const branch = froca.getBranch(nodeToDuplicate.data.branchId);

            noteCreateService.duplicateSubtree(nodeToDuplicate.data.noteId, branch.parentNoteId);
        }
    }

    moveShortcutToVisibleCommand({node, selectedOrActiveBranchIds}) {
        branchService.moveToParentNote(selectedOrActiveBranchIds, 'lbVisibleLaunchers');
    }

    moveShortcutToAvailableCommand({node, selectedOrActiveBranchIds}) {
        branchService.moveToParentNote(selectedOrActiveBranchIds, 'lbAvailableLaunchers');
    }

    addNoteLauncherCommand({node}) {
        this.createLauncherNote(node, 'note');
    }

    addScriptLauncherCommand({node}) {
        this.createLauncherNote(node, 'script');
    }

    addWidgetLauncherCommand({node}) {
        this.createLauncherNote(node, 'customWidget');
    }

    addSpacerLauncherCommand({node}) {
        this.createLauncherNote(node, 'spacer');
    }

    async createLauncherNote(node, launcherType) {
        const resp = await server.post(`special-notes/launchers/${node.data.noteId}/${launcherType}`);

        if (!resp.success) {
            alert(resp.message);
        }

        await ws.waitForMaxKnownEntityChangeId();

        appContext.tabManager.getActiveContext().setNote(resp.note.noteId);
    }
}<|MERGE_RESOLUTION|>--- conflicted
+++ resolved
@@ -1084,13 +1084,9 @@
         const noteIdsToReload = new Set();
 
         for (const ecAttr of loadResults.getAttributes()) {
-<<<<<<< HEAD
-            if (ecAttr.type === 'label' && ['iconClass', 'cssClass', 'workspace', 'workspaceIconClass', 'color'].includes(ecAttr.name)) {
-=======
-            const dirtyingLabels = ['iconClass', 'cssClass', 'workspace', 'workspaceIconClass', 'archived', 'color'];
+            const dirtyingLabels = ['iconClass', 'cssClass', 'workspace', 'workspaceIconClass', 'color'];
 
             if (ecAttr.type === 'label' && dirtyingLabels.includes(ecAttr.name)) {
->>>>>>> b9ae68d5
                 if (ecAttr.isInheritable) {
                     noteIdsToReload.add(ecAttr.noteId);
                 }
