{
  "name": "@triliumnext/commons",
<<<<<<< HEAD
  "version": "0.97.3-noai",
=======
  "version": "0.98.0",
>>>>>>> 980077f5
  "description": "Shared library between the clients (e.g. browser, Electron) and the server, mostly for type definitions and utility methods.",
  "private": true,
  "type": "module",
  "main": "./dist/main.js",
  "module": "./dist/main.js",
  "types": "./dist/index.d.ts",
  "exports": {
    "./package.json": "./package.json",
    ".": {
      "development": "./src/index.ts",
      "types": "./dist/index.d.ts",
      "import": "./dist/main.js",
      "default": "./dist/main.js"
    }
  },
  "license": "AGPL-3.0-only",
  "author": {
    "name": "Trilium Notes Team",
    "email": "contact@eliandoran.me",
    "url": "https://github.com/TriliumNext/Notes"
  },
  "nx": {
    "name": "commons",
    "sourceRoot": "packages/commons/src",
    "targets": {
      "build": {
        "executor": "@nx/esbuild:esbuild",
        "outputs": [
          "{options.outputPath}"
        ],
        "defaultConfiguration": "production",
        "options": {
          "main": "packages/commons/src/index.ts",
          "outputPath": "packages/commons/dist",
          "outputFileName": "main.js",
          "tsConfig": "packages/commons/tsconfig.lib.json",
          "platform": "node",
          "format": [
            "esm"
          ],
          "declarationRootDir": "packages/commons/src"
        },
        "configurations": {
          "development": {
            "minify": false
          },
          "production": {
            "minify": true
          }
        }
      }
    }
  }
}<|MERGE_RESOLUTION|>--- conflicted
+++ resolved
@@ -1,10 +1,6 @@
 {
   "name": "@triliumnext/commons",
-<<<<<<< HEAD
-  "version": "0.97.3-noai",
-=======
-  "version": "0.98.0",
->>>>>>> 980077f5
+  "version": "0.98.0-noai",
   "description": "Shared library between the clients (e.g. browser, Electron) and the server, mostly for type definitions and utility methods.",
   "private": true,
   "type": "module",
