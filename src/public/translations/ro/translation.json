{
  "about": {
    "title": "Despre TriliumNext Notes",
    "homepage": "Site web:",
    "app_version": "Versiune aplicație:",
    "db_version": "Versiune bază de date:",
    "sync_version": "Versiune sincronizare:",
    "build_date": "Data compilării:",
    "build_revision": "Revizia compilării:",
    "data_directory": "Directorul de date:"
  },
  "abstract_bulk_action": {
    "remove_this_search_action": "Înlătură acesată acțiune la căutare"
  },
  "abstract_search_option": {
    "failed_rendering": "Nu s-a putut randa opțiunea de căutare: {{dto}} din cauza: {{error}} {{stack}}",
    "remove_this_search_option": "Înlătură acesată acțiune la căutare"
  },
  "add_label": {
    "add_label": "Adaugă etichetă",
    "help_text": "Pentru toate notițele găsite:",
    "help_text_item1": "crează eticheta respectivă dacă notița nu are o astfel de etichetă",
    "help_text_item2": "sau schimbă valoarea unei etichete existente",
    "help_text_note": "Această metodă poate fi apelată și fără valoare, caz în care eticheta va fi atribuită notiței fără o valoare.",
    "label_name_placeholder": "denumirea etichetei",
    "label_name_title": "Sunt permise doar caractere alfanumerice, underline și două puncte.",
    "new_value_placeholder": "valoare nouă",
    "to_value": "la valoarea"
  },
  "add_link": {
    "add_link": "Adaugă legătură",
    "close": "Închide",
    "help_on_links": "Informații despre legături",
    "link_title": "Titlu legătură",
    "link_title_arbitrary": "titlul legăturii poate fi schimbat în mod arbitrar",
    "link_title_mirrors": "titlul legăturii corespunde titlul curent al notiței",
    "note": "Notiță",
    "search_note": "căutați notița după nume"
  },
  "add_relation": {
    "add_relation": "Adaugă relație",
    "allowed_characters": "Sunt permise doar caractere alfanumerice, underline și două puncte.",
    "create_relation_on_all_matched_notes": "Crează relația pentru toate notițele găsite",
    "relation_name": "denumirea relației",
    "target_note": "notița destinație",
    "to": "către"
  },
  "ancestor": {
    "depth_doesnt_matter": "nu contează",
    "depth_eq": "exact {{count}}",
    "depth_gt": "mai mare decât {{count}}",
    "depth_label": "adâncime",
    "depth_lt": "mai puțin de {{count}}",
    "direct_children": "subnotiță directă",
    "label": "Părinte",
    "placeholder": "căutați notița după nume"
  },
  "api_log": {
    "close": "Închide"
  },
  "attachment_detail": {
    "attachment_deleted": "Acest atașament a fost șters.",
    "list_of_all_attachments": "Lista tuturor atașamentelor",
    "open_help_page": "Deschide instrucțiuni despre atașamente",
    "owning_note": "Notița părinte: ",
    "you_can_also_open": ", se poate deschide și "
  },
  "attachment_detail_2": {
    "deletion_reason": ", deoarece nu există o legătură către atașament în conținutul notiței. Pentru a preveni ștergerea, trebuie adăugată înapoi o legătură către atașament în conținut sau atașamentul trebuie convertit în notiță.",
    "link_copied": "O legătură către atașament a fost copiată în clipboard.",
    "role_and_size": "Rol: {{role}}, dimensiune: {{size}}",
    "unrecognized_role": "Rol atașament necunoscut: „{{role}}”.",
    "will_be_deleted_in": "Acest atașament va fi șters automat în {{time}}",
    "will_be_deleted_soon": "Acest atașament va fi șters automat în curând"
  },
  "attachment_erasure_timeout": {
    "attachment_auto_deletion_description": "Atașamentele se șterg automat (permanent) dacă nu sunt referențiate de către notița lor părinte după un timp prestabilit de timp.",
    "attachment_erasure_timeout": "Perioadă de ștergere a atașamentelor",
    "erase_attachments_after_x_seconds": "Șterge atașamentele după X secunde după ce acestea n-au mai fost folosite într-o notiță",
    "erase_unused_attachments_now": "Elimină atașamentele șterse acum",
    "manual_erasing_description": "Șterge acum toate atașamentele nefolosite din notițe",
    "unused_attachments_erased": "Atașamentele nefolosite au fost șterse."
  },
  "attachment_list": {
    "no_attachments": "Notița nu are niciun atașament.",
    "open_help_page": "Deschide instrucțiuni despre atașamente",
    "owning_note": "Notița părinte: ",
    "upload_attachments": "Încărcare atașament"
  },
  "attachments_actions": {
    "convert_attachment_into_note": "Convertește atașamentul în notiță",
    "convert_confirm": "Sigur doriți convertirea atașementului „{{title}}” într-o notiță separată?",
    "convert_success": "Atașamentul „{{title}}” a fost convertit cu succes într-o notiță.",
    "copy_link_to_clipboard": "Copiază legătură în clipboard",
    "delete_attachment": "Șterge atașamentul",
    "delete_confirm": "Sigur doriți ștergerea atașementului „{{title}}”?",
    "delete_success": "Atașamentul „{{title}}” a fost șters.",
    "download": "Descarcă",
    "enter_new_name": "Introduceți denumirea noului atașament",
    "open_custom": "Deschide într-un alt program",
    "open_custom_client_only": "Deschiderea atașamentelor într-un alt program este posibilă doar din aplicația de desktop.",
    "open_custom_title": "Fișierul va fi deschis într-un alt program și se vor urmări schimbările. Ulterior versiunea modificată a fișierului va fi încărcată înapoi în Trilium.",
    "open_externally": "Deschide în afara programului",
    "open_externally_detail_page": "Deschiderea externă a atașamentului este disponibilă doar din pagina de detalii, dați clic pe detaliile atașamentului mai întâi și repetați acțiunea.",
    "open_externally_title": "Fișierul va fi deschis într-un alt program și se vor urmări schimbările. Ulterior versiunea modificată a fișierului va fi încărcată înapoi în Trilium.",
    "rename_attachment": "Redenumește atașamentul",
    "upload_failed": "Încărcarea unei noi versiuni ale atașamentului a eșuat.",
    "upload_new_revision": "Încarcă o nouă versiune",
    "upload_success": "Încărcarea unei noi versiuni ale atașaemntului a avut succes."
  },
  "attribute_detail": {
    "and_more": "... și încă {{count}}.",
    "app_css": "marchează notițe CSS care se încarcă automat în aplicația Trilium și pot fi folosite pentru a-i modifica aspectul.",
    "app_theme": "marchează notițe CSS care sunt teme complete ale Trilium și care se regăsesc în setări.",
    "archived": "notițele cu această etichetă nu vor fi vizibile în mod implicit în căutări (dar nici în ecranele Sari la notiță, Adăugare legătură, etc.).",
    "attr_detail_title": "Detalii despre atribute",
    "attr_is_owned_by": "Atributul este deținut de",
    "attr_name_title": "Denumirea atributului poate fi compusă doar din caractere alfanumerice, două puncte și underline",
    "auto_read_only_disabled": "notițele de tip text sau cod intră automat în mod doar de citire când au o dimensiune prea mare. Acest comportament se poate dezactiva adăugând această etichetă",
    "bookmark_folder": "notițele cu această etichetă vor apărea în lista de semne de carte ca un director (permițând acces la notițele din ea)",
    "boolean": "Valoare booleană",
    "calendar_root": "marchează notița care trebuie folosită ca rădăcină pentru notițele zilnice. Doar o singură notiță ar trebui să fie etichetătă.",
    "close_button_title": "Renunță la modificări și închide",
    "color": "definește culoarea unei notițe în ierarhia notițelor, legături, etc. Se poate folosi orice culoare CSS precum „red” sau „#a13d5f”",
    "css_class": "valoarea acestei etichete este adăugată ca o clasă CSS pentru nodul ce reprezintă notița în ierarhia notițelor. Acest lucru poate fi utilizat pentru personalizare avansată. Poate fi folosită în notițe de tip șablon.",
    "custom_request_handler": "a se vedea <a href=\"javascript:\" data-help-page=\"custom-request-handler.html\">Custom request handler</a>",
    "custom_resource_provider": "a se vedea <a href=\"javascript:\" data-help-page=\"custom-request-handler.html\">Custom request handler</a>",
    "date": "Dată",
    "date_time": "Dată și timp",
    "delete": "Șterge",
    "digits": "număr de zecimale",
    "disable_inclusion": "script-urile cu această etichetă nu vor fi incluse în execuția scriptului părinte.",
    "disable_versioning": "dezactivează auto-versionarea. Poate fi utilizat pentru notițe mari dar neimportante precum biblioteci mari de JavaScript utilizate pentru script-uri",
    "display_relations": "denumirea relațiilor ce ar trebui să fie afișate, separate prin virgulă. Toate celelalte vor fi ascunse.",
    "exclude_from_export": "notițele (împreună cu subnotițele) nu vor fi incluse în exporturile de notițe",
    "exclude_from_note_map": "Notițele cu această etichetă vor fi ascunse din Harta notițelor",
    "execute_button": "Titlul butonului ce va executa notița curentă de tip cod",
    "execute_description": "O descriere mai lungă a notiței curente de tip cod afișată împreună cu butonul de executare",
    "hide_highlight_widget": "Ascunde lista de evidențieri",
    "hide_promoted_attributes": "Ascunde lista atributelor promovate pentru această notiță",
    "hide_relations": "lista denumirilor relațiilor ce trebuie ascunse, delimitate prin virgulă. Toate celelalte vor fi afișate.",
    "icon_class": "valoarea acestei etichete este adăugată ca o clasă CSS la iconița notiței din ierarhia notițelor, fapt ce poate ajuta la identificarea vizuală mai rapidă a notițelor. Un exemplu ar fi „bx bx-home” pentru iconițe preluate din boxicons. Poate fi folosită în notițe de tip șablon.",
    "inbox": "locația implicită în care vor apărea noile notițe atunci când se crează o noitiță utilizând butonul „Crează notiță” din bara laterală, notițele vor fi create în interiorul notiței cu această etichetă.",
    "inherit": "atributele acestei notițe vor fi moștenite chiar dacă nu există o relație părinte-copil între notițe. A se vedea relația de tip șablon pentru un concept similar. De asemenea, a se vedea moștenirea atributelor în documentație.",
    "inheritable": "Moștenibilă",
    "inheritable_title": "Atributele moștenibile vor fi moștenite de către toți descendenții acestei notițe.",
    "inverse_relation": "Relație inversă",
    "inverse_relation_title": "Setare opțională pentru a defini relația inversă. Exemplu: Tată - Fiu sunt două relații inverse.",
    "is_owned_by_note": "este deținut(ă) de notița",
    "keep_current_hoisting": "Deschiderea acestei legături nu va schimba focalizarea chiar dacă notița nu poate fi vizualizată în ierarhia curentă.",
    "keyboard_shortcut": "Definește o scurtatură de la tastatură ce va merge direct la această notiță. Exemplu: „ctrl+alt+e”. Necesită reîncărcarea aplicației pentru a avea efect.",
    "label": "Detalii despre etichetă",
    "label_definition": "Detalii despre definiția unei etichete",
    "label_type": "Tip",
    "label_type_title": "Tipul acestei etichete va permite Trilium să selecteze interfața corespunzătoare pentru introducerea valorii etichetei.",
    "more_notes": "Mai multe notițe",
    "multi_value": "Valori multiple",
    "multiplicity": "Multiplicitate",
    "multiplicity_title": "Multiplicitatea definește câte atribute de același nume se pot crea - maximum 1 sau mai multe decât 1.",
    "name": "Nume",
    "new_notes_on_top": "Noile notițe vor fi create la începutul notiței părinte, nu la sfârșit.",
    "number": "Număr",
    "other_notes_with_name": "Alte notițe cu denumirea de {{attributeType}} „{{attributeName}}”",
    "page_size": "numărul de elemente per pagină în listarea notițelor",
    "precision": "Precizie",
    "precision_title": "Câte cifre să fie afișate după virgulă în interfața de configurare a valorii.",
    "promoted": "Evidențiată",
    "promoted_alias": "Alias",
    "promoted_alias_title": "Numele care să fie afișat în interfața de atribute promovate.",
    "promoted_title": "Atributele promovate sunt afișate proeminent în notiță.",
    "read_only": "editorul este în modul doar în citire. Funcționează doar pentru notițe de tip text sau cod.",
    "related_notes_title": "Alte notițe cu acesată etichetă",
    "relation": "Detalii despre relație",
    "relation_definition": "Detalii despre definiția unei relații",
    "relation_template": "atributele notiței vor fi moștenite chiar dacă nu există o relație părinte-copil, conținutul notiței și ierarhia sa vor fi adăugate la notițele-instanță dacă nu este definită. A se consulta documentația pentru mai multe detalii.",
    "render_note": "relație ce definește notița (de tip notiță de cod HTML sau script) ce trebuie randată pentru notițele de tip „Randare notiță HTML”",
    "run": "definește evenimentele la care să ruleze scriptul. Valori acceptate:\n<ul>\n<li>frontendStartup - când pornește interfața Trilium (sau este reîncărcată), dar nu pe mobil.</li>\n<li>mobileStartup - când pornește interfața Trilium (sau este reîncărcată), doar pe mobil.</li>\n<li>backendStartup - când pornește serverul Trilium</li>\n<li>hourly - o dată pe oră. Se poate utiliza adițional eticheta <code>runAtHour</code> pentru a specifica ora.</li>\n<li>daily - o dată pe zi</li>\n</ul>",
    "run_at_hour": "La ce oră ar trebui să ruleze. Trebuie folosit împreună cu <code>#run=hourly</code>. Poate fi definit de mai multe ori pentru a rula de mai multe ori în cadrul aceleași zile.",
    "run_on_attribute_change": "se execută atunci când atributele unei notițe care definește această relație se schimbă. Se apelează și atunci când un atribut este șters",
    "run_on_attribute_creation": "se execută atunci când un nou atribut este creat pentru notița care definește această relație",
    "run_on_branch_change": "se execută atunci când o ramură este actualizată.",
    "run_on_branch_creation": "se execută când o ramură este creată. O ramură este o legătură dintre o notiță părinte și o notiță copil și este creată, spre exemplu, la clonarea sau mutarea unei notițe.",
    "run_on_branch_deletion": "se execută când o ramură este ștearsă. O ramură este o legătură dintre o notiță părinte și o notiță copil și este ștearsă, spre exemplu, atunci când o notiță este mutată (ramura/legătura veche este ștearsă).",
    "run_on_child_note_creation": "se execută când o nouă notiță este creată sub notița la care este definită relația",
    "run_on_instance": "Definește pe ce instanța de Trilium ar trebui să ruleze. Implicit se consideră toate instanțele.",
    "run_on_note_change": "se execută când notița este schimbată (inclusiv crearea unei notițe). Nu include schimbări de conținut",
    "run_on_note_content_change": "se execută când conținutul unei notițe este schimbat (inclusiv crearea unei notițe).",
    "run_on_note_creation": "se execută când o notiță este creată de server. Se poate utiliza această relație atunci când se dorește rularea unui script pentru toate notițele create sub o anumită ierarhie. În acest caz, relația trebuie creată pe notița-rădăcină și marcată drept moștenibilă. Orice notiță creată sub ierarhie (la orice adâncime) va rula script-ul.",
    "run_on_note_deletion": "se execută la ștergerea unei notițe",
    "run_on_note_title_change": "se execută când titlul unei notițe se schimbă (inclusiv la crearea unei notițe)",
    "save_and_close": "Salvează și închide (<kbd>Ctrl+Enter</kbd>)",
    "search_home": "notițele de căutare vor fi create în cadrul acestei notițe",
    "share_alias": "definește un alias ce va fi permite notiței să fie accesată la https://your_trilium_host/share/[alias]",
    "share_credentials": "cere credențiale la accesarea acestei notițe partajate. Valoarea trebuie să fie în formatul „username:parolă”. Nu uitați să faceți eticheta moștenibilă pentru a o aplica și la notițele-copil/imagini.",
    "share_css": "Notiță de tip CSS ce va fi injectată în pagina de partajare. Notița CSS trebuie să facă și ea parte din ierarhia partajată. Considerați utilizarea și a „share_hidden_from_tree”, respectiv „share_omit_default_css”.",
    "share_description": "definește text ce va fi adăugat la eticheta HTML „meta” pentru descriere",
    "share_disallow_robot_indexing": "împiedică indexarea conținutului de către roboți utilizând antetul <code>X-Robots-Tag: noindex</code>",
    "share_external_link": "notița va funcționa drept o legătură către un site web extern în ierarhia de partajare",
    "share_favicon": "Notiță ce conține pictograma favicon pentru a fi setată în paginile partajate. De obicei se poate seta în rădăcina ierarhiei de partajare și se poate face moștenibilă. Notița ce conține favicon-ul trebuie să fie și ea în ierarhia de partajare. Considerați și utilizarea „share_hidden_from_tree”.",
    "share_hidden_from_tree": "notița este ascunsă din arborele de navigație din stânga, dar încă este accesibilă prin intermediul unui URL.",
    "share_index": "notițele cu această etichetă vor afișa lista tuturor rădăcilor notițelor partajate",
    "share_js": "Notiță JavaScript ce va fi injectată în pagina de partajare. Notița respectivă trebuie să fie și ea în ierarhia de partajare. Considerați utilizarea 'share_hidden_from_tree'.",
    "share_omit_default_css": "CSS-ul implicit pentru pagina de partajare va fi omis. Se poate folosi atunci când se fac schimbări majore de stil la pagină.",
    "share_raw": "notița va fi afișată în formatul ei brut, fără HTML",
    "share_root": "marchează notița care este servită pentru rădăcina ”/share”.",
    "share_template": "O notiță JavaScript ce va fi folosită drept șablon pentru afișarea notițelor partajate. Implicit se utilizează șablonul original. Considerați utilizarea 'share_hidden_from_tree'.",
    "single_value": "Valoare unică",
    "sort_direction": "ASC (ascendent, implicit) sau DESC (descendent)",
    "sort_folders_first": "Directoarele (notițe cu sub-notițe) vor fi mutate la început",
    "sorted": "menține notițele-copil ordonate alfabetic după titlu",
    "sql_console_home": "locația implicită pentru notițele de tip consolă SQL",
    "target_note": "Notiță țintă",
    "target_note_title": "Relația este o conexiune numită dintre o notiță sursă și o notiță țintă.",
    "template": "Șablon",
    "text": "Text",
    "title_template": "titlul implicit al notițelor create în interiorul acestei notițe. Valoarea este evaluată ca un șir de caractere JavaScript\n                        și poate fi astfel îmbogățită cu un conținut dinamic prin intermediul variabilelow <code>now</code> și <code>parentNote</code>. Exemple:\n                        \n                        <ul>\n                            <li><code>Lucrările lui ${parentNote.getLabelValue('autor')}</code></li>\n                            <li><code>Jurnal pentru ${now.format('YYYY-MM-DD HH:mm:ss')}</code></li>\n                        </ul>\n                        \n                        A se vedea <a href=\"https://triliumnext.github.io/Docs/Wiki/default-note-title.html\">wiki-ul pentru detalii</a>, documentația API pentru <a href=\"https://zadam.github.io/trilium/backend_api/Note.html\">parentNote</a> și <a href=\"https://day.js.org/docs/en/display/format\">now</a> pentru mai multe informații",
    "toc": "<code>#toc</code> sau <code>#toc=show</code> forțează afișarea tabelei de conținut, <code>#toc=hide</code> forțează ascunderea ei. Dacă eticheta nu există, se utilizează setările globale",
    "top": "păstrează notița la începutul listei (se aplică doar pentru notițe sortate automat)",
    "url": "URL",
    "value": "Valoare",
    "widget": "marchează această notiță ca un widget personalizat ce poate fi adăugat la ierarhia de componente ale aplicației",
    "widget_relation": "ținta acestei relații va fi executată și randată ca un widget în bara laterală",
    "workspace": "marchează această notiță ca un spațiu de lucru ce permite focalizarea rapidă a notițelor",
    "workspace_calendar_root": "Definește o rădăcină de calendar pentru un spațiu de lucru",
    "workspace_icon_class": "definește clasa de CSS din boxicon ce va fi folosită în tab-urile ce aparțin spațiului de lucru",
    "workspace_inbox": "marchează locația implicită în care vor apărea noile notițe atunci când este focalizat spațiul de lucru sau un copil al acestuia",
    "workspace_search_home": "notițele de căutare vor fi create sub această notiță",
    "workspace_tab_background_color": "Culoare CSS ce va fi folosită în tab-urile ce aparțin spațiului de lucru",
    "workspace_template": "Această notița va apărea în lista de șabloane când se crează o nouă notiță, dar doar când spațiul de lucru în care se află notița este focalizat"
  },
  "attribute_editor": {
    "add_a_new_attribute": "Adaugă un nou attribut",
    "add_new_label": "Adaugă o nouă etichetă <kbd data-command=\"addNewLabel\"></kbd>",
    "add_new_label_definition": "Adaugă o nouă definiție de etichetă",
    "add_new_relation": "Adaugă o nouă relație <kbd data-command=\"addNewRelation\"></kbd>",
    "add_new_relation_definition": "Adaugă o nouă definiție de relație",
    "help_text_body1": "Pentru a adăuga o etichetă doar scrieți, spre exemplu, <code>#piatră</code> sau <code>#an = 2020</code> dacă se dorește adăugarea unei valori",
    "help_text_body2": "Pentru relații, scrieți <code>author = @</code> ce va afișa o autocompletare pentru identificarea notiței dorite.",
    "help_text_body3": "În mod alternativ, se pot adăuga etichete și relații utilizând butonul <code>+</code> din partea dreaptă.",
    "save_attributes": "Salvează atributele <enter>",
    "placeholder": "Aici puteți introduce etichete și relații"
  },
  "backend_log": {
    "refresh": "Reîmprospătare"
  },
  "backup": {
    "automatic_backup": "Copie de siguranță automată",
    "automatic_backup_description": "Trilium poate face copii de siguranță ale bazei de date în mod automat:",
    "backup_database_now": "Crează o copie a bazei de date acum",
    "backup_now": "Crează o copie de siguranță acum",
    "backup_recommendation": "Se recomandă a se păstra activată funcția de copii de siguranță, dar acest lucru poate face pornirea aplicației mai lentă pentru baze de date mai mari sau pentru dispozitive de stocare lente.",
    "database_backed_up_to": "S-a creat o copie de siguranță a bazei de dată la",
    "enable_daily_backup": "Activează copia de siguranță zilnică",
    "enable_monthly_backup": "Activează copia de siguranță lunară",
    "enable_weekly_backup": "Activează copia de siguranță săptămânală",
    "existing_backups": "Copii de siguranță existente",
    "no_backup_yet": "nu există încă nicio copie de siguranță"
  },
  "basic_properties": {
    "basic_properties": "Proprietăți de bază",
    "editable": "Editabil",
    "note_type": "Tipul notiței"
  },
  "book": {
    "no_children_help": "Această notiță de tip Carte nu are nicio subnotiță așadar nu este nimic de afișat. Vedeți <a href=\"https://triliumnext.github.io/Docs/Wiki/book-note.html\">wiki</a> pentru detalii."
  },
  "book_properties": {
    "book_properties": "Proprietăți carte",
    "collapse": "Minimizează",
    "collapse_all_notes": "Minimizează toate notițele",
    "expand": "Expandează",
    "expand_all_children": "Expandează toate subnotițele",
    "grid": "Grilă",
    "invalid_view_type": "Mod de afișare incorect „{{type}}”",
    "list": "Listă",
    "view_type": "Mod de afișare"
  },
  "bookmark_switch": {
    "bookmark": "Semn de carte",
    "bookmark_this_note": "Crează un semn de carte către această notiță în panoul din stânga",
    "remove_bookmark": "Șterge semnul de carte"
  },
  "branch_prefix": {
    "branch_prefix_saved": "Prefixul ramurii a fost salvat.",
    "close": "Închide",
    "edit_branch_prefix": "Editează prefixul ramurii",
    "help_on_tree_prefix": "Informații despre prefixe de ierarhie",
    "prefix": "Prefix:",
    "save": "Salvează"
  },
  "bulk_actions": {
    "affected_notes": "Notițe afectate",
    "available_actions": "Acțiuni disponibile",
    "bulk_actions": "Acțiuni în masă",
    "bulk_actions_executed": "Acțiunile în masă au fost executate cu succes.",
    "chosen_actions": "Acțiuni selectate",
    "close": "Închide",
    "execute_bulk_actions": "Execută acțiunile în masă",
    "include_descendants": "Include descendenții notiței selectate",
    "none_yet": "Nicio acțiune... adaugați una printr-un click pe cele disponibile mai jos."
  },
  "calendar": {
    "april": "Aprilie",
    "august": "August",
    "cannot_find_day_note": "Nu se poate găsi notița acelei zile",
    "december": "Decembrie",
    "febuary": "Februarie",
    "fri": "Vin",
    "january": "Ianuarie",
    "july": "Iulie",
    "june": "Iunie",
    "march": "Martie",
    "may": "Mai",
    "mon": "Lun",
    "november": "Noiembrie",
    "october": "Octombrie",
    "sat": "Sâm",
    "september": "Septembrie",
    "sun": "Dum",
    "thu": "Joi",
    "tue": "Mar",
    "wed": "Mie"
  },
  "clone_to": {
    "clone_notes_to": "Clonează notițele către...",
    "clone_to_selected_note": "Clonează notița selectată <kbd>enter</kbd>",
    "cloned_note_prefix_title": "Notița clonată va fi afișată în ierarhia notiței utilizând prefixul dat",
    "help_on_links": "Informații despre legături",
    "no_path_to_clone_to": "Nicio cale de clonat.",
    "note_cloned": "Notița „{{clonedTitle}}” a fost clonată în „{{targetTitle}}”",
    "notes_to_clone": "Notițe de clonat",
    "prefix_optional": "Prefix (opțional)",
    "search_for_note_by_its_name": "căutați notița după nume acesteia",
    "target_parent_note": "Notița părinte țintă"
  },
  "close_pane_button": {
    "close_this_pane": "Închide acest panou"
  },
  "code_auto_read_only_size": {
    "description": "Marchează pragul în care o notiță de o anumită dimensiune va fi afișată în mod de citire (pentru motive de performanță).",
    "label": "Pragul de dimensiune pentru setarea modului de citire automat (la notițe de cod)",
    "title": "Pragul de mod de citire automat"
  },
  "code_buttons": {
    "execute_button_title": "Execută scriptul",
    "opening_api_docs_message": "Se deschide documentația API...",
    "save_to_note_button_title": "Salvează în notiță",
    "sql_console_saved_message": "Notița consolă SQL a fost salvată în {{note_path}}",
    "trilium_api_docs_button_title": "Deschide documentația API pentru Trilium"
  },
  "code_mime_types": {
    "title": "Tipuri MIME disponibile în meniul derulant"
  },
  "confirm": {
    "also_delete_note": "Șterge și notița",
    "are_you_sure_remove_note": "Doriți ștergerea notiței „{{title}}” din harta de relații?",
    "cancel": "Anulează",
    "confirmation": "Confirm",
    "if_you_dont_check": "Dacă această opțiune nu este bifată, notița va fi ștearsă doar din harta de relații.",
    "ok": "OK"
  },
  "consistency_checks": {
    "find_and_fix_button": "Caută și repară probleme de consistență",
    "finding_and_fixing_message": "Se caută și se repară problemele de consistență...",
    "issues_fixed_message": "Problemele de consistență ar trebuie să fie acum rezolvate.",
    "title": "Verificări de consistență"
  },
  "copy_image_reference_button": {
    "button_title": "Copiază o referință către imagine în clipboard, poate fi inserată într-o notiță text."
  },
  "create_pane_button": {
    "create_new_split": "Crează o nouă diviziune"
  },
  "database_anonymization": {
    "choose_anonymization": "Puteți decide dacă oferiți o bază de date complet sau parțial anonimizată. Chiar și bazele de date complet anonimizate pot fi foarte utile, dar în unele cazuri bazele de date parțial anonimizate pot eficientiza procesul de identificare a bug-urilor și repararea acestora.",
    "creating_fully_anonymized_database": "Se crează o copie complet anonimizată...",
    "creating_lightly_anonymized_database": "Se crează o bază de date parțial anonimizată...",
    "error_creating_anonymized_database": "Nu s-a putut crea o bază de date anonimizată, verificați log-urile din server pentru detalii",
    "existing_anonymized_databases": "Baze de date anonimizate existente",
    "full_anonymization": "Anonimizare completă",
    "full_anonymization_description": "Această acțiune va crea o nouă copie a bazei de date și o va anonimiza (se șterge conținutul tuturor notițelor și se menține doar structura și câteva metainformații neconfidențiale) pentru a putea fi partajate online cu scopul de a depana anumite probleme fără a risca expunerea datelor personale.",
    "light_anonymization": "Anonimizare parțială",
    "light_anonymization_description": "Această acțiune va crea o copie a bazei de date și o va anonimiza parțial - mai exact se va șterge conținutul tuturor notițelor, dar titlurile și atributele vor rămâne. De asemenea, script-urile de front-end sau back-end și widget-urile personalizate vor rămâne și ele. Acest lucru oferă mai mult context pentru a depana probleme.",
    "no_anonymized_database_yet": "încă nu există nicio bază de date anonimizată",
    "save_fully_anonymized_database": "Salvează bază de date complet anonimizată",
    "save_lightly_anonymized_database": "Salvează bază de date parțial anonimizată",
    "successfully_created_fully_anonymized_database": "S-a creat cu succes o bază de date complet anonimizată în {{anonymizedFilePath}}",
    "successfully_created_lightly_anonymized_database": "S-a creat cu succes o bază de date parțial anonimizată în {{anonymizedFilePath}}",
    "title": "Bază de dată anonimizată"
  },
  "database_integrity_check": {
    "check_button": "Verifică integritatea bazei de date",
    "checking_integrity": "Se verifică integritatea bazei de date...",
    "description": "Se va verifica să nu existe coruperi ale bazei de date la nivelul SQLite. Poate dura ceva timp, în funcție de dimensiunea bazei de date.",
    "integrity_check_failed": "Probleme la verificarea integrității: {{results}}",
    "integrity_check_succeeded": "Verificarea integrității a fost făcută cu succes și nu a fost identificată nicio problemă.",
    "title": "Verificarea integrității bazei de date"
  },
  "debug": {
    "access_info": "Pentru a accesa informații de depanare, executați interogarea și dați click pe „Afișează logurile din backend” din stânga-sus.",
    "debug": "Depanare",
    "debug_info": "Modul de depanare va afișa informații adiționale în consolă cu scopul de a ajuta la depanarea interogărilor complexe."
  },
  "delete_label": {
    "delete_label": "Șterge eticheta",
    "label_name_placeholder": "denumirea etichetei",
    "label_name_title": "Sunt permise caractere alfanumerice, underline și două puncte."
  },
  "delete_note": {
    "delete_matched_notes": "Șterge notițele găsite",
    "delete_matched_notes_description": "Se vor șterge notițele găsite.",
    "delete_note": "Șterge notița",
    "erase_notes_instruction": "Pentru a șterge notițele permanent, se poate merge după ștergerea în opțiuni la secțiunea „Altele” și clic pe butonul „Elimină notițele șterse acum”.",
    "undelete_notes_instruction": "După ștergere, se pot recupera din ecranul Schimbări recente."
  },
  "delete_notes": {
    "broken_relations_to_be_deleted": "Următoarele relații vor fi întrerupte și șterse (<span class=\"broke-relations-count\"></span>)",
    "cancel": "Anulează",
    "delete_all_clones_description": "Șterge și toate clonele (se pot recupera în ecranul Schimbări recente)",
    "delete_notes_preview": "Șterge previzualizările notițelor",
    "erase_notes_description": "Ștergerea obișnuită doar marchează notițele ca fiind șterse și pot fi recuperate (în ecranul Schimbări recente) pentru o perioadă de timp. Dacă se bifează această opțiune, notițele vor fi șterse imediat fără posibilitatea de a le recupera.",
    "erase_notes_warning": "șterge notițele permanent (nu se mai pot recupera), incluzând toate clonele. Va forța reîncărcarea aplicației.",
    "no_note_to_delete": "Nicio notiță nu va fi ștearsă (doar clonele).",
    "note": "Notiță",
    "notes_to_be_deleted": "Următoarele notițe vor fi șterse (<span class=\"deleted-notes-count\"></span>)",
    "ok": "OK",
    "to_be_deleted": " (pentru ștergere) este referențiat(ă) de relația <code>{{attrName}}</code> originând de la "
  },
  "delete_relation": {
    "allowed_characters": "Se permit caractere alfanumerice, underline și două puncte.",
    "delete_relation": "Șterge relația",
    "relation_name": "denumirea relației"
  },
  "delete_revisions": {
    "all_past_note_revisions": "Toate reviziile anterioare ale notițelor găsite vor fi șterse. Notița propriu-zisă va fi intactă. În alte cuvinte, istoricul notiței va fi șters.",
    "delete_note_revisions": "Șterge toate reviziile notițelor"
  },
  "edit_button": {
    "edit_this_note": "Editează această notiță"
  },
  "editability_select": {
    "always_editable": "Întotdeauna editabil",
    "auto": "Automat",
    "note_is_always_editable": "Notița este întotdeauna editabilă, indiferent de lungimea ei.",
    "note_is_editable": "Notița este editabilă atât timp cât nu este prea lungă.",
    "note_is_read_only": "Notița este doar pentru citire, poate fi editată prin intermediul unui buton.",
    "read_only": "Doar pentru citire"
  },
  "editable_code": {
    "placeholder": "Scrieți conținutul notiței de cod aici..."
  },
  "editable_text": {
    "placeholder": "Scrieți conținutul notiței aici..."
  },
  "edited_notes": {
    "deleted": "(șters)",
    "no_edited_notes_found": "Nu sunt încă notițe editate pentru această zi...",
    "title": "Notițe editate"
  },
  "empty": {
    "enter_workspace": "Intrare spațiu de lucru „{{title}}”",
    "open_note_instruction": "Deschideți o notiță scriind denumirea ei în caseta de mai jos sau selectați o notiță din ierarhie.",
    "search_placeholder": "căutați o notiță după denumirea ei"
  },
  "etapi": {
    "actions": "Acțiuni",
    "and": "și",
    "create_token": "Crează un token ETAPI nou",
    "created": "Creat",
    "default_token_name": "token nou",
    "delete_token": "Șterge/dezactivează acest token",
    "delete_token_confirmation": "Doriți ștergerea token-ului ETAPI „{{name}}”?",
    "description": "ETAPI este un API REST utilizat pentru a accesa instanța de Trilium programatic, fără interfață grafică.",
    "error_empty_name": "Denumirea token-ului nu poate fi goală",
    "existing_tokens": "Token-uri existente",
    "new_token_message": "Introduceți denumirea noului token",
    "new_token_title": "Token ETAPI nou",
    "no_tokens_yet": "Nu există încă token-uri. Clic pe butonul de deasupra pentru a crea una.",
    "openapi_spec": "Specificația OpenAPI pentru ETAPI",
    "rename_token": "Redenumește token-ul",
    "rename_token_message": "Introduceți denumirea noului token",
    "rename_token_title": "Redenumire token",
    "see_more": "Mai multe informații pe",
    "title": "ETAPI",
    "token_created_message": "Copiați token-ul creat în clipboard. Trilium stochează token-ul ca hash așadar această valoare poate fi văzută doar acum.",
    "token_created_title": "Token ETAPI creat",
    "token_name": "Denumire token",
    "wiki": "wiki"
  },
  "execute_script": {
    "example_1": "De exemplu, pentru a adăuga un șir de caractere la titlul unei notițe, se poate folosi acest mic script:",
    "example_2": "Un exemplu mai complex ar fi ștergerea atributelor tuturor notițelor identificate:",
    "execute_script": "Execută script",
    "help_text": "Se pot executa script-uri simple pe toate notițele identificate."
  },
  "export": {
    "choose_export_type": "Selectați mai întâi tipul export-ului",
    "close": "Închide",
    "export": "Exportă",
    "export_finished_successfully": "Export finalizat cu succes.",
    "export_in_progress": "Export în curs: {{progressCount}}",
    "export_note_title": "Exportă notița",
    "export_status": "Starea exportului",
    "export_type_single": "doar această notiță fără descendenții ei",
    "export_type_subtree": "această notiță și toți descendenții ei",
    "format_html": "HTML în arhivă ZIP - recomandat deoarece păstrează toată formatarea",
    "format_markdown": "Markdown - păstrează majoritatea formatării",
    "format_opml": "OPML - format de interschimbare pentru editoare cu structură ierarhică (outline). Formatarea, imaginile și fișierele nu vor fi incluse.",
    "opml_version_1": "OPML v1.0 - text simplu",
    "opml_version_2": "OPML v2.0 - permite și HTML"
  },
  "fast_search": {
    "description": "Căutarea rapidă dezactivează căutarea la nivel de conținut al notițelor cu scopul de a îmbunătăți performanța de căutare pentru baze de date mari.",
    "fast_search": "Căutare rapidă"
  },
  "file": {
    "file_preview_not_available": "Previzualizarea fișierelor nu este disponibilă pentru acest format de fișier."
  },
  "file_properties": {
    "download": "Descarcă",
    "file_size": "Dimensiunea fișierului",
    "file_type": "Tipul fișierului",
    "note_id": "ID-ul notiței",
    "open": "Deschide",
    "original_file_name": "Denumirea originală a fișierului",
    "title": "Fișier",
    "upload_failed": "Încărcarea a unei noi revizii ale fișierului a eșuat.",
    "upload_new_revision": "Încarcă o nouă revizie",
    "upload_success": "Noua revizie a fișierului a fost încărcată cu succes."
  },
  "fonts": {
    "apply_font_changes": "Pentru a aplica schimbările de font, click pe",
    "font_family": "Familia de fonturi",
    "fonts": "Fonturi",
    "main_font": "Fontul principal",
    "monospace_font": "Fontul monospace (pentru cod)",
    "not_all_fonts_available": "Nu toate fonturile listate aici pot fi disponibile pe acest sistem.",
    "note_detail_font": "Fontul pentru detaliile notițelor",
    "note_tree_and_detail_font_sizing": "Dimensiunea arborelui și a fontului pentru detalii este relativă la dimensiunea fontului principal.",
    "note_tree_font": "Fontul arborelui de notițe",
    "reload_frontend": "reîncarcă interfața",
    "size": "Mărime",
    "theme_defined": "Temă definită"
  },
  "global_menu": {
    "about": "Despre TriliumNext Notes",
    "advanced": "Opțiuni avansate",
    "configure_launchbar": "Configurează bara de lansare",
    "logout": "Deautentificare",
    "menu": "Meniu",
    "open_dev_tools": "Deschide uneltele de dezvoltare",
    "open_new_window": "Deschide o nouă fereastră",
    "open_search_history": "Deschide istoricul de căutare",
    "open_sql_console": "Deschide consola SQL",
    "open_sql_console_history": "Deschide istoricul consolei SQL",
    "options": "Opțiuni",
    "reload_frontend": "Reîncarcă interfață",
    "reload_hint": "Reîncărcarea poate ajuta atunci când există ceva probleme vizuale fără a trebui repornită întreaga aplicație.",
    "reset_zoom_level": "Resetează nivelul de zoom",
    "show_backend_log": "Afișează log-ul din backend",
    "show_help": "Afișează informații",
    "show_hidden_subtree": "Afișează ierarhia ascunsă",
    "show_shared_notes_subtree": "Afișează ierahia notițelor partajate",
    "switch_to_desktop_version": "Schimbă la versiunea de desktop",
    "switch_to_mobile_version": "Schimbă la versiunea de mobil",
    "toggle_fullscreen": "Comută mod ecran complet",
    "zoom": "Zoom",
    "zoom_in": "Mărește",
    "zoom_out": "Micșorează"
  },
  "heading_style": {
    "markdown": "Stil Markdown",
    "plain": "Simplu",
    "title": "Stil titluri",
    "underline": "Subliniat"
  },
  "help": {
    "activateNextTab": "activează următorul tab",
    "activatePreviousTab": "activează tabul anterior",
    "blockQuote": "începeți un rând cu <kbd>></kbd> urmat de spațiu pentru un bloc de citat",
    "bulletList": "<kbd>*</kbd> sau <kbd>-</kbd> urmat de spațiu pentru o listă punctată",
    "close": "Închide",
    "closeActiveTab": "închide tabul activ",
    "collapseExpand": "minimizează/expandează nodul",
    "collapseSubTree": "minimizează subarborele",
    "collapseWholeTree": "minimizează întregul arbore de notițe",
    "copyNotes": "copiază notița activă (sau selecția curentă) în clipboard (utilizat pentru <a class=\"external\" href=\"https://triliumnext.github.io/Docs/Wiki/cloning-notes.html#cloning-notes\">clonare</a>)",
    "createEditLink": "crează/editează legătură externă",
    "createInternalLink": "crează legătură internă",
    "createNoteAfter": "crează o nouă notiță după notița activă",
    "createNoteInto": "crează o subnotiță în notița activă",
    "creatingNotes": "Crearea notițelor",
    "cutNotes": "decupează notița curentă (sau selecția curentă) în clipboard (utilizată pentru mutarea notițelor)",
    "deleteNotes": "șterge notița/subarborele",
    "editBranchPrefix": "editează <a class=\"external\" href=\"https://triliumnext.github.io/Docs/Wiki/tree-concepts.html#prefix\">prefixul</a> a unei clone ale notiței active",
    "editNoteTitle": "va sări de la arborele de notițe către titlul notiței. Enter de la titlul notiței va sări către editorul de text. <kbd>Ctrl+.</kbd> va sări înapoi de la editor către arborele de notițe.",
    "editingNotes": "Editarea notițelor",
    "followLink": "urmărește link-ul sub cursor",
    "fullDocumentation": "Instrucțiuni (documentația completă se regăsește <a class=\"external\" href=\"https://triliumnext.github.io/Docs/\">online</a>)",
    "goBackForwards": "mergi înapoi/înainte în istoric",
    "goUpDown": "mergi sus/jos în lista de notițe",
    "headings": " etc. urmat de spațiu pentru titluri",
    "inPageSearch": "caută în interiorul paginii",
    "insertDateTime": "inserează data și timpul curente la poziția cursorului",
    "jumpToParentNote": "sari la pagina părinte",
    "jumpToTreePane": "sari către arborele de notițe și scrolează către notița activă",
    "markdownAutoformat": "Formatare în stil Markdown",
    "moveNoteUpDown": "mută notița sus/jos în lista de notițe",
    "moveNoteUpHierarchy": "mută notița mai sus în ierarhie",
    "movingCloningNotes": "Mutarea/clonarea notițelor",
    "multiSelectNote": "selectează multiplu notița de sus/jos",
    "newTabNoteLink": "(sau clic mijlociu) pe o legătură către o notiță va deschide notița într-un tab nou",
    "notSet": "nesetat",
    "noteNavigation": "Navigarea printre notițe",
    "numberedList": "<kbd>1.</kbd> sau <kbd>1)</kbd> urmat de spațiu pentru o listă numerotată",
    "onlyInDesktop": "Doar pentru desktop (aplicația Electron)",
    "openEmptyTab": "deschide un tab nou",
    "other": "Altele",
    "pasteNotes": "lipește notița/notițele ca sub-notițe în notița activă (ce va muta sau clona în funcție dacă a fost copiată sau decupată în clipboard)",
    "quickSearch": "sari la caseta de căutare rapidă",
    "reloadFrontend": "reîncarcă interfața Trilium",
    "scrollToActiveNote": "scrolează la notița activă",
    "selectAllNotes": "selectează toate notițele din nivelul curent",
    "selectNote": "selectează notița",
    "showDevTools": "afișează instrumentele de dezvoltatori",
    "showJumpToNoteDialog": "afișează <a class=\"external\" href=\"https://triliumnext.github.io/Docs/Wiki/note-navigation.html#jump-to-note\">ecranul „Sari la”</a>",
    "showSQLConsole": "afișează consola SQL",
    "tabShortcuts": "Scurtături pentru tab-uri",
    "troubleshooting": "Unelte pentru depanare"
  },
  "hide_floating_buttons_button": {
    "button_title": "Ascunde butoanele"
  },
  "highlights_list": {
    "bg_color": "Text cu o culoare de fundal",
    "bold": "Text îngroșat",
    "color": "Text colorat",
    "description": "Se pot personaliza elementele ce vor fi afișate în lista de evidențieri din panoul din dreapta:",
    "italic": "Text italic (înclinat)",
    "shortcut_info": "Se poate configura o scurtatură la tastatură pentru comutarea rapidă a panoului din dreapta (inclusiv lista de evidențieri) în Opțiuni -> Scurtături (denumirea „toggleRightPane”).",
    "title": "Lista de evidențieri",
    "underline": "Text subliniat",
    "visibility_description": "Se poate ascunde lista de evidențieri la nivel de notiță prin adăugarea etichetei #hideHighlightWidget.",
    "visibility_title": "Vizibilitatea listei de evidențieri"
  },
  "i18n": {
    "first-day-of-the-week": "Prima zi a săptămânii",
    "language": "Limbă",
    "monday": "Luni",
    "sunday": "Duminică",
    "title": "Localizare"
  },
  "image_properties": {
    "copy_reference_to_clipboard": "Copiază referință în clipboard",
    "download": "Descarcă",
    "file_size": "Dimensiune fișier",
    "file_type": "Tip fișier",
    "open": "Deschide",
    "original_file_name": "Denumirea originală a fișierului",
    "title": "Imagine",
    "upload_failed": "Încărcarea a unei noi revizii ale imaginii a eșuat: {{message}}",
    "upload_new_revision": "Încarcă o nouă revizie",
    "upload_success": "O nouă revizie a fost încărcată cu succes."
  },
  "images": {
    "download_images_automatically": "Descarcă imaginile automat pentru utilizare fără conexiune la internet.",
    "download_images_description": "Textul HTML inserat poate conține referințe către imagini online, Trilium le va identifica și va descărca acele imagini pentru a putea fi disponibile și fără o conexiune la internet.",
    "enable_image_compression": "Activează compresia imaginilor",
    "images_section_title": "Imagini",
    "jpeg_quality_description": "Calitatea JPEG (10 - cea mai slabă calitate, 100 - cea mai bună calitate, se recomandă între 50 și 85)",
    "max_image_dimensions": "Lungimea/lățimea maximă a unei imagini în pixeli (imaginea va fi redimensionată dacă depășește acest prag)."
  },
  "import": {
    "chooseImportFile": "Selectați fișierul de importat",
    "close": "Închide",
    "codeImportedAsCode": "Importă fișiere identificate drept cod sursă (e.g. <code>.json</code>) drept notițe de tip cod dacă nu este clar din metainformații",
    "explodeArchives": "Citește conținutul arhivelor <code>.zip</code>, <code>.enex</code> și <code>.opml</code>.",
    "explodeArchivesTooltip": "Dacă această opțiune este bifată atunci Trilium va citi fișiere de tip <code>.zip</code>, <code>.enex</code> și <code>.opml</code> și va crea notițe din fișierele din interiorul acestor arhive. Dacă este nebifat, atunci Trilium va atașa arhiva propriu-zisă la notiță.",
    "import": "Importă",
    "importDescription": "Conținutul fișierelor selectate va fi importat ca subnotițe în",
    "importIntoNote": "Importă în notiță",
    "options": "Opțiuni",
    "replaceUnderscoresWithSpaces": "Înlocuiește underline-ul cu spații în denumirea notițelor importate",
    "safeImport": "Importare sigură",
    "safeImportTooltip": "Fișierele de Trilium exportate în format <code>.zip</code> pot conține scripturi executabile ce pot avea un comportament malițios. Importarea sigură va dezactiva execuția automată a tuturor scripturilor importate. Debifați „Importare sigură” dacă arhiva importată conține scripturi executabile dorite și aveți încredere deplină în conținutul acestora.",
    "shrinkImages": "Micșorare imagini",
    "shrinkImagesTooltip": "<p>Dacă bifați această opțiune, Trilium va încerca să micșoreze imaginea importată prin scalarea și importarea ei, aspect ce poate afecta calitatea aparentă a imaginii. Dacă nu este bifat, imaginile vor fi importate fără nicio modificare.</p><p>Acest lucru nu se aplică la importuri de tip <code>.zip</code> cu metainformații deoarece se asumă că aceste fișiere sunt deja optimizate.</p>",
    "textImportedAsText": "Importă HTML, Markdown și TXT ca notițe de tip text dacă este neclar din metainformații"
  },
  "include_archived_notes": {
    "include_archived_notes": "Include notițele arhivate"
  },
  "include_note": {
    "box_size_full": "complet (căsuța va afișa întregul text)",
    "box_size_medium": "mediu (~ 30 de rânduri)",
    "box_size_prompt": "Dimensiunea căsuței notiței incluse:",
    "box_size_small": "mică (~ 10 rânduri)",
    "button_include": "Include notița",
    "dialog_title": "Includere notița",
    "label_note": "Notiță",
    "placeholder_search": "căutați notița după denumirea ei"
  },
  "info": {
    "closeButton": "Închide",
    "modalTitle": "Mesaj informativ",
    "okButton": "OK"
  },
  "inherited_attribute_list": {
    "no_inherited_attributes": "Niciun atribut moștenit.",
    "title": "Atribute moștenite"
  },
  "jump_to_note": {
    "search_button": "Caută în întregul conținut <kbd>Ctrl+Enter</kbd>",
    "search_placeholder": "căutați o notiță după denumirea ei"
  },
  "left_pane_toggle": {
    "hide_panel": "Ascunde panoul",
    "show_panel": "Afișează panoul"
  },
  "limit": {
    "limit": "Limită",
    "take_first_x_results": "Obține doar primele X rezultate."
  },
  "markdown_import": {
    "dialog_title": "Importă Markdown",
    "import_button": "Importă Ctrl+Enter",
    "import_success": "Conținutul Markdown a fost importat în document.",
    "modal_body_text": "Din cauza limitărilor la nivel de navigator, nu este posibilă citirea clipboard-ului din JavaScript. Inserați Markdown-ul pentru a-l importa în caseta de mai jos și dați clic pe butonul Import"
  },
  "max_content_width": {
    "apply_changes_description": "Pentru a aplica schimbările de lățime a conținutului, dați click pe",
    "default_description": "În mod implicit Trilium limitează lățimea conținutului pentru a îmbunătăți lizibilitatea pentru ferestrele maximizate pe ecrane late.",
    "max_width_label": "Lungimea maximă a conținutului în pixeli",
    "reload_button": "reîncarcă interfața",
    "reload_description": "schimbări din opțiunile de afișare",
    "title": "Lățime conținut"
  },
  "mobile_detail_menu": {
    "delete_this_note": "Șterge această notiță",
    "error_cannot_get_branch_id": "Nu s-a putut obține branchId-ul pentru calea „{{notePath}}”",
    "error_unrecognized_command": "Comandă nerecunoscută „{{command}}”",
    "insert_child_note": "Inserează subnotiță"
  },
  "move_note": {
    "clone_note_new_parent": "clonează notița la noul părinte dacă notița are mai multe clone/ramuri (când nu este clar care ramură trebuie ștearsă)",
    "move_note": "Mută notița",
    "move_note_new_parent": "mută notița în noul părinte dacă notița are unul singur (ramura veche este ștearsă și o ramură nouă este creată în noul părinte)",
    "nothing_will_happen": "nu se va întampla nimic dacă notița nu poate fi mutată la notița destinație (deoarece s-ar crea un ciclu în arbore)",
    "on_all_matched_notes": "Pentru toate notițele găsite",
    "target_parent_note": "notița părinte destinație",
    "to": "la"
  },
  "move_pane_button": {
    "move_left": "Mută la stânga",
    "move_right": "Mută la dreapta"
  },
  "move_to": {
    "dialog_title": "Mută notițele în...",
    "error_no_path": "Nicio cale la care să poată fi mutate.",
    "move_button": "Mută la notița selectată <kbd>enter</kbd>",
    "move_success_message": "Notițele selectate au fost mutate în",
    "notes_to_move": "Notițe de mutat",
    "search_placeholder": "căutați notița după denumirea ei",
    "target_parent_note": "Notița părinte destinație"
  },
  "native_title_bar": {
    "disabled": "dezactivată",
    "enabled": "activată",
    "title": "Bară de titlu nativă (necesită repornirea aplicației)"
  },
  "network_connections": {
    "check_for_updates": "Verifică automat pentru actualizări",
    "network_connections_title": "Conexiuni la rețea"
  },
  "note_actions": {
    "convert_into_attachment": "Convertește în atașament",
    "delete_note": "Șterge notița",
    "export_note": "Exportă notița",
    "import_files": "Importă fișiere",
    "note_attachments": "Atașamente notițe",
    "note_source": "Sursa notiței",
    "open_note_custom": "Deschide notiță personalizată",
    "open_note_externally": "Deschide notița extern",
    "open_note_externally_title": "Fișierul va fi deschis într-o aplicație externă și urmărită pentru modificări. Ulterior se va putea încărca versiunea modificată înapoi în Trilium.",
    "print_note": "Imprimare notiță",
    "re_render_note": "Reinterpretare notiță",
    "save_revision": "Salvează o nouă revizie",
    "search_in_note": "Caută în notiță"
  },
  "note_erasure_timeout": {
    "deleted_notes_erased": "Notițele șterse au fost eliminate permanent.",
    "erase_deleted_notes_now": "Elimină notițele șterse acum",
    "erase_notes_after_x_seconds": "Elimină notițele șterse după X secunde",
    "manual_erasing_description": "Se poate rula o eliminare manuală (fără a lua în considerare timpul definit mai sus):",
    "note_erasure_description": "Notițele șterse (precum și atributele, reviziile) sunt prima oară doar marcate drept șterse și este posibil să fie recuperate din ecranul Notițe recente. După o perioadă de timp, notițele șterse vor fi „eliminate”, caz în care conținutul lor nu se poate recupera. Această setare permite configurarea duratei de timp dintre ștergerea și eliminarea notițelor.",
    "note_erasure_timeout_title": "Timpul de eliminare automată a notițelor șterse"
  },
  "note_info_widget": {
    "calculate": "calculează",
    "created": "Creată la",
    "modified": "Modificată la",
    "note_id": "ID-ul notiței",
    "note_size": "Dimensiunea notiței",
    "note_size_info": "Dimensiunea notiței reprezintă o aproximare a cerințelor de stocare ale acestei notițe. Ia în considerare conținutul notiței dar și ale reviziilor sale.",
    "subtree_size": "(dimensiunea sub-arborelui: {{size}} în {{count}} notițe)",
    "title": "Informații despre notiță",
    "type": "Tip"
  },
  "note_launcher": {
    "this_launcher_doesnt_define_target_note": "Acesată scurtătură nu definește o notiță-destinație."
  },
  "note_map": {
    "collapse": "Micșorează la dimensiunea normală",
    "open_full": "Expandează la maximum",
    "title": "Harta notițelor"
  },
  "note_paths": {
    "archived": "Arhivat",
    "clone_button": "Clonează notița într-o nouă locație...",
    "intro_not_placed": "Notița n-a fost plasată încă în arborele de notițe.",
    "intro_placed": "Notița este plasată în următoarele căi:",
    "outside_hoisted": "Această cale se află în afara notiței focalizate și este necesară defocalizarea.",
    "search": "Caută",
    "title": "Căile notiței"
  },
  "note_properties": {
    "info": "Informații",
    "this_note_was_originally_taken_from": "Această notiță a fost preluată original de la:"
  },
  "note_type_chooser": {
    "modal_body": "Selectați tipul notiței/șablonul pentru noua notiță:",
    "modal_title": "Selectați tipul notiței",
    "templates": "Șabloane:"
  },
  "onclick_button": {
    "no_click_handler": "Butonul „{{componentId}}” nu are nicio acțiune la clic definită"
  },
  "options_widget": {
    "options_change_saved": "Schimbarea opțiunilor a fost înregistrată.",
    "options_status": "Starea opțiunilor"
  },
  "order_by": {
    "asc": "Ascendent (implicit)",
    "children_count": "Numărul subnotițelor",
    "content_and_attachments_and_revisions_size": "Dimensiunea conținutului notiței incluzând atașamentele și reviziile",
    "content_and_attachments_size": "Dimensiunea conținutului notiței incluzând atașamente",
    "content_size": "Dimensiunea conținutului notiței",
    "date_created": "Data creării",
    "date_modified": "Data ultimei modificări",
    "desc": "Descendent",
    "order_by": "Ordonează după",
    "owned_label_count": "Numărul de etichete",
    "owned_relation_count": "Numărul de relații",
    "parent_count": "Numărul de clone",
    "random": "Ordine aleatorie",
    "relevancy": "Relevanță (implicit)",
    "revision_count": "Numărul de revizii",
    "target_relation_count": "Numărul de relații către notiță",
    "title": "Titlu"
  },
  "owned_attribute_list": {
    "owned_attributes": "Atribute proprii"
  },
  "password": {
    "alert_message": "Aveți grijă să nu uitați parola. Parola este utilizată pentru a accesa interfața web și pentru a cripta notițele protejate. Dacă uitați parola, toate notițele protejate se vor pierde pentru totdeauna.",
    "change_password": "Schimbă parola",
    "change_password_heading": "Schimbarea parolei",
    "for_more_info": "pentru mai multe informații.",
    "heading": "Parolă",
    "new_password": "Parolă nouă",
    "new_password_confirmation": "Confirmarea noii parole",
    "old_password": "Parola veche",
    "password_changed_success": "Parola a fost schimbată. Trilium se va reîncărca după apăsarea butonului OK.",
    "password_mismatch": "Noile parole nu coincid.",
    "protected_session_timeout": "Timpul de expirare a sesiunii protejate",
    "protected_session_timeout_description": "Timpul de expirare a sesiunii protejate este o perioadă de timp după care sesiunea protejată este ștearsă din memoria navigatorului. Aceasta este măsurată de la timpul ultimei interacțiuni cu notițele protejate. Vezi",
    "protected_session_timeout_label": "Timpul de expirare a sesiunii protejate (în secunde)",
    "reset_confirmation": "Prin resetarea parolei se va pierde pentru totdeauna accesul la notițele protejate existente. Sigur doriți resetarea parolei?",
    "reset_link": "click aici pentru a o reseta.",
    "reset_success_message": "Parola a fost resetată. Setați o nouă parolă",
    "set_password": "Setează parola",
    "set_password_heading": "Schimbarea parolei",
    "wiki": "wiki"
  },
  "password_not_set": {
    "body1": "Notițele protejate sunt criptate utilizând parola de utilizator, dar nu a fost setată nicio parolă.",
    "body2": "Pentru a putea să protejați notițe, clic <a class=\"open-password-options-button\" href=\"javascript:\">aici</a> pentru a deschide ecranul de opțiuni și pentru a seta parola.",
    "title": "Parola nu este setată"
  },
  "promoted_attributes": {
    "add_new_attribute": "Adaugă un nou atribut",
    "open_external_link": "Deschide legătură externă",
    "promoted_attributes": "Atribute promovate",
    "remove_this_attribute": "Elimină acest atribut",
    "unknown_attribute_type": "Tip de atribut necunoscut „{{type}}”",
    "unknown_label_type": "Tip de etichetă necunoscut „{{type}}”",
    "url_placeholder": "http://siteweb..."
  },
  "prompt": {
    "defaultTitle": "Aviz",
    "ok": "OK <kbd>enter</kbd>",
    "title": "Aviz"
  },
  "protected_session": {
    "enter_password_instruction": "Afișarea notițelor protejate necesită introducerea parolei:",
    "start_session_button": "Deschide sesiunea protejată"
  },
  "protected_session_password": {
    "close_label": "Închide",
    "form_label": "Pentru a putea continua cu acțiunea cerută este nevoie să fie pornită sesiunea protejată prin introducerea parolei:",
    "help_title": "Informații despre notițe protejate",
    "modal_title": "Sesiune protejată",
    "start_button": "Pornește sesiunea protejată <kbd>enter</kbd>"
  },
  "protected_session_status": {
    "active": "Sesiunea protejată este activă. Clic pentru a închide sesiunea protejată.",
    "inactive": "Clic pentru a porni sesiunea protejată"
  },
  "recent_changes": {
    "confirm_undelete": "Doriți să restaurați această notiță și subnotițele ei?",
    "deleted_notes_message": "Notițele șterse au fost eliminate.",
    "erase_notes_button": "Elimină notițele șterse",
    "no_changes_message": "Încă nicio schimbare...",
    "title": "Modificări recente",
    "undelete_link": "restaurare"
  },
  "relation_map": {
    "cannot_match_transform": "Nu s-a putut identifica transformarea: {{transform}}",
    "click_on_canvas_to_place_new_note": "Clic pentru a plasa o nouă notiță",
    "confirm_remove_relation": "Doriți ștergerea relației?",
    "connection_exists": "Deja există conexiunea „{{name}}” dintre aceste notițe.",
    "default_new_note_title": "notiță nouă",
    "edit_title": "Editare titlu",
    "enter_new_title": "Introduceți noul titlu:",
    "enter_title_of_new_note": "Introduceți titlul noii notițe",
    "note_already_in_diagram": "Notița „{{title}}” deja se află pe diagramă.",
    "note_not_found": "Notița „{{noteId}}” nu a putut fi găsită!",
    "open_in_new_tab": "Deschide într-un tab nou",
    "remove_note": "Șterge notița",
    "remove_relation": "Șterge relația",
    "rename_note": "Redenumește notița",
    "specify_new_relation_name": "Introduceți denumirea noii relații (caractere permise: alfanumerice, două puncte și underline):",
    "start_dragging_relations": "Glisați relațiile de aici peste o altă notiță."
  },
  "relation_map_buttons": {
    "create_child_note_title": "Crează o subnotiță și adaug-o în harta relațiilor",
    "reset_pan_zoom_title": "Resetează poziția și zoom-ul la valorile implicite",
    "zoom_in_title": "Mărire",
    "zoom_out_title": "Micșorare"
  },
  "rename_label": {
    "name_title": "Caracterele permise sunt alfanumerice, underline și două puncte.",
    "new_name_placeholder": "noul nume",
    "old_name_placeholder": "vechiul nume",
    "rename_label": "Redenumește eticheta",
    "rename_label_from": "Redenumește eticheta de la",
    "to": "La"
  },
  "rename_note": {
    "api_docs": "Vedeți documentația API pentru <a href='https://zadam.github.io/trilium/backend_api/Note.html'>notițe</a> și <a href='https://day.js.org/docs/en/display/format'>proprietăților dateCreatedObj / utcDateCreatedObj</a> pentru detalii.",
    "click_help_icon": "Clic pe iconița de ajutor din partea dreapta pentru a vedea toate opțiunile",
    "evaluated_as_js_string": "Valoare introdusă este evaluată prin JavaScript și poate fi astfel îmbogățită cu conținut dinamic prin intermediul variabilei injectate <code>note</code> (notița ce este redenumită). Exemple:",
    "example_date_prefix": "<code>${note.dateCreatedObj.format('MM-DD:')}: ${note.title}</code> - notițele găsite sunt prefixate cu luna și ziua creării notiței",
    "example_new_title": "<code>NOU: ${note.title}</code> - notițele identificate sunt prefixate cu „NOU: ”",
    "example_note": "<code>Notiță</code> - toate notițele identificate sunt redenumite în „Notiță”",
    "new_note_title": "noul titlu al notiței",
    "rename_note": "Redenumește notița",
    "rename_note_title_to": "Redenumește notița în"
  },
  "rename_relation": {
    "allowed_characters": "Se permit caractere alfanumerice, underline și două puncte.",
    "new_name": "noul nume",
    "old_name": "vechiul nume",
    "rename_relation": "Redenumește relația",
    "rename_relation_from": "Redenumește relația din",
    "to": "În"
  },
  "render": {
    "note_detail_render_help_1": "Această notă informativă este afișată deoarece această notiță de tip „Randare HTML” nu are relația necesară pentru a funcționa corespunzător.",
    "note_detail_render_help_2": "Notița de tipul „Render HTML” este utilizată pentru <a class=\"external\" href=\"https://triliumnext.github.io/Docs/Wiki/scripts.html\">scriptare</a>. Pe scurt, se folosește o notiță de tip cod HTML (opțional cu niște JavaScript) și această notiță o va randa. Pentru a funcționa, trebuie definită o <a class=\"external\" href=\"https://triliumnext.github.io/Docs/Wiki/attributes.html\">relație</a> denumită „renderNote” ce indică notița HTML de randat."
  },
  "revisions": {
    "confirm_delete": "Doriți ștergerea acestei revizii? Această acțiune va șterge titlul reviziei și conținutul, dar va păstra metainformațiile.",
    "confirm_delete_all": "Doriți ștergerea tuturor reviziilor acestei notițe? Acest lucru va șterge titlurile și conținuturile reviziilor, dar va păstra metainformațiile.",
    "confirm_restore": "Doriți restaurarea acestei revizii? Acest lucru va suprascrie titlul și conținutul curent cu cele ale acestei revizii.",
    "delete_all_button": "Șterge toate reviziile",
    "delete_all_revisions": "Șterge toate reviziile acestei notițe",
    "delete_button": "Șterge revizia",
    "download_button": "Descarcă",
    "file_size": "Dimensiune fișier:",
    "help_title": "Informații despre reviziile notițelor",
    "mime": "MIME:",
    "no_revisions": "Nu există încă nicio revizie pentru această notiță...",
    "note_revisions": "Revizii ale notiței",
    "preview": "Previzualizare:",
    "preview_not_available": "Nu este disponibilă o previzualizare pentru acest tip de notiță.",
    "restore_button": "Restaurează revizia",
    "revision_deleted": "Revizia notiței a fost ștearsă.",
    "revision_last_edited": "Revizia a fost ultima oară modificată pe {{date}}",
    "revision_restored": "Revizia notiței a fost restaurată.",
    "revisions_deleted": "Notița reviziei a fost ștearsă.",
    "maximum_revisions": "Numărul maxim de revizii pentru notița curentă: {{number}}.",
    "settings": "Setări revizii ale notițelor",
    "snapshot_interval": "Intervalul de creare a reviziilor pentru notițe: {{seconds}}s."
  },
  "revisions_button": {
    "note_revisions": "Revizii ale notiței"
  },
  "revisions_snapshot_interval": {
    "note_revisions_snapshot_description": "Intervalul de salvare a reviziilor este timpul în secunde după care se crează o nouă revizie a unei notițe. Vedeți <a href=\"https://triliumnext.github.io/Docs/Wiki/note-revisions.html\" class=\"external\">wiki-ul</a> pentru mai multe informații.",
    "note_revisions_snapshot_interval_title": "Intervalul de salvare a reviziilor",
    "snapshot_time_interval_label": "Intervalul de salvare a reviziilor (în secunde)"
  },
  "ribbon": {
    "edited_notes_message": "Tab-ul panglicii „Notițe editate” se va deschide automat pentru notițele zilnice",
    "promoted_attributes_message": "Tab-ul panglicii „Atribute promovate” se va deschide automat dacă pentru notița curentă există astfel de atribute",
    "widgets": "Widget-uri ale panglicii"
  },
  "script_executor": {
    "execute_query": "Execută interogarea",
    "execute_script": "Execută scriptul",
    "query": "Interogare",
    "script": "Script"
  },
  "search_definition": {
    "action": "acțiune",
    "actions_executed": "Acțiunile au fost executate.",
    "add_search_option": "Adaugă opțiune de căutare:",
    "ancestor": "ascendent",
    "debug": "depanare",
    "debug_description": "Modul de depanare va afișa informații adiționale în consolă pentru a ajuta la depanarea interogărilor complexe",
    "enter": "enter",
    "fast_search": "căutare rapidă",
    "fast_search_description": "Căutarea rapidă dezactivează căutarea la nivel de conținut al notițelor cu scopul de a îmbunătăți performanța de căutare pentru baze de date mari.",
    "include_archived": "include arhivate",
    "include_archived_notes_description": "Notițele arhivate sunt excluse în mod implicit din rezultatele de căutare, această opțiune le include.",
    "limit": "limită",
    "limit_description": "Limitează numărul de rezultate",
    "order_by": "ordonează după",
    "save_to_note": "Salvează în notiță",
    "search": "Căutare",
    "search_execute": "Caută și execută acțiunile",
    "search_note_saved": "Notița de căutare a fost salvată în {{- notePathTitle}}",
    "search_parameters": "Parametrii de căutare",
    "search_script": "script de căutare",
    "search_string": "șir de căutat",
    "unknown_search_option": "Opțiune de căutare necunoscută „{{searchOptionName}}”"
  },
  "search_engine": {
    "baidu": "Baidu",
    "bing": "Bing",
    "custom_name_label": "Denumirea motorului de căutare personalizat",
    "custom_name_placeholder": "Personalizați denumirea motorului de căutare",
    "custom_search_engine_info": "Un motor de căutare personalizat necesită un nume și un URL. Dacă aceastea nu sunt setate, atunci DuckDuckGo va fi folosit ca motor implicit.",
    "custom_url_label": "URL-ul motorului de căutare trebuie să includă „{keyword}” ca substituent pentru termenul căutat.",
    "custom_url_placeholder": "Personalizați URL-ul motorului de căutare",
    "duckduckgo": "DuckDuckGo",
    "google": "Google",
    "predefined_templates_label": "Motoare de căutare predefinite",
    "save_button": "Salvează",
    "title": "Motor de căutare"
  },
  "search_script": {
    "description1": "Scripturile de căutare permit definirea rezultatelor de căutare prin rularea unui script. Acest lucru oferă flexibilitatea maximă, atunci când căutarea obișnuită nu este suficientă.",
    "description2": "Scriptul de căutare trebuie să fie de tipul „cod” și subtipul „JavaScript (backend)”. Scriptul trebuie să returneze un vector de ID-uri de notiță sau notițele propriu-zise.",
    "example_code": "// 1. filtrăm rezultatele inițiale utilizând căutarea obișnuită\nconst candidateNotes = api.searchForNotes(\"#journal\"); \n\n// 2. aplicăm criteriile de căutare personalizate\nconst matchedNotes = candidateNotes\n    .filter(note => note.title.match(/[0-9]{1,2}\\. ?[0-9]{1,2}\\. ?[0-9]{4}/));\n\nreturn matchedNotes;",
    "example_title": "Vedeți acest exemplu:",
    "note": "De remarcat că nu se pot utiliza simultan atât caseta de căutare, cât și script-ul de căutare.",
    "placeholder": "căutați notița după denumirea ei",
    "title": "Script de căutare:"
  },
  "search_string": {
    "also_see": "vedeți și",
    "complete_help": "informații complete despre sintaxa de căutare",
    "error": "Eroare la căutare: {{error}}",
    "full_text_search": "Introduceți orice text pentru a căuta în conținutul notițelor",
    "label_abc": "reîntoarce notițele cu eticheta „abc”",
    "label_date_created": "notițe create în ultima lună",
    "label_rock_or_pop": "doar una din etichete trebuie să fie prezentă",
    "label_rock_pop": "găsește notițe care au atât eticheta „rock”, cât și „pop”",
    "label_year": "găsește notițe ce au eticheta „an” cu valoarea 2019",
    "label_year_comparison": "comparații numerice (de asemenea >, >=, <).",
    "placeholder": "cuvinte cheie pentru căutarea în conținut, #etichetă = valoare...",
    "search_syntax": "Sintaxa de căutare",
    "title_column": "Textul de căutat:"
  },
  "shortcuts": {
    "action_name": "Denumirea acțiunii",
    "confirm_reset": "Confirmați resetarea tuturor scurtăturilor de la tastatură la valoriile implicite?",
    "default_shortcuts": "Scurtături implicite",
    "description": "Descriere",
    "electron_documentation": "Vedeți <a href=\"https://www.electronjs.org/docs/latest/api/accelerator\">documentația Electron</a> pentru modificatorii disponibili și codurile pentru taste.",
    "keyboard_shortcuts": "Scurtături de la tastatură",
    "multiple_shortcuts": "Mai multe scurtături pentru aceeași acțiune pot fi separate prin virgulă.",
    "reload_app": "Reîncărcați aplicația pentru a aplica modificările",
    "set_all_to_default": "Setează toate scurtăturile la valorile implicite",
    "shortcuts": "Scurtături",
    "type_text_to_filter": "Scrieți un text pentru a filtra scurtăturile..."
  },
  "similar_notes": {
    "no_similar_notes_found": "Nu s-a găsit nicio notiță similară.",
    "title": "Notițe similare"
  },
  "sort_child_notes": {
    "ascending": "ascendent",
    "date_created": "data creării",
    "date_modified": "data modificării",
    "descending": "descendent",
    "folders": "Dosare",
    "natural_sort": "Ordonare naturală",
    "natural_sort_language": "Limba pentru ordonare naturală",
    "sort": "Ordonare",
    "sort_children_by": "Ordonează subnotițele după...",
    "sort_folders_at_top": "ordonează dosarele primele",
    "sort_with_respect_to_different_character_sorting": "ordonează respectând regulile de sortare și clasificare diferite în funcție de limbă și regiune.",
    "sorting_criteria": "Criterii de ordonare",
    "sorting_direction": "Direcția de ordonare",
    "the_language_code_for_natural_sort": "Codul limbii pentru ordonarea naturală, e.g. „zn-CN” pentru chineză.",
    "title": "titlu"
  },
  "spellcheck": {
    "available_language_codes_label": "Coduri de limbă disponibile:",
    "description": "Aceste opțiuni se aplică doar pentru aplicația de desktop, navigatoarele web folosesc propriile corectoare ortografice.",
    "enable": "Activează corectorul ortografic",
    "language_code_label": "Codurile de limbă",
    "language_code_placeholder": "de exemplu „en-US”, „de-AT”",
    "multiple_languages_info": "Mai multe limbi pot fi separate prin virgulă, e.g. \"en-US, de-DE, cs\".",
    "title": "Corector ortografic",
    "restart-required": "Schimbările asupra setărilor corectorului ortografic vor fi aplicate după restartarea aplicației."
  },
  "sync": {
    "fill_entity_changes_button": "Completează înregistrările de schimbare ale entităților",
    "filling_entity_changes": "Se completează înregistrările de schimbare ale entităților...",
    "force_full_sync_button": "Forțează sincronizare completă",
    "full_sync_triggered": "S-a activat o sincronizare completă",
    "sync_rows_filled_successfully": "Rândurile de sincronizare s-au completat cu succes",
    "title": "Sincronizare"
  },
  "sync_2": {
    "config_title": "Configurația sincronizării",
    "handshake_failed": "Comunicarea cu serverul de sincronizare a eșuat, eroare: {{message}}",
    "help": "Informații",
    "note": "Notiță",
    "note_description": "Dacă lăsați câmpul de proxy necompletat, proxy-ul de sistem va fi utilizat (se aplică doar pentru aplicația desktop).",
    "proxy_label": "Server-ul proxy utilizat pentru sincronizare (opțional)",
    "save": "Salvează",
    "server_address": "Adresa instanței de server",
    "special_value_description": "O altă valoare specială este <code>noproxy</code> ce ignoră proxy-ul de sistem și respectă <code>NODE_TLS_REJECT_UNAUTHORIZED</code>.",
    "test_button": "Probează sincronizarea",
    "test_description": "Această opțiune va testa conexiunea și comunicarea cu serverul de sincronizare. Dacă serverul de sincronizare nu este inițializat, acest lucru va rula și o sincronizare cu documentul local.",
    "test_title": "Probează sincronizarea",
    "timeout": "Timp limită de sincronizare (millisecunde)"
  },
  "table_of_contents": {
    "description": "Tabela de conținut va apărea în notițele de tip text atunci când notița are un număr de titluri mai mare decât cel definit. Acest număr se poate personaliza:",
    "disable_info": "De asemenea se poate dezactiva tabela de conținut setând o valoare foarte mare.",
    "shortcut_info": "Se poate configura și o scurtatură pentru a comuta rapid vizibilitatea panoului din dreapta (inclusiv tabela de conținut) în Opțiuni -> Scurtături (denumirea „toggleRightPane”).",
    "title": "Tabelă de conținut"
  },
  "text_auto_read_only_size": {
    "description": "Marchează pragul în care o notiță de o anumită dimensiune va fi afișată în mod de citire (pentru motive de performanță).",
    "label": "Pragul de dimensiune pentru setarea modului de citire automat (la notițe text)",
    "title": "Pragul de mod de citire automat"
  },
  "theme": {
    "dark_theme": "Temă întunecată",
    "light_theme": "Temă luminoasă",
    "override_theme_fonts_label": "Suprascrie fonturile temei",
    "theme_label": "Temă",
    "title": "Temă"
  },
  "toast": {
    "critical-error": {
      "message": "O eroare critică a apărut ce previne pornirea aplicația de client:\n\n{{message}}\n\nAcest lucru este cauzat cel mai probabil de un script care a eșuat în mod neașteptat. Încercați rularea aplicației în modul de siguranță și ulterior remediați problema.",
      "title": "Eroare critică"
    },
    "widget-error": {
      "message": "Widget-ul intitulat „{{title}}” nu a putut fi inițializat din cauza:\n\n{{message}}",
      "title": "Eroare la inițializarea unui widget"
    }
  },
  "tray": {
    "enable_tray": "Activează system tray-ul (este necesară repornirea aplicației pentru a avea efect)",
    "title": "Tray-ul de sistem"
  },
  "update_available": {
    "update_available": "Actualizare disponibilă"
  },
  "update_label_value": {
    "help_text": "Pentru toate notițele găsite, schimbă valoarea etichetei existente.",
    "help_text_note": "Se poate apela această metodă și fără o valoare, caz în care eticheta va fi atribuită notiței fără o valoare.",
    "label_name_placeholder": "denumirea etichetei",
    "label_name_title": "Sunt permise doar caractere alfanumerice, underline și două puncte.",
    "new_value_placeholder": "valoarea nouă",
    "to_value": "la valoarea",
    "update_label_value": "Actualizează valoarea etichetei"
  },
  "update_relation_target": {
    "allowed_characters": "Sunt permise doar caractere alfanumerice, underline și două puncte.",
    "change_target_note": "sau schimbă notița-țintă a unei relații existente",
    "create_given_relation": "crează relația dată dacă notița nu are încă una",
    "on_all_matched_notes": "Pentru toate notițele găsite:",
    "relation_name": "denumirea relației",
    "target_note": "notița destinație",
    "to": "la",
    "update_relation": "Actualizează relația",
    "update_relation_target": "Actualizează ținta relației"
  },
  "upload_attachments": {
    "choose_files": "Selectați fișierele",
    "files_will_be_uploaded": "Fișierele vor fi încărcate ca atașamente în",
    "options": "Opțuni",
    "shrink_images": "Micșorează imaginile",
    "tooltip": "Dacă această opțiune este bifată, Trilium va încerca micșorarea imaginilor încărcate prin scalarea și optimizarea lor, aspect ce va putea afecta calitatea imaginilor. Dacă nu este bifată, imaginile vor fi încărcate fără nicio schimbare.",
    "upload": "Încărcare",
    "upload_attachments_to_note": "Încarcă atașamentele la notiță"
  },
  "vacuum_database": {
    "button_text": "Compactează baza de date",
    "database_vacuumed": "Baza de date a fost curățată",
    "description": "Va reconstrui baza de date cu scopul de a-i micșora dimensiunea. Datele nu vor fi afectate.",
    "title": "Compactarea bazei de date",
    "vacuuming_database": "Baza de date este în curs de compactare..."
  },
  "vim_key_bindings": {
    "enable_vim_keybindings": "Permite utilizarea combinațiilor de taste în stil Vim pentru notițele de tip cod (fără modul ex)",
    "use_vim_keybindings_in_code_notes": "Combinații de taste Vim"
  },
  "web_view": {
    "create_label": "Pentru a începe, creați o etichetă cu adresa URL de încorporat, e.g.  #webViewSrc=\"https://www.google.com\"",
    "disclaimer": "Avertisment despre statutul experimental",
    "embed_websites": "Notițele de tip „Vizualizare web” permit încorporarea site-urilor web în Trilium.",
    "experimental_note": "„Vizualizare web” este un tip experimental de notiță, și poate fi înlăturat sau schimbat substanțial în viitor. De asemenea, Web View funcționeză doar în aplicația desktop.",
    "web_view": "Vizualizare web"
  },
  "wrap_lines": {
    "enable_line_wrap": "Activează trecerea automată pe rândul următor (poate necesita o reîncărcare a interfeței pentru a avea efect)",
    "wrap_lines_in_code_notes": "Trecerea automată pe rândul următor în notițe de cod"
  },
  "zoom_factor": {
    "description": "Zoom-ul poate fi controlat și prin intermediul scurtăturilor CTRL+- and CTRL+=.",
    "title": "Factorul de zoom (doar pentru versiunea desktop)"
  },
  "zpetne_odkazy": {
    "backlink": "{{count}} legături de retur",
    "backlinks": "{{count}} legături de retur",
    "relation": "relație"
  },
  "svg_export_button": {
    "button_title": "Exportă diagrama ca SVG"
  },
  "note-map": {
    "button-link-map": "Harta legăturilor",
    "button-tree-map": "Harta ierarhiei"
  },
  "tree-context-menu": {
    "advanced": "Opțiuni avansate",
    "apply-bulk-actions": "Aplică acțiuni în masă",
    "clone-to": "Clonare în...",
    "collapse-subtree": "Minimizează subnotițele",
    "convert-to-attachment": "Convertește în atașament",
    "copy-clone": "Copiază/clonează",
    "copy-note-path-to-clipboard": "Copiază calea notiței în clipboard",
    "cut": "Decupează",
    "delete": "Șterge",
    "duplicate-subtree": "Dublifică ierarhia",
    "edit-branch-prefix": "Editează prefixul ramurii",
    "expand-subtree": "Expandează subnotițele",
    "export": "Exportă",
    "import-into-note": "Importă în notiță",
    "insert-child-note": "Inserează subnotiță",
    "insert-note-after": "Inserează după notiță",
    "move-to": "Mutare la...",
    "open-in-a-new-split": "Deschide în lateral",
    "open-in-a-new-tab": "Deschide în tab nou",
    "paste-after": "Lipește după notiță",
    "paste-into": "Lipește în notiță",
    "protect-subtree": "Protejează ierarhia",
    "recent-changes-in-subtree": "Schimbări recente în ierarhie",
    "search-in-subtree": "Caută în ierarhie",
    "sort-by": "Ordonare după...",
    "unprotect-subtree": "Deprotejează ierarhia"
  },
  "shared_info": {
    "help_link": "Pentru informații vizitați <a href=\"https://triliumnext.github.io/Docs/Wiki/sharing.html\">wiki-ul</a>.",
    "shared_locally": "Această notiță este partajată local la",
    "shared_publicly": "Această notiță este partajată public la"
  },
  "note_types": {
    "book": "Carte",
    "canvas": "Schiță",
    "code": "Cod sursă",
    "mermaid-diagram": "Diagramă Mermaid",
    "mind-map": "Hartă mentală",
    "note-map": "Hartă notițe",
    "relation-map": "Hartă relații",
    "render-note": "Randare notiță",
    "saved-search": "Căutare salvată",
    "text": "Text",
    "web-view": "Vizualizare web",
    "doc": "Document",
    "file": "Fișier",
    "image": "Imagine",
    "launcher": "Scurtătură",
    "widget": "Widget"
  },
  "protect_note": {
    "toggle-off": "Deprotejează notița",
    "toggle-off-hint": "Notița este protejată, click pentru a o deproteja",
    "toggle-on": "Protejează notița",
    "toggle-on-hint": "Notița nu este protejată, clic pentru a o proteja"
  },
  "shared_switch": {
    "inherited": "Nu se poate înlătura partajarea deoarece notița este partajată prin moștenirea de la o notiță părinte.",
    "shared": "Partajată",
    "shared-branch": "Această notiță există doar ca o notiță partajată, anularea partajării ar cauza ștergerea ei. Sigur doriți ștergerea notiței?",
    "toggle-off-title": "Anulează partajarea notițeii",
    "toggle-on-title": "Partajează notița"
  },
  "template_switch": {
    "template": "Șablon",
    "toggle-off-hint": "Înlătură notița ca șablon",
    "toggle-on-hint": "Marchează notița drept șablon"
  },
  "open-help-page": "Deschide pagina de informații",
  "find": {
    "match_words": "doar cuvinte întregi",
    "case_sensitive": "ține cont de majuscule"
  },
  "highlights_list_2": {
    "options": "Setări",
    "title": "Listă de evidențieri"
  },
  "mermaid": {
    "diagram_error": "Diagrama nu a putut fi afișată. Vedeți <a href=\"https://mermaid-js.github.io/mermaid/#/flowchart?id=graph\">informații și exemple pe site-ul oficial</a>."
  },
  "note_icon": {
    "change_note_icon": "Schimbă iconița notiței",
    "category": "Categorie:",
    "reset-default": "Resetează la iconița implicită",
    "search": "Căutare:"
  },
  "show_highlights_list_widget_button": {
    "show_highlights_list": "Afișează lista de evidențieri"
  },
  "show_toc_widget_button": {
    "show_toc": "Afișează cuprinsul"
  },
  "sync_status": {
    "connected_no_changes": "<p>Conectat la server-ul de sincronizare.<br>Toate modificările au fost deja sincronizate.</p><p>Clic pentru a forța o sincronizare.</p>",
    "connected_with_changes": "<p>Conectat la server-ul de sincronizare. <br>Există modificări nesincronizate.</p><p>Clic pentru a rula o sincronizare.</p>",
    "disconnected_no_changes": "<p>Nu s-a putut stabili conexiunea la server-ul de sincronizare.<br>Toate modificările cunoscute au fost deja sincronizate.</p><p>Clic pentru a reîncerca sincronizarea.</p>",
    "disconnected_with_changes": "<p>Nu s-a putut realiza conexiunea la server-ul de sincronizare.<br>Există modificări nesincronizate.</p><p>Clic pentru a rula o sincronizare.</p>",
    "in_progress": "Sincronizare cu server-ul în curs.",
    "unknown": "<p>Starea sincronizării va fi cunoscută după o încercare de sincronizare.</p><p>Clic pentru a rula sincronizarea acum.</p>"
  },
  "quick-search": {
    "more-results": "... și încă {{number}} rezultate.",
    "no-results": "Niciun rezultat găsit",
    "placeholder": "Căutare rapidă",
    "searching": "Se caută...",
    "show-in-full-search": "Afișează în căutare completă"
  },
  "note_tree": {
    "automatically-collapse-notes": "Minimează automat notițele",
    "automatically-collapse-notes-title": "Notițele vor fi minimizate automat după o perioadă de inactivitate pentru a simplifica ierarhia notițelor.",
    "collapse-title": "Minimizează ierarhia de notițe",
    "hide-archived-notes": "Ascunde notițele arhivate",
    "save-changes": "Salvează și aplică modificările",
    "scroll-active-title": "Mergi la notița activă",
    "tree-settings-title": "Setări ale ierarhiei notițelor"
  },
  "title_bar_buttons": {
    "window-on-top": "Menține fereastra mereu vizibilă"
  },
  "note_detail": {
<<<<<<< HEAD
    "could_not_find_typewidget": "Nu s-a putut găsi widget-ul corespunzător tipului „{{type}}”"
=======
    "could_not_find_typewidget": "Nu s-a putut găsi typeWidget-ul pentru tipul „{{type}}”"
>>>>>>> 1277dfc5
  },
  "note_title": {
    "placeholder": "introduceți titlul notiței aici..."
  },
<<<<<<< HEAD
  "search_result": {
    "no_notes_found": "Nu au fost găsite notițe pentru parametrii de căutare dați.",
    "search_not_executed": "Căutarea n-a fost rulată încă. Clic pe butonul „Căutare” de deasupra pentru a vedea rezultatele."
=======
  "revisions_snapshot_limit": {
    "erase_excess_revision_snapshots": "Șterge acum reviziile excesive",
    "erase_excess_revision_snapshots_prompt": "Reviziile excesive au fost șterse.",
    "note_revisions_snapshot_limit_description": "Limita numărului de revizii se referă la numărul maxim de revizii pentru fiecare notiță. -1 reprezintă nicio limită, 0 înseamnă ștergerea tuturor reviziilor. Se poate seta valoarea individual pentru o notiță prin eticheta #versioningLimit.",
    "note_revisions_snapshot_limit_title": "Limita de revizii a notițelor",
    "snapshot_number_limit_label": "Numărul maxim de revizii pentru notițe:"
  },
  "search_result": {
    "no_notes_found": "Nu s-a găsit nicio notiță pentru parametrii de căutare dați.",
    "search_not_executed": "Căutarea n-a fost încă executată. Clic pe butonul „Căutare” de deasupra pentru a vedea rezultatele."
>>>>>>> 1277dfc5
  },
  "show_floating_buttons_button": {
    "button_title": "Afișează butoanele"
  },
  "spacer": {
    "configure_launchbar": "Configurează bara de lansare"
  },
  "sql_result": {
<<<<<<< HEAD
    "no_rows": "Niciun rând nu a fost identificat pentru această interogare"
=======
    "no_rows": "Nu s-a găsit niciun rând pentru această interogare"
>>>>>>> 1277dfc5
  },
  "sql_table_schemas": {
    "tables": "Tabele"
  }
}<|MERGE_RESOLUTION|>--- conflicted
+++ resolved
@@ -1374,20 +1374,11 @@
     "window-on-top": "Menține fereastra mereu vizibilă"
   },
   "note_detail": {
-<<<<<<< HEAD
     "could_not_find_typewidget": "Nu s-a putut găsi widget-ul corespunzător tipului „{{type}}”"
-=======
-    "could_not_find_typewidget": "Nu s-a putut găsi typeWidget-ul pentru tipul „{{type}}”"
->>>>>>> 1277dfc5
   },
   "note_title": {
     "placeholder": "introduceți titlul notiței aici..."
   },
-<<<<<<< HEAD
-  "search_result": {
-    "no_notes_found": "Nu au fost găsite notițe pentru parametrii de căutare dați.",
-    "search_not_executed": "Căutarea n-a fost rulată încă. Clic pe butonul „Căutare” de deasupra pentru a vedea rezultatele."
-=======
   "revisions_snapshot_limit": {
     "erase_excess_revision_snapshots": "Șterge acum reviziile excesive",
     "erase_excess_revision_snapshots_prompt": "Reviziile excesive au fost șterse.",
@@ -1396,9 +1387,8 @@
     "snapshot_number_limit_label": "Numărul maxim de revizii pentru notițe:"
   },
   "search_result": {
-    "no_notes_found": "Nu s-a găsit nicio notiță pentru parametrii de căutare dați.",
-    "search_not_executed": "Căutarea n-a fost încă executată. Clic pe butonul „Căutare” de deasupra pentru a vedea rezultatele."
->>>>>>> 1277dfc5
+    "no_notes_found": "Nu au fost găsite notițe pentru parametrii de căutare dați.",
+    "search_not_executed": "Căutarea n-a fost rulată încă. Clic pe butonul „Căutare” de deasupra pentru a vedea rezultatele."
   },
   "show_floating_buttons_button": {
     "button_title": "Afișează butoanele"
@@ -1407,11 +1397,7 @@
     "configure_launchbar": "Configurează bara de lansare"
   },
   "sql_result": {
-<<<<<<< HEAD
-    "no_rows": "Niciun rând nu a fost identificat pentru această interogare"
-=======
     "no_rows": "Nu s-a găsit niciun rând pentru această interogare"
->>>>>>> 1277dfc5
   },
   "sql_table_schemas": {
     "tables": "Tabele"
