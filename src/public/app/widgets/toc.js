--- conflicted
+++ resolved
@@ -177,13 +177,7 @@
             const headingElement = $container.find(":header")[headingIndex];
 
             if (headingElement != null) {
-<<<<<<< HEAD
-                headingElement.scrollIntoView({
-                    behavior: 'smooth'
-                });
-=======
                 headingElement.scrollIntoView({ behavior: "smooth" });
->>>>>>> 239c14a5
             }
         } else {
             const textEditor = await this.noteContext.getTextEditor();
