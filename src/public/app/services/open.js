--- conflicted
+++ resolved
@@ -41,16 +41,6 @@
     download(url);
 }
 
-<<<<<<< HEAD
-async function openNoteCustom(noteId, mime) {
-    if (utils.isElectron()) {
-      const resp = await server.post(`notes/${noteId}/save-to-tmp-dir`);
-      const filePath = resp.tmpFilePath;
-      const { exec } = utils.dynamicRequire('child_process');
-      const platform = process.platform;
-      if (platform === 'linux') {
-        const terminals = ['gnome-terminal', 'konsole', 'xterm', 'xfce4-terminal', 'mate-terminal', 'rxvt', 'terminator', 'terminology'];
-=======
 async function openNoteCustom(noteId) {
     if (!utils.isElectron() || utils.isMac()) {
         return;
@@ -64,7 +54,6 @@
     if (platform === 'linux') {
         // we don't know which terminal is available, try in succession
         const terminals = ['x-terminal-emulator', 'gnome-terminal', 'konsole', 'xterm', 'xfce4-terminal', 'mate-terminal', 'rxvt', 'terminator', 'terminology'];
->>>>>>> 7fc28243
         const openFileWithTerminal = (terminal) => {
             const command = `${terminal} -e 'mimeopen -d "${filePath}"'`;
             console.log(`Open Note custom: ${command} `);
