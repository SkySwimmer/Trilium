--- conflicted
+++ resolved
@@ -1,10 +1,6 @@
 {
     "formatVersion": 2,
-<<<<<<< HEAD
-    "appVersion": "0.98.2",
-=======
     "appVersion": "0.98.0",
->>>>>>> b192f431
     "files": [
         {
             "isClone": false,
