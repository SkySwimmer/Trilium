import { t } from "../../services/i18n.js";
import utils from '../../services/utils.js';
import server from '../../services/server.js';
import toastService from "../../services/toast.js";
import appContext from "../../components/app_context.js";
import libraryLoader from "../../services/library_loader.js";
import openService from "../../services/open.js";
import protectedSessionHolder from "../../services/protected_session_holder.js";
import BasicWidget from "../basic_widget.js";
import dialogService from "../../services/dialog.js";

const TPL = `
<div class="revisions-dialog modal fade mx-auto" tabindex="-1" role="dialog">
    <style>
        .revisions-dialog .revision-content-wrapper {
            flex-grow: 1;
            margin-left: 20px;
            display: flex;
            flex-direction: column;
            min-width: 0;
        }

        .revisions-dialog .revision-content {
            overflow: auto;
            word-break: break-word;
        }

        .revisions-dialog .revision-content img {
            max-width: 100%;
            object-fit: contain;
        }

        .revisions-dialog .revision-content pre {
            max-width: 100%;
            word-break: break-all;
            white-space: pre-wrap;
        }
    </style>

    <div class="modal-dialog modal-xl" role="document">
        <div class="modal-content">
            <div class="modal-header">
                <h5 class="modal-title mr-auto">${t("revisions.note_revisions")}</h5>

                <button class="revisions-erase-all-revisions-button btn btn-sm"
                        title="${t("revisions.delete_all_revisions")}"
                        style="padding: 0 10px 0 10px;" type="button">${t("revisions.delete_all_button")}</button>

<<<<<<< HEAD
                <button class="help-button" type="button" data-help-page="Note-revisions" title="${t("revisions.help_title")}">?</button>
=======
                <button class="help-button" type="button" data-help-page="note-revisions.md" title="Help on Note revisions">?</button>
>>>>>>> 72173533

                <button type="button" class="close" data-dismiss="modal" aria-label="Close" style="margin-left: 0 !important;">
                    <span aria-hidden="true">&times;</span>
                </button>
            </div>
            <div class="modal-body" style="display: flex; height: 80vh;">
                <div class="dropdown">
                    <button class="revision-list-dropdown" type="button" style="display: none;" data-toggle="dropdown">${t("revisions.dropdown_trigger")}</button>

                    <div class="revision-list dropdown-menu" style="position: static; height: 100%; overflow: auto;"></div>
                </div>

                <div class="revision-content-wrapper">
                    <div style="flex-grow: 0; display: flex; justify-content: space-between;">
                        <h3 class="revision-title" style="margin: 3px; flex-grow: 100;"></h3>

                        <div class="revision-title-buttons"></div>
                    </div>

                    <div class="revision-content"></div>
                </div>
            </div>
        </div>
    </div>
</div>`;

export default class RevisionsDialog extends BasicWidget {
    constructor() {
        super();

        this.revisionItems = [];
        this.note = null;
        this.revisionId = null;
    }

    doRender() {
        this.$widget = $(TPL);
        this.$list = this.$widget.find(".revision-list");
        this.$listDropdown = this.$widget.find(".revision-list-dropdown");
        this.$content = this.$widget.find(".revision-content");
        this.$title = this.$widget.find(".revision-title");
        this.$titleButtons = this.$widget.find(".revision-title-buttons");
        this.$eraseAllRevisionsButton = this.$widget.find(".revisions-erase-all-revisions-button");

        this.$listDropdown.dropdown();

        this.$listDropdown.parent().on('hide.bs.dropdown', e => {
            // prevent closing dropdown by clicking outside
            if (e.clickEvent) {
                e.preventDefault();
            }
        });

        this.$widget.on('shown.bs.modal', () => {
            this.$list.find(`[data-revision-id="${this.revisionId}"]`)
                .trigger('focus');
        });

        this.$eraseAllRevisionsButton.on('click', async () => {
            const text = t("revisions.confirm_delete_all");

            if (await dialogService.confirm(text)) {
                await server.remove(`notes/${this.note.noteId}/revisions`);

                this.$widget.modal('hide');

                toastService.showMessage(t("revisions.revisions_deleted"));
            }
        });

        this.$list.on('click', '.dropdown-item', e => {
            e.preventDefault();
            return false;
        });

        this.$list.on('focus', '.dropdown-item', e => {
            this.$list.find('.dropdown-item').each((i, el) => {
                $(el).toggleClass('active', el === e.target);
            });

            this.setContentPane();
        });
    }

    async showRevisionsEvent({noteId = appContext.tabManager.getActiveContextNoteId()}) {
        utils.openDialog(this.$widget);

        await this.loadRevisions(noteId);
    }

    async loadRevisions(noteId) {
        this.$list.empty();
        this.$content.empty();
        this.$titleButtons.empty();

        this.note = appContext.tabManager.getActiveContextNote();
        this.revisionItems = await server.get(`notes/${noteId}/revisions`);

        for (const item of this.revisionItems) {
            this.$list.append(
                $('<a class="dropdown-item" tabindex="0">')
                    .text(`${item.dateLastEdited.substr(0, 16)} (${utils.formatSize(item.contentLength)})`)
                    .attr('data-revision-id', item.revisionId)
                    .attr('title', t("revisions.revision_last_edited", { date: item.dateLastEdited }))
            );
        }

        this.$listDropdown.dropdown('show');

        if (this.revisionItems.length > 0) {
            if (!this.revisionId) {
                this.revisionId = this.revisionItems[0].revisionId;
            }
        } else {
            this.$title.text(t("revisions.no_revisions"));
            this.revisionId = null;
        }

        this.$eraseAllRevisionsButton.toggle(this.revisionItems.length > 0);
    }

    async setContentPane() {
        const revisionId = this.$list.find(".active").attr('data-revision-id');

        const revisionItem = this.revisionItems.find(r => r.revisionId === revisionId);

        this.$title.html(revisionItem.title);

        this.renderContentButtons(revisionItem);

        await this.renderContent(revisionItem);
    }

    renderContentButtons(revisionItem) {
        this.$titleButtons.empty();

        const $restoreRevisionButton = $(`<button class="btn btn-sm" type="button">${t("revisions.restore_button")}</button>`);

        $restoreRevisionButton.on('click', async () => {
            const text = t("revisions.confirm_restore");

            if (await dialogService.confirm(text)) {
                await server.post(`revisions/${revisionItem.revisionId}/restore`);

                this.$widget.modal('hide');

                toastService.showMessage(t("revisions.revision_restored"));
            }
        });

        const $eraseRevisionButton = $(`<button class="btn btn-sm" type="button">${t("revisions.delete_button")}</button>`);

        $eraseRevisionButton.on('click', async () => {
            const text = t("revisions.confirm_delete");

            if (await dialogService.confirm(text)) {
                await server.remove(`revisions/${revisionItem.revisionId}`);

                this.loadRevisions(revisionItem.noteId);

                toastService.showMessage(t("revisions.revision_deleted"));
            }
        });

        if (!revisionItem.isProtected || protectedSessionHolder.isProtectedSessionAvailable()) {
            this.$titleButtons
                .append($restoreRevisionButton)
                .append(' &nbsp; ');
        }

        this.$titleButtons
            .append($eraseRevisionButton)
            .append(' &nbsp; ');

        const $downloadButton = $(`<button class="btn btn-sm btn-primary" type="button">${t("revisions.download_button")}</button>`);

        $downloadButton.on('click', () => openService.downloadRevision(revisionItem.noteId, revisionItem.revisionId));

        if (!revisionItem.isProtected || protectedSessionHolder.isProtectedSessionAvailable()) {
            this.$titleButtons.append($downloadButton);
        }
    }

    async renderContent(revisionItem) {
        this.$content.empty();

        const fullRevision = await server.get(`revisions/${revisionItem.revisionId}`);

        if (revisionItem.type === 'text') {
            this.$content.html(fullRevision.content);

            if (this.$content.find('span.math-tex').length > 0) {
                await libraryLoader.requireLibrary(libraryLoader.KATEX);

                renderMathInElement(this.$content[0], {trust: true});
            }
        } else if (revisionItem.type === 'code') {
            this.$content.html($("<pre>").text(fullRevision.content));
        } else if (revisionItem.type === 'image') {
            this.$content.html($("<img>")
                // the reason why we put this inline as base64 is that we do not want to let user copy this
                // as a URL to be used in a note. Instead, if they copy and paste it into a note, it will be uploaded as a new note
                .attr("src", `data:${fullRevision.mime};base64,${fullRevision.content}`)
                .css("max-width", "100%")
                .css("max-height", "100%"));
        } else if (revisionItem.type === 'file') {
            const $table = $("<table cellpadding='10'>")
                .append($("<tr>").append(
                    $("<th>").text(t("revisions.mime")),
                    $("<td>").text(revisionItem.mime)
                ))
                .append($("<tr>").append(
                    $("<th>").text(t("revisions.file_size")),
                    $("<td>").text(utils.formatSize(revisionItem.contentLength))
                ));

            if (fullRevision.content) {
                $table.append($("<tr>").append(
                    $('<td colspan="2">').append(
                        $('<div style="font-weight: bold;">').text(t("revisions.preview")),
                        $('<pre class="file-preview-content"></pre>')
                            .text(fullRevision.content)
                    )
                ));
            }

            this.$content.html($table);
        } else if (revisionItem.type === 'canvas') {
            const encodedTitle = encodeURIComponent(revisionItem.title);

            this.$content.html($("<img>")
                .attr("src", `api/revisions/${revisionItem.revisionId}/image/${encodedTitle}?${Math.random()}`)
                .css("max-width", "100%"));
        } else if (revisionItem.type === 'mermaid') {
            const encodedTitle = encodeURIComponent(revisionItem.title);

            this.$content.html($("<img>")
                .attr("src", `api/revisions/${revisionItem.revisionId}/image/${encodedTitle}?${Math.random()}`)
                .css("max-width", "100%"));

            this.$content.append($("<pre>").text(fullRevision.content));
        } else {
            this.$content.text(t("revisions.preview_not_available"));
        }
    }
}<|MERGE_RESOLUTION|>--- conflicted
+++ resolved
@@ -46,11 +46,7 @@
                         title="${t("revisions.delete_all_revisions")}"
                         style="padding: 0 10px 0 10px;" type="button">${t("revisions.delete_all_button")}</button>
 
-<<<<<<< HEAD
-                <button class="help-button" type="button" data-help-page="Note-revisions" title="${t("revisions.help_title")}">?</button>
-=======
-                <button class="help-button" type="button" data-help-page="note-revisions.md" title="Help on Note revisions">?</button>
->>>>>>> 72173533
+                <button class="help-button" type="button" data-help-page="note-revisions.md" title="${t("revisions.help_title")}">?</button>
 
                 <button type="button" class="close" data-dismiss="modal" aria-label="Close" style="margin-left: 0 !important;">
                     <span aria-hidden="true">&times;</span>
