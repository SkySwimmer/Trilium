{
<<<<<<< HEAD
  "about": {
    "title": "Über Trilium Notes",
    "close": "Schließen",
    "homepage": "Startseite:",
    "app_version": "App-Version:",
    "db_version": "DB-Version:",
    "sync_version": "Synch-version:",
    "build_date": "Build-Datum:",
    "build_revision": "Build-Revision:",
    "data_directory": "Datenverzeichnis:"
  },
  "toast": {
    "critical-error": {
      "title": "Kritischer Fehler",
      "message": "Ein kritischer Fehler ist aufgetreten, der das Starten der Client-Anwendung verhindert:\n\n{{message}}\n\nDies wird höchstwahrscheinlich durch ein Skript verursacht, das auf unerwartete Weise fehlschlägt. Versuche, die Anwendung im abgesicherten Modus zu starten und das Problem zu lokalisieren."
    },
    "widget-error": {
      "title": "Ein Widget konnte nicht initialisiert werden",
      "message-custom": "Benutzerdefiniertes Widget von der Notiz mit der ID \"{{id}}\", und dem Titel \"{{title}}\" konnte nicht initialisiert werden wegen:\n\n{{message}}",
      "message-unknown": "Unbekanntes Widget konnte nicht initialisiert werden wegen:\n\n{{message}}"
    },
    "bundle-error": {
      "title": "Benutzerdefiniertes Skript konnte nicht geladen werden",
      "message": "Skript von der Notiz mit der ID \"{{id}}\", und dem Titel \"{{title}}\" konnte nicht ausgeführt werden wegen:\n\n{{message}}"
    }
  },
  "add_link": {
    "add_link": "Link hinzufügen",
    "help_on_links": "Hilfe zu Links",
    "close": "Schließen",
    "note": "Notiz",
    "search_note": "Suche nach einer Notiz anhand ihres Namens",
    "link_title_mirrors": "Der Linktitel spiegelt den aktuellen Titel der Notiz wider",
    "link_title_arbitrary": "Der Linktitel kann beliebig geändert werden",
    "link_title": "Linktitel",
    "button_add_link": "Link hinzufügen"
  },
  "branch_prefix": {
    "edit_branch_prefix": "Zweigpräfix bearbeiten",
    "help_on_tree_prefix": "Hilfe zum Baumpräfix",
    "close": "Schließen",
    "prefix": "Präfix: ",
    "save": "Speichern",
    "branch_prefix_saved": "Zweigpräfix wurde gespeichert."
  },
  "bulk_actions": {
    "bulk_actions": "Massenaktionen",
    "close": "Schließen",
    "affected_notes": "Betroffene Notizen",
    "include_descendants": "Unternotizen der ausgewählten Notizen einbeziehen",
    "available_actions": "Verfügbare Aktionen",
    "chosen_actions": "Ausgewählte Aktionen",
    "execute_bulk_actions": "Massenaktionen ausführen",
    "bulk_actions_executed": "Massenaktionen wurden erfolgreich ausgeführt.",
    "none_yet": "Noch keine ... Füge eine Aktion hinzu, indem du oben auf eine der verfügbaren Aktionen klicken.",
    "labels": "Labels",
    "relations": "Beziehungen",
    "notes": "Notizen",
    "other": "Andere"
  },
  "clone_to": {
    "clone_notes_to": "Notizen klonen nach...",
    "close": "Schließen",
    "help_on_links": "Hilfe zu Links",
    "notes_to_clone": "Notizen zum Klonen",
    "target_parent_note": "Ziel-Übergeordnetenotiz",
    "search_for_note_by_its_name": "Suche nach einer Notiz anhand ihres Namens",
    "cloned_note_prefix_title": "Die geklonte Notiz wird im Notizbaum mit dem angegebenen Präfix angezeigt",
    "prefix_optional": "Präfix (optional)",
    "clone_to_selected_note": "Auf ausgewählte Notiz klonen",
    "no_path_to_clone_to": "Kein Pfad zum Klonen.",
    "note_cloned": "Die Notiz \"{{clonedTitle}}\" wurde in \"{{targetTitle}}\" hinein geklont"
  },
  "confirm": {
    "confirmation": "Bestätigung",
    "close": "Schließen",
    "cancel": "Abbrechen",
    "ok": "OK",
    "are_you_sure_remove_note": "Bist du sicher, dass du \"{{title}}\" von der Beziehungskarte entfernen möchten? ",
    "if_you_dont_check": "Wenn du dies nicht aktivierst, wird die Notiz nur aus der Beziehungskarte entfernt.",
    "also_delete_note": "Auch die Notiz löschen"
  },
  "delete_notes": {
    "delete_notes_preview": "Vorschau der Notizen löschen",
    "close": "Schließen",
    "delete_all_clones_description": "auch alle Klone löschen (kann bei letzte Änderungen rückgängig gemacht werden)",
    "erase_notes_description": "Beim normalen (vorläufigen) Löschen werden die Notizen nur als gelöscht markiert und sie können innerhalb eines bestimmten Zeitraums (im Dialogfeld „Letzte Änderungen“) wiederhergestellt werden. Wenn du diese Option aktivierst, werden die Notizen sofort gelöscht und es ist nicht möglich, die Notizen wiederherzustellen.",
    "erase_notes_warning": "Notizen dauerhaft löschen (kann nicht rückgängig gemacht werden), einschließlich aller Klone. Dadurch wird ein Neuladen der Anwendung erzwungen.",
    "notes_to_be_deleted": "Folgende Notizen werden gelöscht ({{notesCount}})",
    "no_note_to_delete": "Es werden keine Notizen gelöscht (nur Klone).",
    "broken_relations_to_be_deleted": "Folgende Beziehungen werden gelöst und gelöscht ({{ relationCount}})",
    "cancel": "Abbrechen",
    "ok": "OK",
    "deleted_relation_text": "Notiz {{- note}} (soll gelöscht werden) wird von Beziehung {{- relation}} ausgehend von {{- source}} referenziert."
  },
  "export": {
    "export_note_title": "Notiz exportieren",
    "close": "Schließen",
    "export_type_subtree": "Diese Notiz und alle ihre Unternotizen",
    "format_html": "HTML - empfohlen, da dadurch alle Formatierungen erhalten bleiben",
    "format_html_zip": "HTML im ZIP-Archiv – dies wird empfohlen, da dadurch die gesamte Formatierung erhalten bleibt.",
    "format_markdown": "Markdown – dadurch bleiben die meisten Formatierungen erhalten.",
    "format_opml": "OPML – Outliner-Austauschformat nur für Text. Formatierungen, Bilder und Dateien sind nicht enthalten.",
    "opml_version_1": "OPML v1.0 – nur Klartext",
    "opml_version_2": "OPML v2.0 – erlaubt auch HTML",
    "export_type_single": "Nur diese Notiz ohne ihre Unternotizen",
    "export": "Export",
    "choose_export_type": "Bitte wähle zuerst den Exporttypen aus",
    "export_status": "Exportstatus",
    "export_in_progress": "Export läuft: {{progressCount}}",
    "export_finished_successfully": "Der Export wurde erfolgreich abgeschlossen.",
    "format_pdf": "PDF - für Ausdrucke oder Teilen."
  },
  "help": {
    "close": "Schließen",
    "noteNavigation": "Notiz Navigation",
    "goUpDown": "In der Liste der Notizen nach oben/unten gehen",
    "collapseExpand": "Knoten reduzieren/erweitern",
    "notSet": "nicht eingestellt",
    "goBackForwards": "in der Historie zurück/vorwärts gehen",
    "showJumpToNoteDialog": "zeige <a class=\"external\" href=\"https://triliumnext.github.io/Docs/Wiki/note-navigation.html#jump-to-note\">\"Springe zu\" dialog</a>",
    "scrollToActiveNote": "Scrolle zur aktiven Notiz",
    "jumpToParentNote": "Zur übergeordneten Notiz springen",
    "collapseWholeTree": "Reduziere den gesamten Notizbaum",
    "collapseSubTree": "Teilbaum einklappen",
    "tabShortcuts": "Tab-Tastenkürzel",
    "newTabNoteLink": "auf den Notizlink öffnet die Notiz in einem neuen Tab",
    "onlyInDesktop": "Nur im Desktop (Electron Build)",
    "openEmptyTab": "Leeren Tab öffnen",
    "closeActiveTab": "Aktiven Tab schließen",
    "activateNextTab": "Nächsten Tab aktivieren",
    "activatePreviousTab": "Vorherigen Tab aktivieren",
    "creatingNotes": "Notizen erstellen",
    "createNoteAfter": "Erstelle eine neue Notiz nach der aktiven Notiz",
    "createNoteInto": "Neue Unternotiz in aktive Notiz erstellen",
    "editBranchPrefix": "bearbeite <a class=\"external\" href=\"https://triliumnext.github.io/Docs/Wiki/tree-concepts.html#prefix\">Präfix</a> vom aktiven Notizklon",
    "movingCloningNotes": "Notizen verschieben/klonen",
    "moveNoteUpDown": "Notiz in der Notizenliste nach oben/unten verschieben",
    "moveNoteUpHierarchy": "Verschiebe die Notiz in der Hierarchie nach oben",
    "multiSelectNote": "Mehrfachauswahl von Notizen oben/unten",
    "selectAllNotes": "Wähle alle Notizen in der aktuellen Ebene aus",
    "selectNote": "Notiz auswählen",
    "copyNotes": "Kopiere aktive Notiz (oder aktuelle Auswahl) in den Zwischenspeicher (wird genutzt für <a class=\"external\" href=\"https://triliumnext.github.io/Docs/Wiki/cloning-notes.html#cloning-notes\">Klonen</a>)",
    "cutNotes": "Aktuelle Notiz (oder aktuelle Auswahl) in die Zwischenablage ausschneiden (wird zum Verschieben von Notizen verwendet)",
    "pasteNotes": "Notiz(en) als Unternotiz in die aktive Notiz einfügen (entweder verschieben oder klonen, je nachdem, ob sie kopiert oder in die Zwischenablag e ausgeschnitten wurde)",
    "deleteNotes": "Notiz / Unterbaum löschen",
    "editingNotes": "Notizen bearbeiten",
    "editNoteTitle": "Im Baumbereich wird vom Baumbereich zum Notiztitel gewechselt. Beim Druck auf Eingabe im Notiztitel, wechselt der Fokus zum Texteditor. <kbd>Strg+.</kbd> wechselt vom Editor zurück zum Baumbereich.",
    "createEditLink": "Externen Link erstellen/bearbeiten",
    "createInternalLink": "Internen Link erstellen",
    "followLink": "Folge dem Link unter dem Cursor",
    "insertDateTime": "Gebe das aktuelle Datum und die aktuelle Uhrzeit an der Einfügemarke ein",
    "jumpToTreePane": "Springe zum Baumbereich und scrolle zur aktiven Notiz",
    "markdownAutoformat": "Markdown-ähnliche Autoformatierung",
    "headings": "<code>##</code>, <code>###</code>, <code>####</code> usw. gefolgt von Platz für Überschriften",
    "bulletList": "<code>*</code> oder <code>-</code> gefolgt von Leerzeichen für Aufzählungsliste",
    "numberedList": "<code>1.</code> oder <code>1)</code> gefolgt von Leerzeichen für nummerierte Liste",
    "blockQuote": "Beginne eine Zeile mit <code>></code> gefolgt von einem Leerzeichen für Blockzitate",
    "troubleshooting": "Fehlerbehebung",
    "reloadFrontend": "Trilium-Frontend neuladen",
    "showDevTools": "Entwicklertools anzeigen",
    "showSQLConsole": "SQL-Konsole anzeigen",
    "other": "Andere",
    "quickSearch": "Fokus auf schnelle Sucheingabe",
    "inPageSearch": "Auf-der-Seite-Suche"
  },
  "import": {
    "importIntoNote": "In Notiz importieren",
    "close": "Schließen",
    "chooseImportFile": "Wähle Importdatei aus",
    "importDescription": "Der Inhalt der ausgewählten Datei(en) wird als untergeordnete Notiz(en) importiert",
    "options": "Optionen",
    "safeImportTooltip": "Trilium <code>.zip</code>-Exportdateien können ausführbare Skripte enthalten, die möglicherweise schädliches Verhalten aufweisen. Der sichere Import deaktiviert die automatische Ausführung aller importierten Skripte. Deaktiviere 'Sicherer Import' nur, wenn das importierte Archiv ausführbare Skripte enthalten soll und du dem Inhalt der Importdatei vollständig vertraust.",
    "safeImport": "Sicherer Import",
    "explodeArchivesTooltip": "Wenn dies aktiviert ist, liest Trilium die Dateien <code>.zip</code>, <code>.enex</code> und <code>.opml</code> und erstellt Notizen aus Dateien in diesen Archiven. Wenn diese Option deaktiviert ist, hängt Trilium die Archive selbst an die Notiz an.",
    "explodeArchives": "Lese den Inhalt der Archive <code>.zip</code>, <code>.enex</code> und <code>.opml</code>.",
    "shrinkImagesTooltip": "<p>Wenn du diese Option aktivierst, versucht Trilium, die importierten Bilder durch Skalierung und Optimierung zu verkleinern, was sich auf die wahrgenommene Bildqualität auswirken kann. Wenn diese Option deaktiviert ist, werden Bilder ohne Änderungen importiert.</p><p>Dies gilt nicht für <code>.zip</code>-Importe mit Metadaten, da davon ausgegangen wird, dass diese Dateien bereits optimiert sind.</p>",
    "shrinkImages": "Bilder verkleinern",
    "textImportedAsText": "Importiere HTML, Markdown und TXT als Textnotizen, wenn die Metadaten unklar sind",
    "codeImportedAsCode": "Importiere erkannte Codedateien (z. B. <code>.json</code>) als Codenotizen, wenn die Metadaten unklar sind",
    "replaceUnderscoresWithSpaces": "Ersetze Unterstriche in importierten Notiznamen durch Leerzeichen",
    "import": "Import",
    "failed": "Import fehlgeschlagen: {{message}}.",
    "html_import_tags": {
      "title": "HTML Tag Import",
      "description": "Festlegen, welche HTML tags beim Import von Notizen beibehalten werden sollen. Tags, die nicht in dieser Liste stehen, werden beim Import entfernt. Einige tags (wie bspw. 'script') werden aus Sicherheitsgründen immer entfernt.",
      "placeholder": "HTML tags eintragen, pro Zeile nur einer pro Zeile",
      "reset_button": "Zur Standardliste zurücksetzen"
    },
    "import-status": "Importstatus",
    "in-progress": "Import läuft: {{progress}}",
    "successful": "Import erfolgreich abgeschlossen."
  },
  "include_note": {
    "dialog_title": "Notiz beifügen",
    "close": "Schließen",
    "label_note": "Notiz",
    "placeholder_search": "Suche nach einer Notiz anhand ihres Namens",
    "box_size_prompt": "Kartongröße des beigelegten Zettels:",
    "box_size_small": "klein (~ 10 Zeilen)",
    "box_size_medium": "mittel (~ 30 Zeilen)",
    "box_size_full": "vollständig (Feld zeigt vollständigen Text)",
    "button_include": "Notiz beifügen"
  },
  "info": {
    "modalTitle": "Infonachricht",
    "closeButton": "Schließen",
    "okButton": "OK"
  },
  "jump_to_note": {
    "close": "Schließen",
    "search_button": "Suche im Volltext"
  },
  "markdown_import": {
    "dialog_title": "Markdown-Import",
    "close": "Schließen",
    "modal_body_text": "Aufgrund der Browser-Sandbox ist es nicht möglich, die Zwischenablage direkt aus JavaScript zu lesen. Bitte füge den zu importierenden Markdown in den Textbereich unten ein und klicke auf die Schaltfläche „Importieren“.",
    "import_button": "Importieren",
    "import_success": "Markdown-Inhalt wurde in das Dokument importiert."
  },
  "move_to": {
    "dialog_title": "Notizen verschieben nach ...",
    "close": "Schließen",
    "notes_to_move": "Notizen zum Verschieben",
    "target_parent_note": "Ziel-Elternnotiz",
    "search_placeholder": "Suche nach einer Notiz anhand ihres Namens",
    "move_button": "Zur ausgewählten Notiz wechseln",
    "error_no_path": "Kein Weg, auf den man sich bewegen kann.",
    "move_success_message": "Ausgewählte Notizen wurden verschoben"
  },
  "note_type_chooser": {
    "modal_title": "Wähle den Notiztyp aus",
    "close": "Schließen",
    "modal_body": "Wähle den Notiztyp / die Vorlage der neuen Notiz:",
    "templates": "Vorlagen"
  },
  "password_not_set": {
    "title": "Das Passwort ist nicht festgelegt",
    "close": "Schließen",
    "body1": "Geschützte Notizen werden mit einem Benutzerpasswort verschlüsselt, es wurde jedoch noch kein Passwort festgelegt."
  },
  "prompt": {
    "title": "Prompt",
    "close": "Schließen",
    "ok": "OK",
    "defaultTitle": "Prompt"
  },
  "protected_session_password": {
    "modal_title": "Geschützte Sitzung",
    "help_title": "Hilfe zu geschützten Notizen",
    "close_label": "Schließen",
    "form_label": "Um mit der angeforderten Aktion fortzufahren, musst du eine geschützte Sitzung starten, indem du ein Passwort eingibst:",
    "start_button": "Geschützte Sitzung starten"
  },
  "recent_changes": {
    "title": "Aktuelle Änderungen",
    "erase_notes_button": "Jetzt gelöschte Notizen löschen",
    "close": "Schließen",
    "deleted_notes_message": "Gelöschte Notizen wurden gelöscht.",
    "no_changes_message": "Noch keine Änderungen...",
    "undelete_link": "Wiederherstellen",
    "confirm_undelete": "Möchten Sie diese Notiz und ihre Unternotizen wiederherstellen?"
  },
  "revisions": {
    "note_revisions": "Notizrevisionen",
    "delete_all_revisions": "Lösche alle Revisionen dieser Notiz",
    "delete_all_button": "Alle Revisionen löschen",
    "help_title": "Hilfe zu Notizrevisionen",
    "close": "Schließen",
    "revision_last_edited": "Diese Revision wurde zuletzt am {{date}} bearbeitet",
    "confirm_delete_all": "Möchtest du alle Revisionen dieser Notiz löschen?",
    "no_revisions": "Für diese Notiz gibt es noch keine Revisionen...",
    "confirm_restore": "Möchtest du diese Revision wiederherstellen? Dadurch werden der aktuelle Titel und Inhalt der Notiz mit dieser Revision überschrieben.",
    "confirm_delete": "Möchtest du diese Revision löschen?",
    "revisions_deleted": "Notizrevisionen wurden gelöscht.",
    "revision_restored": "Die Notizrevision wurde wiederhergestellt.",
    "revision_deleted": "Notizrevision wurde gelöscht.",
    "snapshot_interval": "Notizrevisionen-Snapshot Intervall: {{seconds}}s.",
    "maximum_revisions": "Maximale Revisionen für aktuelle Notiz: {{number}}.",
    "settings": "Einstellungen für Notizrevisionen",
    "download_button": "Herunterladen",
    "mime": "MIME:",
    "file_size": "Dateigröße:",
    "preview": "Vorschau:",
    "preview_not_available": "Für diesen Notiztyp ist keine Vorschau verfügbar."
  },
  "sort_child_notes": {
    "sort_children_by": "Unternotizen sortieren nach...",
    "close": "Schließen",
    "sorting_criteria": "Sortierkriterien",
    "title": "Titel",
    "date_created": "Erstellungsdatum",
    "date_modified": "Änderungsdatum",
    "sorting_direction": "Sortierrichtung",
    "ascending": "aufsteigend",
    "descending": "absteigend",
    "folders": "Ordner",
    "sort_folders_at_top": "Ordne die Ordner oben",
    "natural_sort": "Natürliche Sortierung",
    "sort_with_respect_to_different_character_sorting": "Sortierung im Hinblick auf unterschiedliche Sortier- und Sortierregeln für Zeichen in verschiedenen Sprachen oder Regionen.",
    "natural_sort_language": "Natürliche Sortiersprache",
    "the_language_code_for_natural_sort": "Der Sprachcode für die natürliche Sortierung, z. B. \"de-DE\" für Deutsch.",
    "sort": "Sortieren"
  },
  "upload_attachments": {
    "upload_attachments_to_note": "Lade Anhänge zur Notiz hoch",
    "close": "Schließen",
    "choose_files": "Wähle Dateien aus",
    "files_will_be_uploaded": "Dateien werden als Anhänge in hochgeladen {{noteTitle}}",
    "options": "Optionen",
    "shrink_images": "Bilder verkleinern",
    "upload": "Hochladen",
    "tooltip": "Wenn du diese Option aktivieren, versucht Trilium, die hochgeladenen Bilder durch Skalierung und Optimierung zu verkleinern, was sich auf die wahrgenommene Bildqualität auswirken kann. Wenn diese Option deaktiviert ist, werden die Bilder ohne Änderungen hochgeladen."
  },
  "attribute_detail": {
    "attr_detail_title": "Attributdetailtitel",
    "close_button_title": "Änderungen verwerfen und schließen",
    "attr_is_owned_by": "Das Attribut ist Eigentum von",
    "attr_name_title": "Der Attributname darf nur aus alphanumerischen Zeichen, Doppelpunkten und Unterstrichen bestehen",
    "name": "Name",
    "value": "Wert",
    "target_note_title": "Eine Beziehung ist eine benannte Verbindung zwischen Quellnotiz und Zielnotiz.",
    "target_note": "Zielnotiz",
    "promoted_title": "Das heraufgestufte Attribut wird deutlich in der Notiz angezeigt.",
    "promoted": "Gefördert",
    "promoted_alias_title": "Der Name, der in der Benutzeroberfläche für heraufgestufte Attribute angezeigt werden soll.",
    "promoted_alias": "Alias",
    "multiplicity_title": "Multiplizität definiert, wie viele Attribute mit demselben Namen erstellt werden können – maximal 1 oder mehr als 1.",
    "multiplicity": "Vielzahl",
    "single_value": "Einzelwert",
    "multi_value": "Mehrfachwert",
    "label_type_title": "Der Etikettentyp hilft Trilium bei der Auswahl einer geeigneten Schnittstelle zur Eingabe des Etikettenwerts.",
    "label_type": "Typ",
    "text": "Text",
    "number": "Nummer",
    "boolean": "Boolescher Wert",
    "date": "Datum",
    "date_time": "Datum und Uhrzeit",
    "time": "Uhrzeit",
    "url": "URL",
    "precision_title": "Wie viele Nachkommastellen im Wert-Einstellungs-Interface verfügbar sein sollen.",
    "precision": "Präzision",
    "digits": "Ziffern",
    "inverse_relation_title": "Optionale Einstellung, um zu definieren, zu welcher Beziehung diese entgegengesetzt ist. Beispiel: Vater – Sohn stehen in umgekehrter Beziehung zueinander.",
    "inverse_relation": "Inverse Beziehung",
    "inheritable_title": "Das vererbbare Attribut wird an alle Nachkommen unter diesem Baum vererbt.",
    "inheritable": "Vererbbar",
    "save_and_close": "Speichern und schließen <kbd>Strg+Eingabetaste</kbd>",
    "delete": "Löschen",
    "related_notes_title": "Weitere Notizen mit diesem Label",
    "more_notes": "Weitere Notizen",
    "label": "Labeldetail",
    "label_definition": "Details zur Labeldefinition",
    "relation": "Beziehungsdetails",
    "relation_definition": "Details zur Beziehungsdefinition",
    "disable_versioning": "deaktiviert die automatische Versionierung. Nützlich z.B. große, aber unwichtige Notizen – z.B. große JS-Bibliotheken, die für die Skripterstellung verwendet werden",
    "calendar_root": "Markiert eine Notiz, die als Basis für Tagesnotizen verwendet werden soll. Nur einer sollte als solcher gekennzeichnet sein.",
    "archived": "Notizen mit dieser Bezeichnung werden standardmäßig nicht in den Suchergebnissen angezeigt (auch nicht in den Dialogen „Springen zu“, „Link hinzufügen“ usw.).",
    "exclude_from_export": "Notizen (mit ihrem Unterbaum) werden nicht in den Notizexport einbezogen",
    "run": "Definiert, bei welchen Ereignissen das Skript ausgeführt werden soll. Mögliche Werte sind:\n<ul>\n<li>frontendStartup - wenn das Trilium-Frontend startet (oder aktualisiert wird), außer auf mobilen Geräten.</li>\n<li>mobileStartup - wenn das Trilium-Frontend auf einem mobilen Gerät startet (oder aktualisiert wird).</li>\n<li>backendStartup - wenn das Trilium-Backend startet</li>\n<li>hourly - einmal pro Stunde ausführen. Du kannst das zusätzliche Label <code>runAtHour</code> verwenden, um die genaue Stunde festzulegen.</li>\n<li>daily - einmal pro Tag ausführen</li>\n</ul>",
    "run_on_instance": "Definiere, auf welcher Trilium-Instanz dies ausgeführt werden soll. Standardmäßig alle Instanzen.",
    "run_at_hour": "Zu welcher Stunde soll das laufen? Sollte zusammen mit <code>#runu003dhourly</code> verwendet werden. Kann für mehr Läufe im Laufe des Tages mehrfach definiert werden.",
    "disable_inclusion": "Skripte mit dieser Bezeichnung werden nicht in die Ausführung des übergeordneten Skripts einbezogen.",
    "sorted": "Hält untergeordnete Notizen alphabetisch nach Titel sortiert",
    "sort_direction": "ASC (Standard) oder DESC",
    "sort_folders_first": "Ordner (Notizen mit Unternotizen) sollten oben sortiert werden",
    "top": "Behalte die angegebene Notiz oben in der übergeordneten Notiz (gilt nur für sortierte übergeordnete Notizen).",
    "hide_promoted_attributes": "Heraufgestufte Attribute für diese Notiz ausblenden",
    "read_only": "Der Editor befindet sich im schreibgeschützten Modus. Funktioniert nur für Text- und Codenotizen.",
    "auto_read_only_disabled": "Text-/Codenotizen können automatisch in den Lesemodus versetzt werden, wenn sie zu groß sind. Du kannst dieses Verhalten für jede einzelne Notiz deaktivieren, indem du diese Beschriftung zur Notiz hinzufügst",
    "app_css": "markiert CSS-Notizen, die in die Trilium-Anwendung geladen werden und somit zur Änderung des Aussehens von Trilium verwendet werden können.",
    "app_theme": "markiert CSS-Notizen, die vollständige Trilium-Themen sind und daher in den Trilium-Optionen verfügbar sind.",
    "app_theme_base": "markiert Notiz als \"nächste\" in der Reihe für ein Trilium-Theme als Grundlage für ein Custom-Theme. Ersetzt damit das Standard Theme.",
    "css_class": "Der Wert dieser Bezeichnung wird dann als CSS-Klasse dem Knoten hinzugefügt, der die angegebene Notiz im Baum darstellt. Dies kann für fortgeschrittene Themen nützlich sein. Kann in Vorlagennotizen verwendet werden.",
    "icon_class": "Der Wert dieser Bezeichnung wird als CSS-Klasse zum Symbol im Baum hinzugefügt, was dabei helfen kann, die Notizen im Baum visuell zu unterscheiden. Beispiel könnte bx bx-home sein – Symbole werden von Boxicons übernommen. Kann in Vorlagennotizen verwendet werden.",
    "page_size": "Anzahl der Elemente pro Seite in der Notizliste",
    "custom_request_handler": "siehe <a href=\"javascript:\" data-help-page=\"custom-request-handler.html\">Custom request handler</a>",
    "custom_resource_provider": "siehe <a href=\"javascript:\" data-help-page=\"custom-request-handler.html\">Custom request handler</a>",
    "widget": "Markiert diese Notiz als benutzerdefiniertes Widget, das dem Trilium-Komponentenbaum hinzugefügt wird",
    "workspace": "Markiert diese Notiz als Arbeitsbereich, der ein einfaches Heben ermöglicht",
    "workspace_icon_class": "Definiert die CSS-Klasse des Boxsymbols, die im Tab verwendet wird, wenn es zu dieser Notiz gehoben wird",
    "workspace_tab_background_color": "CSS-Farbe, die in der Registerkarte „Notiz“ verwendet wird, wenn sie auf diese Notiz hochgezogen wird",
    "workspace_calendar_root": "Definiert den Kalenderstamm pro Arbeitsbereich",
    "workspace_template": "Diese Notiz wird beim Erstellen einer neuen Notiz in der Auswahl der verfügbaren Vorlage angezeigt, jedoch nur, wenn sie in einen Arbeitsbereich verschoben wird, der diese Vorlage enthält",
    "search_home": "Neue Suchnotizen werden als untergeordnete Elemente dieser Notiz erstellt",
    "workspace_search_home": "Neue Suchnotizen werden als untergeordnete Elemente dieser Notiz erstellt, wenn sie zu einem Vorgänger dieser Arbeitsbereichsnotiz verschoben werden",
    "inbox": "Standard-Inbox-Position für neue Notizen – wenn du eine Notiz über den \"Neue Notiz\"-Button in der Seitenleiste erstellst, wird die Notiz als untergeordnete Notiz der Notiz erstellt, die mit dem <code>#inbox</code>-Label markiert ist.",
    "workspace_inbox": "Standard-Posteingangsspeicherort für neue Notizen, wenn sie zu einem Vorgänger dieser Arbeitsbereichsnotiz verschoben werden",
    "sql_console_home": "Standardspeicherort der SQL-Konsolennotizen",
    "bookmark_folder": "Notizen mit dieser Bezeichnung werden in den Lesezeichen als Ordner angezeigt (und ermöglichen den Zugriff auf ihre untergeordneten Ordner).",
    "share_hidden_from_tree": "Diese Notiz ist im linken Navigationsbaum ausgeblendet, kann aber weiterhin über ihre URL aufgerufen werden",
    "share_external_link": "Die Notiz dient als Link zu einer externen Website im Freigabebaum",
    "share_alias": "Lege einen Alias fest, unter dem die Notiz unter https://your_trilium_host/share/[dein_alias] verfügbar sein wird.",
    "share_omit_default_css": "Das Standard-CSS für die Freigabeseite wird weggelassen. Verwende es, wenn du umfangreiche Stylingänderungen vornimmst.",
    "share_root": "Markiert eine Notiz, die im /share-Root bereitgestellt wird.",
    "share_description": "Definiere Text, der dem HTML-Meta-Tag zur Beschreibung hinzugefügt werden soll",
    "share_raw": "Die Notiz wird im Rohformat ohne HTML-Wrapper bereitgestellt",
    "share_disallow_robot_indexing": "verbietet die Robot-Indizierung dieser Notiz über den Header <code>X-Robots-Tag: noindex</code>",
    "share_credentials": "Für den Zugriff auf diese freigegebene Notiz sind Anmeldeinformationen erforderlich. Es wird erwartet, dass der Wert das Format „Benutzername:Passwort“ hat. Vergiss nicht, dies vererbbar zu machen, um es auf untergeordnete Notizen/Bilder anzuwenden.",
    "share_index": "Eine Notiz mit dieser Bezeichnung listet alle Wurzeln gemeinsamer Notizen auf",
    "display_relations": "Durch Kommas getrennte Namen der Beziehungen, die angezeigt werden sollen. Alle anderen werden ausgeblendet.",
    "hide_relations": "Durch Kommas getrennte Namen von Beziehungen, die ausgeblendet werden sollen. Alle anderen werden angezeigt.",
    "title_template": "Standardtitel von Notizen, die als untergeordnete Notizen dieser Notiz erstellt werden. Der Wert wird als JavaScript-String ausgewertet \n                        und kann daher mit dynamischen Inhalten über die injizierten <code>now</code> und <code>parentNote</code>-Variablen angereichert werden. Beispiele:\n                        \n                        <ul>\n                            <li><code>${parentNote.getLabelValue('authorName')}'s literarische Werke</code></li>\n                            <li><code>Logbuch für ${now.format('YYYY-MM-DD HH:mm:ss')}</code></li>\n                        </ul>\n                        \n                        Siehe <a href=\"https://triliumnext.github.io/Docs/Wiki/default-note-title.html\">Wiki mit Details</a>, API-Dokumentation für <a href=\"https://zadam.github.io/trilium/backend_api/Note.html\">parentNote</a> und <a href=\"https://day.js.org/docs/en/display/format\">now</a> für Details.",
    "template": "Diese Notiz wird beim Erstellen einer neuen Notiz in der Auswahl der verfügbaren Vorlage angezeigt",
    "toc": "<code>#toc</code> oder <code>#tocu003dshow</code> erzwingen die Anzeige des Inhaltsverzeichnisses, <code>#tocu003dhide</code> erzwingt das Ausblenden. Wenn die Bezeichnung nicht vorhanden ist, wird die globale Einstellung beachtet",
    "color": "Definiert die Farbe der Notiz im Notizbaum, in Links usw. Verwende einen beliebigen gültigen CSS-Farbwert wie „rot“ oder #a13d5f",
    "keyboard_shortcut": "Definiert eine Tastenkombination, die sofort zu dieser Notiz springt. Beispiel: „Strg+Alt+E“. Erfordert ein Neuladen des Frontends, damit die Änderung wirksam wird.",
    "keep_current_hoisting": "Das Öffnen dieses Links ändert das Hochziehen nicht, selbst wenn die Notiz im aktuell hochgezogenen Unterbaum nicht angezeigt werden kann.",
    "execute_button": "Titel der Schaltfläche, die die aktuelle Codenotiz ausführt",
    "execute_description": "Längere Beschreibung der aktuellen Codenotiz, die zusammen mit der Schaltfläche „Ausführen“ angezeigt wird",
    "exclude_from_note_map": "Notizen mit dieser Bezeichnung werden in der Notizenkarte ausgeblendet",
    "new_notes_on_top": "Neue Notizen werden oben in der übergeordneten Notiz erstellt, nicht unten.",
    "hide_highlight_widget": "Widget „Hervorhebungsliste“ ausblenden",
    "run_on_note_creation": "Wird ausgeführt, wenn eine Notiz im Backend erstellt wird. Verwende diese Beziehung, wenn du das Skript für alle Notizen ausführen möchtest, die unter einer bestimmten Unternotiz erstellt wurden. Erstelle es in diesem Fall auf der Unternotiz-Stammnotiz und mache es vererbbar. Eine neue Notiz, die innerhalb der Unternotiz (beliebige Tiefe) erstellt wird, löst das Skript aus.",
    "run_on_child_note_creation": "Wird ausgeführt, wenn eine neue Notiz unter der Notiz erstellt wird, in der diese Beziehung definiert ist",
    "run_on_note_title_change": "Wird ausgeführt, wenn der Notiztitel geändert wird (einschließlich der Notizerstellung)",
    "run_on_note_content_change": "Wird ausgeführt, wenn der Inhalt einer Notiz geändert wird (einschließlich der Erstellung von Notizen).",
    "run_on_note_change": "Wird ausgeführt, wenn eine Notiz geändert wird (einschließlich der Erstellung von Notizen). Enthält keine Inhaltsänderungen",
    "run_on_note_deletion": "Wird ausgeführt, wenn eine Notiz gelöscht wird",
    "run_on_branch_creation": "wird ausgeführt, wenn ein Zweig erstellt wird. Der Zweig ist eine Verbindung zwischen der übergeordneten Notiz und der untergeordneten Notiz und wird z. B. erstellt. beim Klonen oder Verschieben von Notizen.",
    "run_on_branch_change": "wird ausgeführt, wenn ein Zweig aktualisiert wird.",
    "run_on_branch_deletion": "wird ausgeführt, wenn ein Zweig gelöscht wird. Der Zweig ist eine Verknüpfung zwischen der übergeordneten Notiz und der untergeordneten Notiz und wird z. B. gelöscht. beim Verschieben der Notiz (alter Zweig/Link wird gelöscht).",
    "run_on_attribute_creation": "wird ausgeführt, wenn für die Notiz ein neues Attribut erstellt wird, das diese Beziehung definiert",
    "run_on_attribute_change": "wird ausgeführt, wenn das Attribut einer Notiz geändert wird, die diese Beziehung definiert. Dies wird auch ausgelöst, wenn das Attribut gelöscht wird",
    "relation_template": "Die Attribute der Notiz werden auch ohne eine Eltern-Kind-Beziehung vererbt. Der Inhalt und der Unterbaum der Notiz werden den Instanznotizen hinzugefügt, wenn sie leer sind. Einzelheiten findest du in der Dokumentation.",
    "inherit": "Die Attribute einer Notiz werden auch ohne eine Eltern-Kind-Beziehung vererbt. Ein ähnliches Konzept findest du unter Vorlagenbeziehung. Siehe Attributvererbung in der Dokumentation.",
    "render_note": "Notizen vom Typ \"HTML-Notiz rendern\" werden mit einer Code-Notiz (HTML oder Skript) gerendert, und es ist notwendig, über diese Beziehung anzugeben, welche Notiz gerendert werden soll.",
    "widget_relation": "Das Ziel dieser Beziehung wird ausgeführt und als Widget in der Seitenleiste gerendert",
    "share_css": "CSS-Hinweis, der in die Freigabeseite eingefügt wird. Die CSS-Notiz muss sich ebenfalls im gemeinsamen Unterbaum befinden. Erwäge auch die Verwendung von „share_hidden_from_tree“ und „share_omit_default_css“.",
    "share_js": "JavaScript-Hinweis, der in die Freigabeseite eingefügt wird. Die JS-Notiz muss sich ebenfalls im gemeinsamen Unterbaum befinden. Erwäge die Verwendung von „share_hidden_from_tree“.",
    "share_template": "Eingebettete JavaScript-Notiz, die als Vorlage für die Anzeige der geteilten Notiz verwendet wird. Greift auf die Standardvorlage zurück. Erwäge die Verwendung von „share_hidden_from_tree“.",
    "share_favicon": "Favicon-Notiz, die auf der freigegebenen Seite festgelegt werden soll. Normalerweise möchtest du es so einstellen, dass es Root teilt und es vererbbar macht. Die Favicon-Notiz muss sich ebenfalls im freigegebenen Unterbaum befinden. Erwäge die Verwendung von „share_hidden_from_tree“.",
    "is_owned_by_note": "ist Eigentum von Note",
    "other_notes_with_name": "Other notes with {{attributeType}} name \"{{attributeName}}\"",
    "and_more": "... und {{count}} mehr.",
    "print_landscape": "Beim Export als PDF, wird die Seitenausrichtung Querformat anstatt Hochformat verwendet.",
    "print_page_size": "Beim Export als PDF, wird die Größe der Seite angepasst. Unterstützte Größen: <code>A0</code>, <code>A1</code>, <code>A2</code>, <code>A3</code>, <code>A4</code>, <code>A5</code>, <code>A6</code>, <code>Legal</code>, <code>Letter</code>, <code>Tabloid</code>, <code>Ledger</code>."
  },
  "attribute_editor": {
    "help_text_body1": "Um ein Label hinzuzufügen, gebe einfach z.B. ein. <code>#rock</code> oder wenn du auch einen Wert hinzufügen möchten, dann z.B. <code>#year = 2024</code>",
    "help_text_body2": "Gebe für die Beziehung <code>~author = @</code> ein, woraufhin eine automatische Vervollständigung angezeigt wird, in der du die gewünschte Notiz nachschlagen kannst.",
    "help_text_body3": "Alternativ kannst du Label und Beziehung über die Schaltfläche <code>+</code> auf der rechten Seite hinzufügen.",
    "save_attributes": "Attribute speichern <Enter>",
    "add_a_new_attribute": "Füge ein neues Attribut hinzu",
    "add_new_label": "Füge ein neues Label hinzu <kbd data-command=\"addNewLabel\"></kbd>",
    "add_new_relation": "Füge eine neue Beziehung hinzu <kbd data-command=\"addNewRelation\"></kbd>",
    "add_new_label_definition": "Füge eine neue Labeldefinition hinzu",
    "add_new_relation_definition": "Füge eine neue Beziehungsdefinition hinzu",
    "placeholder": "Gebe die Labels und Beziehungen hier ein"
  },
  "abstract_bulk_action": {
    "remove_this_search_action": "Entferne diese Suchaktion"
  },
  "execute_script": {
    "execute_script": "Skript ausführen",
    "help_text": "Du kannst einfache Skripte für die übereinstimmenden Notizen ausführen.",
    "example_1": "Um beispielsweise eine Zeichenfolge an den Titel einer Notiz anzuhängen, verwende dieses kleine Skript:",
    "example_2": "Ein komplexeres Beispiel wäre das Löschen aller übereinstimmenden Notizattribute:"
  },
  "add_label": {
    "add_label": "Etikett hinzufügen",
    "label_name_placeholder": "Labelname",
    "label_name_title": "Erlaubte Zeichen sind alphanumerische Zeichen, Unterstrich und Doppelpunkt.",
    "to_value": "zu schätzen",
    "new_value_placeholder": "neuer Wert",
    "help_text": "Auf allen übereinstimmenden Notizen:",
    "help_text_item1": "Erstelle ein bestimmtes Label, wenn die Notiz noch keins hat",
    "help_text_item2": "oder den Wert des vorhandenen Labels ändern",
    "help_text_note": "Du kannst diese Methode auch ohne Wert aufrufen. In diesem Fall wird der Notiz ein Label ohne Wert zugewiesen."
  },
  "delete_label": {
    "delete_label": "Label löschen",
    "label_name_placeholder": "Labelname",
    "label_name_title": "Erlaubte Zeichen sind alphanumerische Zeichen, Unterstrich und Doppelpunkt."
  },
  "rename_label": {
    "rename_label": "Label umbenennen",
    "rename_label_from": "Label umbenennen von",
    "old_name_placeholder": "alter Name",
    "to": "zu",
    "new_name_placeholder": "neuer Name",
    "name_title": "Erlaubte Zeichen sind alphanumerische Zeichen, Unterstrich und Doppelpunkt."
  },
  "update_label_value": {
    "update_label_value": "Labelwert aktualisieren",
    "label_name_placeholder": "Labelname",
    "label_name_title": "Erlaubte Zeichen sind alphanumerische Zeichen, Unterstrich und Doppelpunkt.",
    "to_value": "zum Wert",
    "new_value_placeholder": "neuer Wert",
    "help_text": "Ändere bei allen übereinstimmenden Notizen den Wert des vorhandenen Labels.",
    "help_text_note": "Du kannst diese Methode auch ohne Wert aufrufen. In diesem Fall wird der Notiz ein Label ohne Wert zugewiesen."
  },
  "delete_note": {
    "delete_note": "Notiz löschen",
    "delete_matched_notes": "Übereinstimmende Notizen löschen",
    "delete_matched_notes_description": "Dadurch werden übereinstimmende Notizen gelöscht.",
    "undelete_notes_instruction": "Nach dem Löschen ist es möglich, sie im Dialogfeld „Letzte Änderungen“ wiederherzustellen.",
    "erase_notes_instruction": "Um Notizen dauerhaft zu löschen, geh nach der Löschung zu Optionen -> Andere und klicke auf den Button \"Gelöschte Notizen jetzt löschen\"."
  },
  "delete_revisions": {
    "delete_note_revisions": "Notizrevisionen löschen",
    "all_past_note_revisions": "Alle früheren Notizrevisionen übereinstimmender Notizen werden gelöscht. Die Notiz selbst bleibt vollständig erhalten. Mit anderen Worten: Der Verlauf der Notiz wird entfernt."
  },
  "move_note": {
    "move_note": "Notiz verschieben",
    "to": "nach",
    "target_parent_note": "Ziel-Übergeordnetenotiz",
    "on_all_matched_notes": "Auf allen übereinstimmenden Notizen",
    "move_note_new_parent": "Verschiebe die Notiz in die neue übergeordnete Notiz, wenn die Notiz nur eine übergeordnete Notiz hat (d. h. der alte Zweig wird entfernt und ein neuer Zweig in die neue übergeordnete Notiz erstellt).",
    "clone_note_new_parent": "Notiz auf die neue übergeordnete Notiz klonen, wenn die Notiz mehrere Klone/Zweige hat (es ist nicht klar, welcher Zweig entfernt werden soll)",
    "nothing_will_happen": "Es passiert nichts, wenn die Notiz nicht zur Zielnotiz verschoben werden kann (d. h. dies würde einen Baumzyklus erzeugen)."
  },
  "rename_note": {
    "rename_note": "Notiz umbenennen",
    "rename_note_title_to": "Notiztitel umbenennen in",
    "new_note_title": "neuer Notiztitel",
    "click_help_icon": "Klicke rechts auf das Hilfesymbol, um alle Optionen anzuzeigen",
    "evaluated_as_js_string": "Der angegebene Wert wird als JavaScript-String ausgewertet und kann somit über die injizierte <code>note</code>-Variable mit dynamischem Inhalt angereichert werden (Notiz wird umbenannt). Beispiele:",
    "example_note": "<code>Notiz</code> – alle übereinstimmenden Notizen werden in „Notiz“ umbenannt.",
    "example_new_title": "<code>NEU: ${note.title}</code> – Übereinstimmende Notiztitel erhalten das Präfix „NEU:“",
    "example_date_prefix": "<code>${note.dateCreatedObj.format('MM-DD:')}: ${note.title}</code> – übereinstimmende Notizen werden mit dem Erstellungsmonat und -datum der Notiz vorangestellt",
    "api_docs": "Siehe API-Dokumente für <a hrefu003d'https://zadam.github.io/trilium/backend_api/Note.html'>Notiz</a> und seinen <a hrefu003d'https://day.js.org/ docs/en/display/format'>dateCreatedObj / utcDateCreatedObj-Eigenschaften</a> für Details."
  },
  "add_relation": {
    "add_relation": "Beziehung hinzufügen",
    "relation_name": "Beziehungsname",
    "allowed_characters": "Erlaubte Zeichen sind alphanumerische Zeichen, Unterstrich und Doppelpunkt.",
    "to": "zu",
    "target_note": "Zielnotiz",
    "create_relation_on_all_matched_notes": "Erstelle für alle übereinstimmenden Notizen eine bestimmte Beziehung."
  },
  "delete_relation": {
    "delete_relation": "Beziehung löschen",
    "relation_name": "Beziehungsname",
    "allowed_characters": "Erlaubte Zeichen sind alphanumerische Zeichen, Unterstrich und Doppelpunkt."
  },
  "rename_relation": {
    "rename_relation": "Beziehung umbenennen",
    "rename_relation_from": "Beziehung umbenennen von",
    "old_name": "alter Name",
    "to": "zu",
    "new_name": "neuer Name",
    "allowed_characters": "Erlaubte Zeichen sind alphanumerische Zeichen, Unterstrich und Doppelpunkt."
  },
  "update_relation_target": {
    "update_relation": "Beziehung aktualisieren",
    "relation_name": "Beziehungsname",
    "allowed_characters": "Erlaubte Zeichen sind alphanumerische Zeichen, Unterstrich und Doppelpunkt.",
    "to": "zu",
    "target_note": "Zielnotiz",
    "on_all_matched_notes": "Auf allen übereinstimmenden Notizen",
    "change_target_note": "oder ändere die Zielnotiz der bestehenden Beziehung",
    "update_relation_target": "Beziehungsziel aktualisieren"
  },
  "attachments_actions": {
    "open_externally": "Extern öffnen",
    "open_externally_title": "Die Datei wird in einer externen Anwendung geöffnet und auf Änderungen überwacht. Anschließend kannst du die geänderte Version wieder auf Trilium hochladen.",
    "open_custom": "Benutzerdefiniert öffnen",
    "open_custom_title": "Die Datei wird in einer externen Anwendung geöffnet und auf Änderungen überwacht. Anschließend kannst du die geänderte Version wieder auf Trilium hochladen.",
    "download": "Herunterladen",
    "rename_attachment": "Anhang umbenennen",
    "upload_new_revision": "Neue Revision hochladen",
    "copy_link_to_clipboard": "Link in die Zwischenablage kopieren",
    "convert_attachment_into_note": "Anhang in Notiz umwandeln",
    "delete_attachment": "Anhang löschen",
    "upload_success": "Eine neue Revision des Anhangs wurde hochgeladen.",
    "upload_failed": "Das Hochladen einer neuen Anhangrevision ist fehlgeschlagen.",
    "open_externally_detail_page": "Das externe Öffnen des Anhangs ist nur auf der Detailseite möglich. Klicke bitte zuerst auf Details des Anhangs und wiederhole den Vorgang.",
    "open_custom_client_only": "Das benutzerdefinierte Öffnen von Anhängen kann nur über den Desktop-Client erfolgen.",
    "delete_confirm": "Bist du sicher, dass du den Anhang „{{title}}“ löschen möchtest?",
    "delete_success": "Anhang „{{title}}“ wurde gelöscht.",
    "convert_confirm": "Bist du sicher, dass du den Anhang „{{title}}“ in eine separate Notiz umwandeln möchtest?",
    "convert_success": "Anhang „{{title}}“ wurde in eine Notiz umgewandelt.",
    "enter_new_name": "Bitte gebe den Namen des neuen Anhangs ein"
  },
  "calendar": {
    "mon": "Mo",
    "tue": "Di",
    "wed": "Mi",
    "thu": "Do",
    "fri": "Fr",
    "sat": "Sa",
    "sun": "So",
    "cannot_find_day_note": "Tagesnotiz kann nicht gefunden werden",
    "january": "Januar",
    "febuary": "Februar",
    "march": "März",
    "april": "April",
    "may": "Mai",
    "june": "Juni",
    "july": "Juli",
    "august": "August",
    "september": "September",
    "october": "Oktober",
    "november": "November",
    "december": "Dezember"
  },
  "close_pane_button": {
    "close_this_pane": "Schließe diesen Bereich"
  },
  "create_pane_button": {
    "create_new_split": "Neuen Split erstellen"
  },
  "edit_button": {
    "edit_this_note": "Bearbeite diese Notiz"
  },
  "show_toc_widget_button": {
    "show_toc": "Inhaltsverzeichnis anzeigen"
  },
  "show_highlights_list_widget_button": {
    "show_highlights_list": "Hervorhebungen anzeigen"
  },
  "global_menu": {
    "menu": "Menü",
    "options": "Optionen",
    "open_new_window": "Öffne ein neues Fenster",
    "switch_to_mobile_version": "Zur mobilen Ansicht wechseln",
    "switch_to_desktop_version": "Zur Desktop-Ansicht wechseln",
    "zoom": "Zoom",
    "toggle_fullscreen": "Vollbild umschalten",
    "zoom_out": "Herauszoomen",
    "reset_zoom_level": "Zoomstufe zurücksetzen",
    "zoom_in": "Hineinzoomen",
    "configure_launchbar": "Konfiguriere die Launchbar",
    "show_shared_notes_subtree": "Unterbaum „Freigegebene Notizen“ anzeigen",
    "advanced": "Erweitert",
    "open_dev_tools": "Öffne die Entwicklungstools",
    "open_sql_console": "Öffne die SQL-Konsole",
    "open_sql_console_history": "Öffne den SQL-Konsolenverlauf",
    "open_search_history": "Öffne den Suchverlauf",
    "show_backend_log": "Backend-Protokoll anzeigen",
    "reload_hint": "Ein Neuladen kann bei einigen visuellen Störungen Abhilfe schaffen, ohne die gesamte App neu starten zu müssen.",
    "reload_frontend": "Frontend neu laden",
    "show_hidden_subtree": "Versteckten Teilbaum anzeigen",
    "show_help": "Hilfe anzeigen",
    "about": "Über Trilium Notes",
    "logout": "Abmelden",
    "show-cheatsheet": "Cheatsheet anzeigen",
    "toggle-zen-mode": "Zen Modus"
  },
  "sync_status": {
    "unknown": "<p>Der Synchronisations-Status wird bekannt, sobald der nächste Synchronisierungsversuch gestartet wird.</p><p>Klicke, um eine Synchronisierung jetzt auszulösen.</p>",
    "connected_with_changes": "<p>Mit dem Synchronisations-Server verbunden. <br>Es gibt noch ausstehende Änderungen, die synchronisiert werden müssen.</p><p>Klicke, um eine Synchronisierung jetzt auszulösen.</p>",
    "connected_no_changes": "<p>Mit dem Synchronisations-Server verbunden.<br>Alle Änderungen wurden bereits synchronisiert.</p><p>Klicke, um eine Synchronisierung jetzt auszulösen.</p>",
    "disconnected_with_changes": "<p>Die Verbindung zum Synchronisations-Server konnte nicht hergestellt werden.<br>Es gibt noch ausstehende Änderungen, die synchronisiert werden müssen.</p><p>Klicke, um eine Synchronisierung jetzt auszulösen.</p>",
    "disconnected_no_changes": "<p>Die Verbindung zum SySynchronisationsnc-Server konnte nicht hergestellt werden.<br>Alle bekannten Änderungen wurden synchronisiert.</p><p>Klicke, um eine Synchronisierung jetzt auszulösen.</p>",
    "in_progress": "Der Synchronisierungsvorgang mit dem Server ist im Gange."
  },
  "left_pane_toggle": {
    "show_panel": "Panel anzeigen",
    "hide_panel": "Panel ausblenden"
  },
  "move_pane_button": {
    "move_left": "Nach links bewegen",
    "move_right": "Nach rechts bewegen"
  },
  "note_actions": {
    "convert_into_attachment": "In Anhang umwandeln",
    "re_render_note": "Notiz erneut rendern",
    "search_in_note": "In Notiz suchen",
    "note_source": "Notizquelle",
    "note_attachments": "Notizanhänge",
    "open_note_externally": "Notiz extern öffnen",
    "open_note_externally_title": "Die Datei wird in einer externen Anwendung geöffnet und auf Änderungen überwacht. Anschließend kannst du die geänderte Version wieder auf Trilium hochladen.",
    "open_note_custom": "Benutzerdefiniert Notiz öffnen",
    "import_files": "Dateien importieren",
    "export_note": "Notiz exportieren",
    "delete_note": "Notiz löschen",
    "print_note": "Notiz drucken",
    "save_revision": "Revision speichern",
    "convert_into_attachment_failed": "Konvertierung der Notiz '{{title}}' fehlgeschlagen.",
    "convert_into_attachment_successful": "Notiz '{{title}}' wurde als Anhang konvertiert.",
    "convert_into_attachment_prompt": "Bist du dir sicher, dass du die Notiz '{{title}}' in ein Anhang der übergeordneten Notiz konvertieren möchtest?",
    "print_pdf": "Export als PDF..."
  },
  "onclick_button": {
    "no_click_handler": "Das Schaltflächen-Widget „{{componentId}}“ hat keinen definierten Klick-Handler"
  },
  "protected_session_status": {
    "active": "Die geschützte Sitzung ist aktiv. Klicke hier, um die geschützte Sitzung zu verlassen.",
    "inactive": "Klicke hier, um die geschützte Sitzung aufzurufen"
  },
  "revisions_button": {
    "note_revisions": "Notizrevisionen"
  },
  "update_available": {
    "update_available": "Update verfügbar"
  },
  "note_launcher": {
    "this_launcher_doesnt_define_target_note": "Dieser Launcher definiert keine Zielnotiz."
  },
  "code_buttons": {
    "execute_button_title": "Skript ausführen",
    "trilium_api_docs_button_title": "Öffne die Trilium-API-Dokumentation",
    "save_to_note_button_title": "In die Notiz speichern",
    "opening_api_docs_message": "API-Dokumentation wird geöffnet...",
    "sql_console_saved_message": "SQL-Konsolennotiz wurde in {{note_path}} gespeichert"
  },
  "copy_image_reference_button": {
    "button_title": "Bildreferenz in die Zwischenablage kopieren, kann in eine Textnotiz eingefügt werden."
  },
  "hide_floating_buttons_button": {
    "button_title": "Schaltflächen ausblenden"
  },
  "show_floating_buttons_button": {
    "button_title": "Schaltflächen einblenden"
  },
  "svg_export_button": {
    "button_title": "Diagramm als SVG exportieren"
  },
  "relation_map_buttons": {
    "create_child_note_title": "Erstelle eine neue untergeordnete Notiz und füge sie dieser Beziehungskarte hinzu",
    "reset_pan_zoom_title": "Schwenken und Zoomen auf die ursprünglichen Koordinaten und Vergrößerung zurücksetzen",
    "zoom_in_title": "Hineinzoom",
    "zoom_out_title": "Herauszoomen"
  },
  "zpetne_odkazy": {
    "backlink": "{{count}} Backlink",
    "backlinks": "{{count}} Backlinks",
    "relation": "Beziehung"
  },
  "mobile_detail_menu": {
    "insert_child_note": "Untergeordnete Notiz einfügen",
    "delete_this_note": "Diese Notiz löschen",
    "error_cannot_get_branch_id": "BranchId für notePath „{{notePath}}“ kann nicht abgerufen werden.",
    "error_unrecognized_command": "Unbekannter Befehl {{command}}"
  },
  "note_icon": {
    "change_note_icon": "Notiz-Icon ändern",
    "category": "Kategorie:",
    "search": "Suche:",
    "reset-default": "Standard wiederherstellen"
  },
  "basic_properties": {
    "note_type": "Notiztyp",
    "editable": "Bearbeitbar",
    "basic_properties": "Grundlegende Eigenschaften"
  },
  "book_properties": {
    "view_type": "Ansichtstyp",
    "grid": "Gitter",
    "list": "Liste",
    "collapse_all_notes": "Alle Notizen einklappen",
    "expand_all_children": "Unternotizen ausklappen",
    "collapse": "Einklappen",
    "expand": "Ausklappen",
    "invalid_view_type": "Ungültiger Ansichtstyp „{{type}}“",
    "calendar": "Kalender"
  },
  "edited_notes": {
    "no_edited_notes_found": "An diesem Tag wurden noch keine Notizen bearbeitet...",
    "title": "Bearbeitete Notizen",
    "deleted": "(gelöscht)"
  },
  "file_properties": {
    "note_id": "Notiz-ID",
    "original_file_name": "Ursprünglicher Dateiname",
    "file_type": "Dateityp",
    "file_size": "Dateigröße",
    "download": "Herunterladen",
    "open": "Offen",
    "upload_new_revision": "Neue Revision hochladen",
    "upload_success": "Neue Dateirevision wurde hochgeladen.",
    "upload_failed": "Das Hochladen einer neuen Dateirevision ist fehlgeschlagen.",
    "title": "Datei"
  },
  "image_properties": {
    "original_file_name": "Ursprünglicher Dateiname",
    "file_type": "Dateityp",
    "file_size": "Dateigröße",
    "download": "Herunterladen",
    "open": "Offen",
    "copy_reference_to_clipboard": "Verweis in die Zwischenablage kopieren",
    "upload_new_revision": "Neue Revision hochladen",
    "upload_success": "Neue Bildrevision wurde hochgeladen.",
    "upload_failed": "Das Hochladen einer neuen Bildrevision ist fehlgeschlagen: {{message}}",
    "title": "Bild"
  },
  "inherited_attribute_list": {
    "title": "Geerbte Attribute",
    "no_inherited_attributes": "Keine geerbten Attribute."
  },
  "note_info_widget": {
    "note_id": "Notiz-ID",
    "created": "Erstellt",
    "modified": "Geändert",
    "type": "Typ",
    "note_size": "Notengröße",
    "note_size_info": "Die Notizgröße bietet eine grobe Schätzung des Speicherbedarfs für diese Notiz. Es berücksichtigt den Inhalt der Notiz und den Inhalt ihrer Notizrevisionen.",
    "calculate": "berechnen",
    "subtree_size": "(Teilbaumgröße: {{size}} in {{count}} Notizen)",
    "title": "Notizinfo"
  },
  "note_map": {
    "open_full": "Vollständig erweitern",
    "collapse": "Auf normale Größe reduzieren",
    "title": "Notizkarte",
    "fix-nodes": "Knoten fixieren",
    "link-distance": "Verbindungslänge"
  },
  "note_paths": {
    "title": "Notizpfade",
    "clone_button": "Notiz an neuen Speicherort klonen...",
    "intro_placed": "Diese Notiz wird in den folgenden Pfaden abgelegt:",
    "intro_not_placed": "Diese Notiz ist noch nicht im Notizbaum platziert.",
    "outside_hoisted": "Dieser Pfad liegt außerhalb der fokusierten Notiz und du müssten den Fokus aufheben.",
    "archived": "Archiviert",
    "search": "Suchen"
  },
  "note_properties": {
    "this_note_was_originally_taken_from": "Diese Notiz stammt ursprünglich aus:",
    "info": "Info"
  },
  "owned_attribute_list": {
    "owned_attributes": "Eigene Attribute"
  },
  "promoted_attributes": {
    "promoted_attributes": "Übergebene Attribute",
    "url_placeholder": "http://website...",
    "open_external_link": "Externen Link öffnen",
    "unknown_label_type": "Unbekannter Labeltyp „{{type}}“",
    "unknown_attribute_type": "Unbekannter Attributtyp „{{type}}“",
    "add_new_attribute": "Neues Attribut hinzufügen",
    "remove_this_attribute": "Entferne dieses Attribut"
  },
  "script_executor": {
    "query": "Abfrage",
    "script": "Skript",
    "execute_query": "Abfrage ausführen",
    "execute_script": "Skript ausführen"
  },
  "search_definition": {
    "add_search_option": "Suchoption hinzufügen:",
    "search_string": "Suchzeichenfolge",
    "search_script": "Suchskript",
    "ancestor": "Vorfahr",
    "fast_search": "schnelle Suche",
    "fast_search_description": "Die Option „Schnellsuche“ deaktiviert die Volltextsuche von Notizinhalten, was die Suche in großen Datenbanken beschleunigen könnte.",
    "include_archived": "archiviert einschließen",
    "include_archived_notes_description": "Archivierte Notizen sind standardmäßig von den Suchergebnissen ausgeschlossen, mit dieser Option werden sie einbezogen.",
    "order_by": "Bestellen nach",
    "limit": "Limit",
    "limit_description": "Begrenze die Anzahl der Ergebnisse",
    "debug": "debuggen",
    "debug_description": "Debug gibt zusätzliche Debuginformationen in die Konsole aus, um das Debuggen komplexer Abfragen zu erleichtern",
    "action": "Aktion",
    "search_button": "Suchen <kbd>Eingabetaste</kbd>",
    "search_execute": "Aktionen suchen und ausführen",
    "save_to_note": "Als Notiz speichern",
    "search_parameters": "Suchparameter",
    "unknown_search_option": "Unbekannte Suchoption {{searchOptionName}}",
    "search_note_saved": "Suchnotiz wurde in {{-notePathTitle}} gespeichert",
    "actions_executed": "Aktionen wurden ausgeführt."
  },
  "similar_notes": {
    "title": "Ähnliche Notizen",
    "no_similar_notes_found": "Keine ähnlichen Notizen gefunden."
  },
  "abstract_search_option": {
    "remove_this_search_option": "Entferne diese Suchoption",
    "failed_rendering": "Fehler beim Rendern der Suchoption: {{dto}} mit Fehler: {{error}} {{stack}}"
  },
  "ancestor": {
    "label": "Vorfahre",
    "placeholder": "Suche nach einer Notiz anhand ihres Namens",
    "depth_label": "Tiefe",
    "depth_doesnt_matter": "spielt keine Rolle",
    "depth_eq": "ist genau {{count}}",
    "direct_children": "direkte Kinder",
    "depth_gt": "ist größer als {{count}}",
    "depth_lt": "ist kleiner als {{count}}"
  },
  "debug": {
    "debug": "Debuggen",
    "debug_info": "Debug gibt zusätzliche Debuginformationen in die Konsole aus, um das Debuggen komplexer Abfragen zu erleichtern.",
    "access_info": "Um auf die Debug-Informationen zuzugreifen, führe die Abfrage aus und klicke oben links auf \"Backend-Log anzeigen\"."
  },
  "fast_search": {
    "fast_search": "Schnelle Suche",
    "description": "Die Option „Schnellsuche“ deaktiviert die Volltextsuche von Notizinhalten, was die Suche in großen Datenbanken beschleunigen könnte."
  },
  "include_archived_notes": {
    "include_archived_notes": "Füge archivierte Notizen hinzu"
  },
  "limit": {
    "limit": "Limit",
    "take_first_x_results": "Nehmen Sie nur die ersten X angegebenen Ergebnisse."
  },
  "order_by": {
    "order_by": "Bestellen nach",
    "relevancy": "Relevanz (Standard)",
    "title": "Titel",
    "date_created": "Erstellungsdatum",
    "date_modified": "Datum der letzten Änderung",
    "content_size": "Beachte die Inhaltsgröße",
    "content_and_attachments_size": "Beachte die Inhaltsgröße einschließlich der Anhänge",
    "content_and_attachments_and_revisions_size": "Beachte die Inhaltsgröße einschließlich Anhängen und Revisionen",
    "revision_count": "Anzahl der Revisionen",
    "children_count": "Anzahl der Unternotizen",
    "parent_count": "Anzahl der Klone",
    "owned_label_count": "Anzahl der Etiketten",
    "owned_relation_count": "Anzahl der Beziehungen",
    "target_relation_count": "Anzahl der Beziehungen, die auf die Notiz abzielen",
    "random": "Zufällige Reihenfolge",
    "asc": "Aufsteigend (Standard)",
    "desc": "Absteigend"
  },
  "search_script": {
    "title": "Suchskript:",
    "placeholder": "Suche nach einer Notiz anhand ihres Namens",
    "description1": "Das Suchskript ermöglicht das Definieren von Suchergebnissen durch Ausführen eines Skripts. Dies bietet maximale Flexibilität, wenn die Standardsuche nicht ausreicht.",
    "description2": "Das Suchskript muss vom Typ \"Code\" und dem Subtyp \"JavaScript Backend\" sein. Das Skript muss ein Array von noteIds oder Notizen zurückgeben.",
    "example_title": "Siehe dir dieses Beispiel an:",
    "example_code": "// 1. Vorfiltern mit der Standardsuche\nconst candidateNotes = api.searchForNotes(\"#journal\"); \n\n// 2. Anwenden benutzerdefinierter Suchkriterien\nconst matchedNotes = candidateNotes\n    .filter(note => note.title.match(/[0-9]{1,2}\\. ?[0-9]{1,2}\\. ?[0-9]{4}/));\n\nreturn matchedNotes;",
    "note": "Beachte, dass Suchskript und Suchzeichenfolge nicht miteinander kombiniert werden können."
  },
  "search_string": {
    "title_column": "Suchbegriff:",
    "placeholder": "Volltextschlüsselwörter, #tag u003d Wert...",
    "search_syntax": "Suchsyntax",
    "also_see": "siehe auch",
    "complete_help": "Vollständige Hilfe zur Suchsyntax",
    "full_text_search": "Gebe einfach einen beliebigen Text für die Volltextsuche ein",
    "label_abc": "gibt Notizen mit der Bezeichnung abc zurück",
    "label_year": "Entspricht Notizen mit der Beschriftung Jahr und dem Wert 2019",
    "label_rock_pop": "Entspricht Noten, die sowohl Rock- als auch Pop-Bezeichnungen haben",
    "label_rock_or_pop": "Es darf nur eines der Labels vorhanden sein",
    "label_year_comparison": "numerischer Vergleich (auch >, >u003d, <).",
    "label_date_created": "Notizen, die im letzten Monat erstellt wurden",
    "error": "Suchfehler: {{error}}",
    "search_prefix": "Suche:"
  },
  "attachment_detail": {
    "open_help_page": "Hilfeseite zu Anhängen öffnen",
    "owning_note": "Eigentümernotiz: ",
    "you_can_also_open": ", Du kannst auch das öffnen",
    "list_of_all_attachments": "Liste aller Anhänge",
    "attachment_deleted": "Dieser Anhang wurde gelöscht."
  },
  "attachment_list": {
    "open_help_page": "Hilfeseite zu Anhängen öffnen",
    "owning_note": "Eigentümernotiz: ",
    "upload_attachments": "Anhänge hochladen",
    "no_attachments": "Diese Notiz enthält keine Anhänge."
  },
  "book": {
    "no_children_help": "Diese Notiz mit dem Notiztyp Buch besitzt keine Unternotizen, deshalb ist nichts zum Anzeigen vorhanden. Siehe <a href=\"https://triliumnext.github.io/Docs/Wiki/book-note.html\">Wiki</a> für mehr Details."
  },
  "editable_code": {
    "placeholder": "Gebe hier den Inhalt deiner Codenotiz ein..."
  },
  "editable_text": {
    "placeholder": "Gebe hier den Inhalt deiner Notiz ein..."
  },
  "empty": {
    "open_note_instruction": "Öffne eine Notiz, indem du den Titel der Notiz in die Eingabe unten eingibst oder eine Notiz in der Baumstruktur auswählst.",
    "search_placeholder": "Suche nach einer Notiz anhand ihres Namens",
    "enter_workspace": "Betrete den Arbeitsbereich {{title}}"
  },
  "file": {
    "file_preview_not_available": "Für dieses Dateiformat ist keine Dateivorschau verfügbar."
  },
  "protected_session": {
    "enter_password_instruction": "Um die geschützte Notiz anzuzeigen, musst du dein Passwort eingeben:",
    "start_session_button": "Starte eine geschützte Sitzung <kbd>Eingabetaste</kbd>",
    "started": "Geschützte Sitzung gestartet.",
    "wrong_password": "Passwort flasch.",
    "protecting-finished-successfully": "Geschützt erfolgreich beendet.",
    "unprotecting-finished-successfully": "Ungeschützt erfolgreich beendet.",
    "protecting-in-progress": "Schützen läuft: {{count}}",
    "unprotecting-in-progress-count": "Entschützen läuft: {{count}}",
    "protecting-title": "Geschützt-Status",
    "unprotecting-title": "Ungeschützt-Status"
  },
  "relation_map": {
    "open_in_new_tab": "In neuem Tab öffnen",
    "remove_note": "Notiz entfernen",
    "edit_title": "Titel bearbeiten",
    "rename_note": "Notiz umbenennen",
    "enter_new_title": "Gebe einen neuen Notiztitel ein:",
    "remove_relation": "Beziehung entfernen",
    "confirm_remove_relation": "Bist du sicher, dass du die Beziehung entfernen möchtest?",
    "specify_new_relation_name": "Gebe den neuen Beziehungsnamen an (erlaubte Zeichen: alphanumerisch, Doppelpunkt und Unterstrich):",
    "connection_exists": "Die Verbindung „{{name}}“ zwischen diesen Notizen besteht bereits.",
    "start_dragging_relations": "Beginne hier mit dem Ziehen von Beziehungen und lege sie auf einer anderen Notiz ab.",
    "note_not_found": "Notiz {{noteId}} nicht gefunden!",
    "cannot_match_transform": "Transformation kann nicht übereinstimmen: {{transform}}",
    "note_already_in_diagram": "Die Notiz \"{{title}}\" ist schon im Diagram.",
    "enter_title_of_new_note": "Gebe den Titel der neuen Notiz ein",
    "default_new_note_title": "neue Notiz",
    "click_on_canvas_to_place_new_note": "Klicke auf den Canvas, um eine neue Notiz zu platzieren"
  },
  "render": {
    "note_detail_render_help_1": "Diese Hilfesnotiz wird angezeigt, da diese Notiz vom Typ „HTML rendern“ nicht über die erforderliche Beziehung verfügt, um ordnungsgemäß zu funktionieren.",
    "note_detail_render_help_2": "Render-HTML-Notiztyp wird benutzt für <a class=\"external\" href=\"https://triliumnext.github.io/Docs/Wiki/scripts.html\">scripting</a>. Kurzgesagt, du hast ein HTML-Code-Notiz (optional mit JavaScript) und diese Notiz rendert es. Damit es funktioniert, musst du eine a <a class=\"external\" href=\"https://triliumnext.github.io/Docs/Wiki/attributes.html\">Beziehung</a> namens \"renderNote\" zeigend auf die HTML-Notiz zum rendern definieren."
  },
  "web_view": {
    "web_view": "Webansicht",
    "embed_websites": "Notiz vom Typ Web View ermöglicht das Einbetten von Websites in Trilium.",
    "create_label": "To start, please create a label with a URL address you want to embed, e.g. #webViewSrc=\"https://www.google.com\""
  },
  "backend_log": {
    "refresh": "Aktualisieren"
  },
  "consistency_checks": {
    "title": "Konsistenzprüfungen",
    "find_and_fix_button": "Finde und behebe die Konsistenzprobleme",
    "finding_and_fixing_message": "Konsistenzprobleme finden und beheben...",
    "issues_fixed_message": "Konsistenzprobleme sollten behoben werden."
  },
  "database_anonymization": {
    "title": "Datenbankanonymisierung",
    "full_anonymization": "Vollständige Anonymisierung",
    "full_anonymization_description": "Durch diese Aktion wird eine neue Kopie der Datenbank erstellt und anonymisiert (der gesamte Notizinhalt wird entfernt und nur die Struktur und einige nicht vertrauliche Metadaten bleiben übrig), sodass sie zu Debugging-Zwecken online geteilt werden kann, ohne befürchten zu müssen, dass Ihre persönlichen Daten verloren gehen.",
    "save_fully_anonymized_database": "Speichere eine vollständig anonymisierte Datenbank",
    "light_anonymization": "Leichte Anonymisierung",
    "light_anonymization_description": "Durch diese Aktion wird eine neue Kopie der Datenbank erstellt und eine leichte Anonymisierung vorgenommen – insbesondere wird nur der Inhalt aller Notizen entfernt, Titel und Attribute bleiben jedoch erhalten. Darüber hinaus bleiben benutzerdefinierte JS-Frontend-/Backend-Skriptnotizen und benutzerdefinierte Widgets erhalten. Dies bietet mehr Kontext zum Debuggen der Probleme.",
    "choose_anonymization": "Du kannst selbst entscheiden, ob du eine vollständig oder leicht anonymisierte Datenbank bereitstellen möchten. Selbst eine vollständig anonymisierte Datenbank ist sehr nützlich. In einigen Fällen kann jedoch eine leicht anonymisierte Datenbank den Prozess der Fehlererkennung und -behebung beschleunigen.",
    "save_lightly_anonymized_database": "Speichere eine leicht anonymisierte Datenbank",
    "existing_anonymized_databases": "Vorhandene anonymisierte Datenbanken",
    "creating_fully_anonymized_database": "Vollständig anonymisierte Datenbank erstellen...",
    "creating_lightly_anonymized_database": "Erstellen einer leicht anonymisierten Datenbank...",
    "error_creating_anonymized_database": "Die anonymisierte Datenbank konnte nicht erstellt werden. Überprüfe die Backend-Protokolle auf Details",
    "successfully_created_fully_anonymized_database": "Vollständig anonymisierte Datenbank in {{anonymizedFilePath}} erstellt",
    "successfully_created_lightly_anonymized_database": "Leicht anonymisierte Datenbank in {{anonymizedFilePath}} erstellt",
    "no_anonymized_database_yet": "Noch keine anonymisierte Datenbank"
  },
  "database_integrity_check": {
    "title": "Datenbankintegritätsprüfung",
    "description": "Dadurch wird überprüft, ob die Datenbank auf SQLite-Ebene nicht beschädigt ist. Abhängig von der DB-Größe kann es einige Zeit dauern.",
    "check_button": "Überprüfe die Datenbankintegrität",
    "checking_integrity": "Datenbankintegrität prüfen...",
    "integrity_check_succeeded": "Integritätsprüfung erfolgreich – keine Probleme gefunden.",
    "integrity_check_failed": "Integritätsprüfung fehlgeschlagen: {{results}}"
  },
  "sync": {
    "title": "Synchronisieren",
    "force_full_sync_button": "Vollständige Synchronisierung erzwingen",
    "fill_entity_changes_button": "Entitätsänderungsdatensätze füllen",
    "full_sync_triggered": "Vollständige Synchronisierung ausgelöst",
    "filling_entity_changes": "Entitätsänderungszeilen werden gefüllt...",
    "sync_rows_filled_successfully": "Synchronisierungszeilen erfolgreich gefüllt",
    "finished-successfully": "Synchronisierung erfolgreich beendet.",
    "failed": "Synchronisierung fehlgeschlagen: {{message}}"
  },
  "vacuum_database": {
    "title": "Vakuumdatenbank",
    "description": "Dadurch wird die Datenbank neu erstellt, was normalerweise zu einer kleineren Datenbankdatei führt. Es werden keine Daten tatsächlich geändert.",
    "button_text": "Vakuumdatenbank",
    "vacuuming_database": "Datenbank wird geleert...",
    "database_vacuumed": "Die Datenbank wurde geleert"
  },
  "fonts": {
    "theme_defined": "Thema definiert",
    "fonts": "Schriftarten",
    "main_font": "Handschrift",
    "font_family": "Schriftfamilie",
    "size": "Größe",
    "note_tree_font": "Notizbaum-Schriftart",
    "note_detail_font": "Notiz-Detail-Schriftart",
    "monospace_font": "Minivan (Code) Schriftart",
    "note_tree_and_detail_font_sizing": "Beachte, dass die Größe der Baum- und Detailschriftarten relativ zur Hauptschriftgrößeneinstellung ist.",
    "not_all_fonts_available": "Möglicherweise sind nicht alle aufgelisteten Schriftarten auf Ihrem System verfügbar.",
    "apply_font_changes": "Um Schriftartänderungen zu übernehmen, klicke auf",
    "reload_frontend": "Frontend neu laden",
    "generic-fonts": "Generische Schriftarten",
    "sans-serif-system-fonts": "Sans-serif Systemschriftarten",
    "serif-system-fonts": "Serif Systemschriftarten",
    "monospace-system-fonts": "Monospace Systemschriftarten",
    "handwriting-system-fonts": "Handschrift Systemschriftarten",
    "serif": "Serif",
    "sans-serif": "Sans Serif",
    "monospace": "Monospace",
    "system-default": "System Standard"
  },
  "max_content_width": {
    "title": "Inhaltsbreite",
    "default_description": "Trilium begrenzt standardmäßig die maximale Inhaltsbreite, um die Lesbarkeit für maximierte Bildschirme auf Breitbildschirmen zu verbessern.",
    "max_width_label": "Maximale Inhaltsbreite in Pixel",
    "apply_changes_description": "Um Änderungen an der Inhaltsbreite anzuwenden, klicke auf",
    "reload_button": "Frontend neu laden",
    "reload_description": "Änderungen an den Darstellungsoptionen"
  },
  "native_title_bar": {
    "title": "Native Titelleiste (App-Neustart erforderlich)",
    "enabled": "ermöglicht",
    "disabled": "deaktiviert"
  },
  "ribbon": {
    "widgets": "Multifunktionsleisten-Widgets",
    "promoted_attributes_message": "Die Multifunktionsleisten-Registerkarte „Heraufgestufte Attribute“ wird automatisch geöffnet, wenn in der Notiz heraufgestufte Attribute vorhanden sind",
    "edited_notes_message": "Die Multifunktionsleisten-Registerkarte „Bearbeitete Notizen“ wird bei Tagesnotizen automatisch geöffnet"
  },
  "theme": {
    "title": "Thema",
    "theme_label": "Thema",
    "override_theme_fonts_label": "Theme-Schriftarten überschreiben",
    "auto_theme": "Auto",
    "light_theme": "Hell",
    "dark_theme": "Dunkel",
    "triliumnext": "TriliumNext Beta (Systemfarbschema folgend)",
    "triliumnext-light": "TriliumNext Beta (Hell)",
    "triliumnext-dark": "TriliumNext Beta (Dunkel)",
    "layout": "Layout",
    "layout-vertical-title": "Vertikal",
    "layout-horizontal-title": "Horizontal",
    "layout-vertical-description": "Startleiste ist auf der linken Seite (standard)",
    "layout-horizontal-description": "Startleiste ist unter der Tableiste. Die Tableiste wird dadurch auf die ganze Breite erweitert."
  },
  "zoom_factor": {
    "title": "Zoomfaktor (nur Desktop-Build)",
    "description": "Das Zoomen kann auch mit den Tastenkombinationen STRG+- und STRG+u003d gesteuert werden."
  },
  "code_auto_read_only_size": {
    "title": "Automatische schreibgeschützte Größe",
    "description": "Die automatische schreibgeschützte Notizgröße ist die Größe, ab der Notizen im schreibgeschützten Modus angezeigt werden (aus Leistungsgründen).",
    "label": "Automatische schreibgeschützte Größe (Codenotizen)"
  },
  "code_mime_types": {
    "title": "Verfügbare MIME-Typen im Dropdown-Menü"
  },
  "vim_key_bindings": {
    "use_vim_keybindings_in_code_notes": "Verwende VIM-Tastenkombinationen in Codenotizen (kein Ex-Modus)",
    "enable_vim_keybindings": "Aktiviere Vim-Tastenkombinationen"
  },
  "wrap_lines": {
    "wrap_lines_in_code_notes": "Zeilen in Codenotizen umbrechen",
    "enable_line_wrap": "Zeilenumbruch aktivieren (Änderung erfordert möglicherweise ein Neuladen des Frontends, um wirksam zu werden)"
  },
  "images": {
    "images_section_title": "Bilder",
    "download_images_automatically": "Lade Bilder automatisch herunter, um sie offline zu verwenden.",
    "download_images_description": "Eingefügter HTML-Code kann Verweise auf Online-Bilder enthalten. Trilium findet diese Verweise und lädt die Bilder herunter, sodass sie offline verfügbar sind.",
    "enable_image_compression": "Bildkomprimierung aktivieren",
    "max_image_dimensions": "Maximale Breite/Höhe eines Bildes in Pixel (die Größe des Bildes wird geändert, wenn es diese Einstellung überschreitet).",
    "jpeg_quality_description": "JPEG-Qualität (10 – schlechteste Qualität, 100 – beste Qualität, 50 – 85 wird empfohlen)"
  },
  "attachment_erasure_timeout": {
    "attachment_erasure_timeout": "Zeitüberschreitung beim Löschen von Anhängen",
    "attachment_auto_deletion_description": "Anhänge werden automatisch gelöscht (und gelöscht), wenn sie nach einer definierten Zeitspanne nicht mehr in ihrer Notiz referenziert werden.",
    "erase_attachments_after": "Erase unused attachments after:",
    "manual_erasing_description": "Du kannst das Löschen auch manuell auslösen (ohne Berücksichtigung des oben definierten Timeouts):",
    "erase_unused_attachments_now": "Lösche jetzt nicht verwendete Anhangnotizen",
    "unused_attachments_erased": "Nicht verwendete Anhänge wurden gelöscht."
  },
  "network_connections": {
    "network_connections_title": "Netzwerkverbindungen",
    "check_for_updates": "Suche automatisch nach Updates"
  },
  "note_erasure_timeout": {
    "note_erasure_timeout_title": "Beachte das Zeitlimit für die Löschung",
    "note_erasure_description": "Deleted notes (and attributes, revisions...) are at first only marked as deleted and it is possible to recover them from Recent Notes dialog. After a period of time, deleted notes are \"erased\" which means their content is not recoverable anymore. This setting allows you to configure the length of the period between deleting and erasing the note.",
    "erase_notes_after": "Notizen löschen nach:",
    "manual_erasing_description": "Du kannst das Löschen auch manuell auslösen (ohne Berücksichtigung des oben definierten Timeouts):",
    "erase_deleted_notes_now": "Jetzt gelöschte Notizen löschen",
    "deleted_notes_erased": "Gelöschte Notizen wurden gelöscht."
  },
  "revisions_snapshot_interval": {
    "note_revisions_snapshot_interval_title": "Snapshot-Intervall für Notizrevisionen",
    "note_revisions_snapshot_description": "Das Snapshot-Zeitintervall für Notizrevisionen ist die Zeit, nach der eine neue Notizrevision erstellt wird. Weitere Informationen findest du im <a href=\"https://triliumnext.github.io/Docs/Wiki/note-revisions.html\" class=\"external\">Wiki</a>.",
    "snapshot_time_interval_label": "Zeitintervall für Notiz-Revisions-Snapshot:"
  },
  "revisions_snapshot_limit": {
    "note_revisions_snapshot_limit_title": "Limit für Notizrevision-Snapshots",
    "note_revisions_snapshot_limit_description": "Das Limit für Notizrevision-Snapshots bezieht sich auf die maximale Anzahl von Revisionen, die für jede Notiz gespeichert werden können. Dabei bedeutet -1, dass es kein Limit gibt, und 0 bedeutet, dass alle Revisionen gelöscht werden. Du kannst das maximale Limit für Revisionen einer einzelnen Notiz über das Label #versioningLimit festlegen.",
    "snapshot_number_limit_label": "Limit der Notizrevision-Snapshots:",
    "erase_excess_revision_snapshots": "Überschüssige Revision-Snapshots jetzt löschen",
    "erase_excess_revision_snapshots_prompt": "Überschüssige Revision-Snapshots wurden gelöscht."
  },
  "search_engine": {
    "title": "Suchmaschine",
    "custom_search_engine_info": "Für eine benutzerdefinierte Suchmaschine müssen sowohl ein Name als auch eine URL festgelegt werden. Wenn keine dieser Optionen festgelegt ist, wird DuckDuckGo als Standardsuchmaschine verwendet.",
    "predefined_templates_label": "Vordefinierte Suchmaschinenvorlagen",
    "bing": "Bing",
    "baidu": "Baidu",
    "duckduckgo": "DuckDuckGo",
    "google": "Google",
    "custom_name_label": "Benutzerdefinierter Suchmaschinenname",
    "custom_name_placeholder": "Passe den Suchmaschinennamen an",
    "custom_url_label": "Die benutzerdefinierte Suchmaschinen-URL sollte {keyword} als Platzhalter für den Suchbegriff enthalten.",
    "custom_url_placeholder": "Passe die Suchmaschinen-URL an",
    "save_button": "Speichern"
  },
  "tray": {
    "title": "Systemablage",
    "enable_tray": "Tray aktivieren (Trilium muss neu gestartet werden, damit diese Änderung wirksam wird)"
  },
  "heading_style": {
    "title": "Überschriftenstil",
    "plain": "Schmucklos",
    "underline": "Unterstreichen",
    "markdown": "Markdown-Stil"
  },
  "highlights_list": {
    "title": "Highlights-Liste",
    "description": "Du kannst die im rechten Bereich angezeigte Highlights-Liste anpassen:",
    "bold": "Fettgedruckter Text",
    "italic": "Kursiver Text",
    "underline": "Unterstrichener Text",
    "color": "Farbiger Text",
    "bg_color": "Text mit Hintergrundfarbe",
    "visibility_title": "Sichtbarkeit der Highlights-Liste",
    "visibility_description": "Du kannst das Hervorhebungs-Widget pro Notiz ausblenden, indem du die Beschriftung #hideHighlightWidget hinzufügst.",
    "shortcut_info": "Du kannst eine Tastenkombination zum schnellen Umschalten des rechten Bereichs (einschließlich Hervorhebungen) in den Optionen -> Tastenkombinationen konfigurieren (Name „toggleRightPane“)."
  },
  "table_of_contents": {
    "title": "Inhaltsverzeichnis",
    "description": "Das Inhaltsverzeichnis wird in Textnotizen angezeigt, wenn die Notiz mehr als eine definierte Anzahl von Überschriften enthält. Du kannst diese Nummer anpassen:",
    "disable_info": "Du kannst diese Option auch verwenden, um TOC effektiv zu deaktivieren, indem du eine sehr hohe Zahl festlegst.",
    "shortcut_info": "Du kannst eine Tastenkombination zum schnellen Umschalten des rechten Bereichs (einschließlich Inhaltsverzeichnis) unter Optionen -> Tastenkombinationen konfigurieren (Name „toggleRightPane“)."
  },
  "text_auto_read_only_size": {
    "title": "Automatische schreibgeschützte Größe",
    "description": "Die automatische schreibgeschützte Notizgröße ist die Größe, ab der Notizen im schreibgeschützten Modus angezeigt werden (aus Leistungsgründen).",
    "label": "Automatische schreibgeschützte Größe (Textnotizen)"
  },
  "i18n": {
    "title": "Lokalisierung",
    "language": "Sprache",
    "first-day-of-the-week": "Erster Tag der Woche",
    "sunday": "Sonntag",
    "monday": "Montag"
  },
  "backup": {
    "automatic_backup": "Automatische Sicherung",
    "automatic_backup_description": "Trilium kann die Datenbank automatisch sichern:",
    "enable_daily_backup": "Aktiviere die tägliche Sicherung",
    "enable_weekly_backup": "Aktiviere die wöchentliche Sicherung",
    "enable_monthly_backup": "Aktiviere die monatliche Sicherung",
    "backup_recommendation": "Es wird empfohlen, die Sicherung aktiviert zu lassen. Dies kann jedoch bei großen Datenbanken und/oder langsamen Speichergeräten den Anwendungsstart verlangsamen.",
    "backup_now": "Jetzt sichern",
    "backup_database_now": "Jetzt Datenbank sichern",
    "existing_backups": "Vorhandene Backups",
    "date-and-time": "Datum & Uhrzeit",
    "path": "Pfad",
    "database_backed_up_to": "Die Datenbank wurde gesichert unter {{backupFilePath}}",
    "no_backup_yet": "noch kein Backup"
  },
  "etapi": {
    "title": "ETAPI",
    "description": "ETAPI ist eine REST-API, die für den programmgesteuerten Zugriff auf die Trilium-Instanz ohne Benutzeroberfläche verwendet wird.",
    "see_more": "Weitere Details können im {{- link_to_wiki}} und in der {{- link_to_openapi_spec}} oder der {{- link_to_swagger_ui }} gefunden werden.",
    "wiki": "Wiki",
    "openapi_spec": "ETAPI OpenAPI-Spezifikation",
    "swagger_ui": "ETAPI Swagger UI",
    "create_token": "Erstelle ein neues ETAPI-Token",
    "existing_tokens": "Vorhandene Token",
    "no_tokens_yet": "Es sind noch keine Token vorhanden. Klicke auf die Schaltfläche oben, um eine zu erstellen.",
    "token_name": "Tokenname",
    "created": "Erstellt",
    "actions": "Aktionen",
    "new_token_title": "Neuer ETAPI-Token",
    "new_token_message": "Bitte gebe en Namen des neuen Tokens ein",
    "default_token_name": "neues Token",
    "error_empty_name": "Der Tokenname darf nicht leer sein",
    "token_created_title": "ETAPI-Token erstellt",
    "token_created_message": "Kopiere den erstellten Token in die Zwischenablage. Trilium speichert den Token gehasht und dies ist das letzte Mal, dass du ihn siehst.",
    "rename_token": "Benenne dieses Token um",
    "delete_token": "Dieses Token löschen/deaktivieren",
    "rename_token_title": "Token umbenennen",
    "rename_token_message": "Bitte gebe den Namen des neuen Tokens ein",
    "delete_token_confirmation": "Bist du sicher, dass den ETAPI token \"{{name}}\" löschen möchstest?"
  },
  "options_widget": {
    "options_status": "Optionsstatus",
    "options_change_saved": "Die Änderung der Optionen wurde gespeichert."
  },
  "password": {
    "heading": "Passwort",
    "alert_message": "Bitte merke dir dein neues Passwort gut. Das Passwort wird zum Anmelden bei der Weboberfläche und zum Verschlüsseln geschützter Notizen verwendet. Wenn du dein Passwort vergisst, gehen alle deine geschützten Notizen für immer verloren.",
    "reset_link": "Klicke hier, um es zurückzusetzen.",
    "old_password": "Altes Passwort",
    "new_password": "Neues Passwort",
    "new_password_confirmation": "Neue Passwortbestätigung",
    "change_password": "Kennwort ändern",
    "protected_session_timeout": "Zeitüberschreitung der geschützten Sitzung",
    "protected_session_timeout_description": "Das Zeitlimit für geschützte Sitzungen ist ein Zeitraum, nach dem die geschützte Sitzung aus dem Speicher des Browsers gelöscht wird. Dies wird ab der letzten Interaktion mit geschützten Notizen gemessen. Sehen",
    "wiki": "Wiki",
    "for_more_info": "für weitere Informationen.",
    "protected_session_timeout_label": "Zeitüberschreitung der geschützten Sitzung:",
    "reset_confirmation": "Durch das Zurücksetzen des Passworts verlierst du für immer den Zugriff auf alle Ihre bestehenden geschützten Notizen. Möchtest du das Passwort wirklich zurücksetzen?",
    "reset_success_message": "Das Passwort wurde zurückgesetzt. Bitte lege ein neues Passwort fest",
    "change_password_heading": "Kennwort ändern",
    "set_password_heading": "Passwort festlegen",
    "set_password": "Passwort festlegen",
    "password_mismatch": "Neue Passwörter sind nicht dasselbe.",
    "password_changed_success": "Das Passwort wurde geändert. Trilium wird neu geladen, nachdem du auf OK geklickt hast."
  },
  "shortcuts": {
    "keyboard_shortcuts": "Tastaturkürzel",
    "multiple_shortcuts": "Mehrere Tastenkombinationen für dieselbe Aktion können durch Komma getrennt werden.",
    "electron_documentation": "Siehe <a href=\"https://www.electronjs.org/docs/latest/api/accelerator\">Electron documentation</a> für verfügbare Modifier und key codes.",
    "type_text_to_filter": "Gebe Text ein, um Verknüpfungen zu filtern...",
    "action_name": "Aktionsname",
    "shortcuts": "Tastenkürzel",
    "default_shortcuts": "Standardtastenkürzel",
    "description": "Beschreibung",
    "reload_app": "Lade die App neu, um die Änderungen zu übernehmen",
    "set_all_to_default": "Setze alle Verknüpfungen auf die Standardeinstellungen",
    "confirm_reset": "Möchtest du wirklich alle Tastaturkürzel auf die Standardeinstellungen zurücksetzen?"
  },
  "spellcheck": {
    "title": "Rechtschreibprüfung",
    "description": "Diese Optionen gelten nur für Desktop-Builds. Browser verwenden ihre eigene native Rechtschreibprüfung.",
    "enable": "Aktiviere die Rechtschreibprüfung",
    "language_code_label": "Sprachcode(s)",
    "language_code_placeholder": "zum Beispiel \"en-US\", \"de-AT\"",
    "multiple_languages_info": "Mehrere Sprachen können mit einem Komma getrennt werden z.B. \"en-US, de-DE, cs\". ",
    "available_language_codes_label": "Verfügbare Sprachcodes:",
    "restart-required": "Änderungen an den Rechtschreibprüfungsoptionen werden nach dem Neustart der Anwendung wirksam."
  },
  "sync_2": {
    "config_title": "Synchronisierungskonfiguration",
    "server_address": "Adresse der Serverinstanz",
    "timeout": "Synchronisierungs-Timeout (Millisekunden)",
    "proxy_label": "Proxyserver synchronisieren (optional)",
    "note": "Notiz",
    "note_description": "Wenn du die Proxy-Einstellung leer lässt, wird der System-Proxy verwendet (gilt nur für Desktop-/Electron-Build).",
    "special_value_description": "Ein weiterer besonderer Wert ist <code>noproxy</code>, der das Ignorieren sogar des System-Proxys erzwingt und <code>NODE_TLS_REJECT_UNAUTHORIZED</code> respektiert.",
    "save": "Speichern",
    "help": "Helfen",
    "test_title": "Synchronisierungstest",
    "test_description": "Dadurch werden die Verbindung und der Handshake zum Synchronisierungsserver getestet. Wenn der Synchronisierungsserver nicht initialisiert ist, wird er dadurch für die Synchronisierung mit dem lokalen Dokument eingerichtet.",
    "test_button": "Teste die Synchronisierung",
    "handshake_failed": "Handshake des Synchronisierungsservers fehlgeschlagen, Fehler: {{message}}"
  },
  "api_log": {
    "close": "Schließen"
  },
  "attachment_detail_2": {
    "will_be_deleted_in": "Dieser Anhang wird in {{time}} automatisch gelöscht",
    "will_be_deleted_soon": "Dieser Anhang wird bald automatisch gelöscht",
    "deletion_reason": ", da der Anhang nicht im Inhalt der Notiz verlinkt ist. Um das Löschen zu verhindern, füge den Anhangslink wieder in den Inhalt ein oder wandel den Anhang in eine Notiz um.",
    "role_and_size": "Rolle: {{role}}, Größe: {{size}}",
    "link_copied": "Anhangslink in die Zwischenablage kopiert.",
    "unrecognized_role": "Unbekannte Anhangsrolle „{{role}}“."
  },
  "bookmark_switch": {
    "bookmark": "Lesezeichen",
    "bookmark_this_note": "Setze ein Lesezeichen für diese Notiz im linken Seitenbereich",
    "remove_bookmark": "Lesezeichen entfernen"
  },
  "editability_select": {
    "auto": "Auto",
    "read_only": "Schreibgeschützt",
    "always_editable": "Immer editierbar",
    "note_is_editable": "Die Notiz kann bearbeitet werden, wenn sie nicht zu lang ist.",
    "note_is_read_only": "Die Notiz ist schreibgeschützt, kann aber per Knopfdruck bearbeitet werden.",
    "note_is_always_editable": "Die Notiz kann immer bearbeitet werden, unabhängig von ihrer Länge."
  },
  "note-map": {
    "button-link-map": "Beziehungskarte",
    "button-tree-map": "Baumkarte"
  },
  "tree-context-menu": {
    "open-in-a-new-tab": "In neuem Tab öffnen <kbd>Strg+Klick</kbd>",
    "open-in-a-new-split": "In neuem Split öffnen",
    "insert-note-after": "Notiz dahinter einfügen",
    "insert-child-note": "Unternotiz einfügen",
    "delete": "Löschen",
    "search-in-subtree": "Im Notizbaum suchen",
    "hoist-note": "Notiz-Fokus setzen",
    "unhoist-note": "Notiz-Fokus aufheben",
    "edit-branch-prefix": "Zweig-Präfix bearbeiten",
    "advanced": "Erweitert",
    "expand-subtree": "Notizbaum ausklappen",
    "collapse-subtree": "Notizbaum einklappen",
    "sort-by": "Sortieren nach...",
    "recent-changes-in-subtree": "Kürzliche Änderungen im Notizbaum",
    "convert-to-attachment": "Als Anhang konvertieren",
    "copy-note-path-to-clipboard": "Notiz-Pfad in die Zwischenablage kopieren",
    "protect-subtree": "Notizbaum schützen",
    "unprotect-subtree": "Notizenbaum-Schutz aufheben",
    "copy-clone": "Kopieren / Klonen",
    "clone-to": "Klonen nach...",
    "cut": "Ausschneiden",
    "move-to": "Verschieben nach...",
    "paste-into": "Als Unternotiz einfügen",
    "paste-after": "Danach einfügen",
    "duplicate": "Duplizieren",
    "export": "Exportieren",
    "import-into-note": "In Notiz importieren",
    "apply-bulk-actions": "Massenaktionen ausführen",
    "converted-to-attachments": "{{count}} Notizen wurden als Anhang konvertiert.",
    "convert-to-attachment-confirm": "Bist du sicher, dass du die ausgewählten Notizen in Anhänge ihrer übergeordneten Notizen umwandeln möchtest?"
  },
  "shared_info": {
    "shared_publicly": "Diese Notiz ist öffentlich geteilt auf",
    "shared_locally": "Diese Notiz ist lokal geteilt auf",
    "help_link": "Für Hilfe besuche <a href=\"https://triliumnext.github.io/Docs/Wiki/sharing.html\">wiki</a>."
  },
  "note_types": {
    "text": "Text",
    "code": "Code",
    "saved-search": "Gespeicherte Such-Notiz",
    "relation-map": "Beziehungskarte",
    "note-map": "Notizkarte",
    "render-note": "Render Notiz",
    "mermaid-diagram": "Mermaid Diagram",
    "canvas": "Canvas",
    "web-view": "Webansicht",
    "mind-map": "Mind Map",
    "file": "Datei",
    "image": "Bild",
    "launcher": "Launcher",
    "doc": "Dokument",
    "widget": "Widget",
    "confirm-change": "Es is nicht empfehlenswert den Notiz-Typ zu ändern, wenn der Inhalt der Notiz nicht leer ist. Möchtest du dennoch fortfahren?",
    "geo-map": "Geo Map",
    "beta-feature": "Beta"
  },
  "protect_note": {
    "toggle-on": "Notiz schützen",
    "toggle-off": "Notizschutz aufheben",
    "toggle-on-hint": "Notiz ist ungeschützt, klicken, um sie zu schützen",
    "toggle-off-hint": "Notiz ist geschützt, klicken, um den Schutz aufzuheben"
  },
  "shared_switch": {
    "shared": "Teilen",
    "toggle-on-title": "Notiz teilen",
    "toggle-off-title": "Notiz-Freigabe aufheben",
    "shared-branch": "Diese Notiz existiert nur als geteilte Notiz, das Aufheben der Freigabe würde sie löschen. Möchtest du fortfahren und die Notiz damit löschen?",
    "inherited": "Die Notiz kann hier nicht von der Freigabe entfernt werden, da sie über Vererbung von einer übergeordneten Notiz geteilt wird."
  },
  "template_switch": {
    "template": "Vorlage",
    "toggle-on-hint": "Notiz zu einer Vorlage machen",
    "toggle-off-hint": "Entferne die Notiz als Vorlage"
  },
  "open-help-page": "Hilfeseite öffnen",
  "find": {
    "case_sensitive": "Groß-/Kleinschreibung beachten",
    "match_words": "Wörter genau übereinstimmen",
    "find_placeholder": "Finde in Text...",
    "replace_placeholder": "Ersetze mit...",
    "replace": "Ersetzen",
    "replace_all": "Alle Ersetzen"
  },
  "highlights_list_2": {
    "title": "Hervorhebungs-Liste",
    "options": "Optionen"
  },
  "quick-search": {
    "placeholder": "Schnellsuche",
    "searching": "Suche läuft…",
    "no-results": "Keine Ergebnisse gefunden",
    "more-results": "... und {{number}} weitere Ergebnisse.",
    "show-in-full-search": "In der vollständigen Suche anzeigen"
  },
  "note_tree": {
    "collapse-title": "Notizbaum zusammenklappen",
    "scroll-active-title": "Zur aktiven Notiz scrollen",
    "tree-settings-title": "Baum-Einstellungen",
    "hide-archived-notes": "Archivierte Notizen ausblenden",
    "automatically-collapse-notes": "Notizen automatisch zusammenklappen",
    "automatically-collapse-notes-title": "Notizen werden nach einer Inaktivitätsperiode automatisch zusammengeklappt, um den Baum zu entlasten.",
    "save-changes": "Änderungen speichern und anwenden",
    "auto-collapsing-notes-after-inactivity": "Automatisches Zusammenklappen von Notizen nach Inaktivität…",
    "saved-search-note-refreshed": "Gespeicherte Such-Notiz wurde aktualisiert.",
    "hoist-this-note-workspace": "Diese Notiz fokussieren (Arbeitsbereich)",
    "refresh-saved-search-results": "Gespeicherte Suchergebnisse aktualisieren",
    "create-child-note": "Unternotiz anlegen",
    "unhoist": "Entfokussieren"
  },
  "title_bar_buttons": {
    "window-on-top": "Dieses Fenster immer oben halten"
  },
  "note_detail": {
    "could_not_find_typewidget": "Konnte typeWidget für Typ ‚{{type}}‘ nicht finden"
  },
  "note_title": {
    "placeholder": "Titel der Notiz hier eingeben…"
  },
  "search_result": {
    "no_notes_found": "Es wurden keine Notizen mit den angegebenen Suchparametern gefunden.",
    "search_not_executed": "Die Suche wurde noch nicht ausgeführt. Klicke oben auf „Suchen“, um die Ergebnisse anzuzeigen."
  },
  "spacer": {
    "configure_launchbar": "Startleiste konfigurieren"
  },
  "sql_result": {
    "no_rows": "Es wurden keine Zeilen für diese Abfrage zurückgegeben"
  },
  "sql_table_schemas": {
    "tables": "Tabellen"
  },
  "tab_row": {
    "close_tab": "Tab schließen",
    "add_new_tab": "Neuen Tab hinzufügen",
    "close": "Schließen",
    "close_other_tabs": "Andere Tabs schließen",
    "close_right_tabs": "Tabs rechts schließen",
    "close_all_tabs": "Alle Tabs schließen",
    "reopen_last_tab": "Zuletzt geschlossenen Tab erneut öffnen",
    "move_tab_to_new_window": "Tab in neues Fenster verschieben",
    "copy_tab_to_new_window": "Tab in neues Fenster kopieren",
    "new_tab": "Neuer Tab"
  },
  "toc": {
    "table_of_contents": "Inhaltsverzeichnis",
    "options": "Optionen"
  },
  "watched_file_update_status": {
    "file_last_modified": "Datei <code class=\"file-path\"></code> wurde zuletzt geändert am <span class=\"file-last-modified\"></span>.",
    "upload_modified_file": "Modifizierte Datei hochladen",
    "ignore_this_change": "Diese Änderung ignorieren"
  },
  "app_context": {
    "please_wait_for_save": "Bitte warte ein paar Sekunden, bis das Speichern abgeschlossen ist, und versuche es dann erneut."
  },
  "note_create": {
    "duplicated": "Notiz ‚{{title}}‘ wurde dupliziert."
  },
  "image": {
    "copied-to-clipboard": "Ein Verweis auf das Bild wurde in die Zwischenablage kopiert. Dieser kann in eine beliebige Textnotiz eingefügt werden.",
    "cannot-copy": "Das Bild konnte nicht in die Zwischenablage kopiert werden."
  },
  "clipboard": {
    "cut": "Notiz(en) wurden in die Zwischenablage ausgeschnitten.",
    "copied": "Notiz(en) wurden in die Zwischenablage kopiert."
  },
  "entrypoints": {
    "note-revision-created": "Notizrevision wurde erstellt.",
    "note-executed": "Notiz wurde ausgeführt.",
    "sql-error": "Fehler bei der Ausführung der SQL-Abfrage: {{message}}"
  },
  "branches": {
    "cannot-move-notes-here": "Notizen können hier nicht verschoben werden.",
    "delete-status": "Löschstatus",
    "delete-notes-in-progress": "Löschen von Notizen in Bearbeitung: {{count}}",
    "delete-finished-successfully": "Löschen erfolgreich abgeschlossen.",
    "undeleting-notes-in-progress": "Wiederherstellen von Notizen in Bearbeitung: {{count}}",
    "undeleting-notes-finished-successfully": "Wiederherstellen von Notizen erfolgreich abgeschlossen."
  },
  "frontend_script_api": {
    "async_warning": "Du übergibst eine asynchrone Funktion an `api.runOnBackend()`, was wahrscheinlich nicht wie beabsichtigt funktioniert.\\nEntweder mach die Funktion synchron (indem du das `async`-Schlüsselwort entfernst) oder benutze `api.runAsyncOnBackendWithManualTransactionHandling()`.",
    "sync_warning": "Du übergibst eine synchrone Funktion an `api.runAsyncOnBackendWithManualTransactionHandling()`,\\nobwohl du wahrscheinlich `api.runOnBackend()` verwenden solltest."
  },
  "ws": {
    "sync-check-failed": "Synchronisationsprüfung fehlgeschlagen!",
    "consistency-checks-failed": "Konsistenzprüfung fehlgeschlagen! Siehe Logs für Details.",
    "encountered-error": "Fehler „{{message}}“ aufgetreten, siehe Konsole für Details."
  },
  "hoisted_note": {
    "confirm_unhoisting": "Die angeforderte Notiz ‚{{requestedNote}}‘ befindet sich außerhalb des hoisted Bereichs der Notiz ‚{{hoistedNote}}‘. Du musst sie unhoisten, um auf die Notiz zuzugreifen. Möchtest du mit dem Unhoisting fortfahren?"
  },
  "launcher_context_menu": {
    "reset_launcher_confirm": "Möchtest du „{{title}}“ wirklich zurücksetzen? Alle Daten / Einstellungen in dieser Notiz (und ihren Unternotizen) gehen verloren und der Launcher wird an seinen ursprünglichen Standort zurückgesetzt.",
    "add-note-launcher": "Launcher für Notiz hinzufügen",
    "add-script-launcher": "Launcher für Skript hinzufügen",
    "add-custom-widget": "Benutzerdefiniertes Widget hinzufügen",
    "add-spacer": "Spacer hinzufügen",
    "delete": "Löschen <kbd data-command=\"deleteNotes\"></kbd>",
    "reset": "Zurücksetzen",
    "move-to-visible-launchers": "Zu sichtbaren Launchern verschieben",
    "move-to-available-launchers": "Zu verfügbaren Launchern verschieben",
    "duplicate-launcher": "Launcher duplizieren <kbd data-command=\"duplicateSubtree\">"
  },
  "editable-text": {
    "auto-detect-language": "Automatisch erkannt"
  },
  "highlighting": {
    "description": "Steuert die Syntaxhervorhebung für Codeblöcke in Textnotizen, Code-Notizen sind nicht betroffen.",
    "color-scheme": "Farbschema"
  },
  "code_block": {
    "word_wrapping": "Wortumbruch",
    "theme_none": "Keine Syntax-Hervorhebung",
    "theme_group_light": "Helle Themen",
    "theme_group_dark": "Dunkle Themen"
  },
  "classic_editor_toolbar": {
    "title": "Format"
  },
  "editor": {
    "title": "Editor"
  },
  "editing": {
    "editor_type": {
      "label": "Format Toolbar",
      "floating": {
        "title": "Schwebend",
        "description": "Werkzeuge erscheinen in Cursornähe"
      },
      "fixed": {
        "title": "Fixiert",
        "description": "Werkzeuge erscheinen im \"Format\" Tab"
      },
      "multiline-toolbar": "Toolbar wenn nötig in mehreren Zeilen darstellen."
=======
    "about": {
        "title": "Über Trilium Notes",
        "close": "Schließen",
        "homepage": "Startseite:",
        "app_version": "App-Version:",
        "db_version": "DB-Version:",
        "sync_version": "Synch-version:",
        "build_date": "Build-Datum:",
        "build_revision": "Build-Revision:",
        "data_directory": "Datenverzeichnis:"
    },
    "toast": {
        "critical-error": {
            "title": "Kritischer Fehler",
            "message": "Ein kritischer Fehler ist aufgetreten, der das Starten der Client-Anwendung verhindert:\n\n{{message}}\n\nDies wird höchstwahrscheinlich durch ein Skript verursacht, das auf unerwartete Weise fehlschlägt. Versuche, die Anwendung im abgesicherten Modus zu starten und das Problem zu lokalisieren."
        },
        "widget-error": {
            "title": "Ein Widget konnte nicht initialisiert werden",
            "message-custom": "Benutzerdefiniertes Widget von der Notiz mit der ID \"{{id}}\", und dem Titel \"{{title}}\" konnte nicht initialisiert werden wegen:\n\n{{message}}",
            "message-unknown": "Unbekanntes Widget konnte nicht initialisiert werden wegen:\n\n{{message}}"
        },
        "bundle-error": {
            "title": "Benutzerdefiniertes Skript konnte nicht geladen werden",
            "message": "Skript von der Notiz mit der ID \"{{id}}\", und dem Titel \"{{title}}\" konnte nicht ausgeführt werden wegen:\n\n{{message}}"
        }
    },
    "add_link": {
        "add_link": "Link hinzufügen",
        "help_on_links": "Hilfe zu Links",
        "close": "Schließen",
        "note": "Notiz",
        "search_note": "Suche nach einer Notiz anhand ihres Namens",
        "link_title_mirrors": "Der Linktitel spiegelt den aktuellen Titel der Notiz wider",
        "link_title_arbitrary": "Der Linktitel kann beliebig geändert werden",
        "link_title": "Linktitel",
        "button_add_link": "Link hinzufügen <kbd>Eingabetaste</kbd>"
    },
    "branch_prefix": {
        "edit_branch_prefix": "Zweigpräfix bearbeiten",
        "help_on_tree_prefix": "Hilfe zum Baumpräfix",
        "close": "Schließen",
        "prefix": "Präfix: ",
        "save": "Speichern",
        "branch_prefix_saved": "Zweigpräfix wurde gespeichert."
    },
    "bulk_actions": {
        "bulk_actions": "Massenaktionen",
        "close": "Schließen",
        "affected_notes": "Betroffene Notizen",
        "include_descendants": "Unternotizen der ausgewählten Notizen einbeziehen",
        "available_actions": "Verfügbare Aktionen",
        "chosen_actions": "Ausgewählte Aktionen",
        "execute_bulk_actions": "Massenaktionen ausführen",
        "bulk_actions_executed": "Massenaktionen wurden erfolgreich ausgeführt.",
        "none_yet": "Noch keine ... Füge eine Aktion hinzu, indem du oben auf eine der verfügbaren Aktionen klicken.",
        "labels": "Labels",
        "relations": "Beziehungen",
        "notes": "Notizen",
        "other": "Andere"
    },
    "clone_to": {
        "clone_notes_to": "Notizen klonen nach...",
        "close": "Schließen",
        "help_on_links": "Hilfe zu Links",
        "notes_to_clone": "Notizen zum Klonen",
        "target_parent_note": "Ziel-Übergeordnetenotiz",
        "search_for_note_by_its_name": "Suche nach einer Notiz anhand ihres Namens",
        "cloned_note_prefix_title": "Die geklonte Notiz wird im Notizbaum mit dem angegebenen Präfix angezeigt",
        "prefix_optional": "Präfix (optional)",
        "clone_to_selected_note": "Auf ausgewählte Notiz klonen <kbd>Eingabe</kbd>",
        "no_path_to_clone_to": "Kein Pfad zum Klonen.",
        "note_cloned": "Die Notiz \"{{clonedTitle}}\" wurde in \"{{targetTitle}}\" hinein geklont"
    },
    "confirm": {
        "confirmation": "Bestätigung",
        "close": "Schließen",
        "cancel": "Abbrechen",
        "ok": "OK",
        "are_you_sure_remove_note": "Bist du sicher, dass du \"{{title}}\" von der Beziehungskarte entfernen möchten? ",
        "if_you_dont_check": "Wenn du dies nicht aktivierst, wird die Notiz nur aus der Beziehungskarte entfernt.",
        "also_delete_note": "Auch die Notiz löschen"
    },
    "delete_notes": {
        "delete_notes_preview": "Vorschau der Notizen löschen",
        "close": "Schließen",
        "delete_all_clones_description": "auch alle Klone löschen (kann bei letzte Änderungen rückgängig gemacht werden)",
        "erase_notes_description": "Beim normalen (vorläufigen) Löschen werden die Notizen nur als gelöscht markiert und sie können innerhalb eines bestimmten Zeitraums (im Dialogfeld „Letzte Änderungen“) wiederhergestellt werden. Wenn du diese Option aktivierst, werden die Notizen sofort gelöscht und es ist nicht möglich, die Notizen wiederherzustellen.",
        "erase_notes_warning": "Notizen dauerhaft löschen (kann nicht rückgängig gemacht werden), einschließlich aller Klone. Dadurch wird ein Neuladen der Anwendung erzwungen.",
        "notes_to_be_deleted": "Folgende Notizen werden gelöscht (<span class=\"deleted-notes-count\"></span>)",
        "no_note_to_delete": "Es werden keine Notizen gelöscht (nur Klone).",
        "broken_relations_to_be_deleted": "Folgende Beziehungen werden gelöst und gelöscht (<span class=\"broke-relations-count\"></span>)",
        "cancel": "Abbrechen",
        "ok": "OK",
        "deleted_relation_text": "Notiz {{- note}} (soll gelöscht werden) wird von Beziehung {{- relation}} ausgehend von {{- source}} referenziert."
    },
    "export": {
        "export_note_title": "Notiz exportieren",
        "close": "Schließen",
        "export_type_subtree": "Diese Notiz und alle ihre Unternotizen",
        "format_html": "HTML - empfohlen, da dadurch alle Formatierungen erhalten bleiben",
        "format_html_zip": "HTML im ZIP-Archiv – dies wird empfohlen, da dadurch die gesamte Formatierung erhalten bleibt.",
        "format_markdown": "Markdown – dadurch bleiben die meisten Formatierungen erhalten.",
        "format_opml": "OPML – Outliner-Austauschformat nur für Text. Formatierungen, Bilder und Dateien sind nicht enthalten.",
        "opml_version_1": "OPML v1.0 – nur Klartext",
        "opml_version_2": "OPML v2.0 – erlaubt auch HTML",
        "export_type_single": "Nur diese Notiz ohne ihre Unternotizen",
        "export": "Export",
        "choose_export_type": "Bitte wähle zuerst den Exporttypen aus",
        "export_status": "Exportstatus",
        "export_in_progress": "Export läuft: {{progressCount}}",
        "export_finished_successfully": "Der Export wurde erfolgreich abgeschlossen.",
        "format_pdf": "PDF - für Ausdrucke oder Teilen."
    },
    "help": {
        "fullDocumentation": "Hilfe (gesamte Dokumentation ist <a class=\"external\" href=\"https://triliumnext.github.io/Docs/\">online</a> verfügbar)",
        "close": "Schließen",
        "noteNavigation": "Notiz Navigation",
        "goUpDown": "<kbd>Pfeil Hoch</kbd>, <kbd>Pfeil Runter</kbd> - In der Liste der Notizen nach oben/unten gehen",
        "collapseExpand": "<kbd>LEFT</kbd>, <kbd>RIGHT</kbd> - Knoten reduzieren/erweitern",
        "notSet": "nicht eingestellt",
        "goBackForwards": "in der Historie zurück/vorwärts gehen",
        "showJumpToNoteDialog": "zeige <a class=\"external\" href=\"https://triliumnext.github.io/Docs/Wiki/note-navigation.html#jump-to-note\">\"Springe zu\" dialog</a>",
        "scrollToActiveNote": "Scrolle zur aktiven Notiz",
        "jumpToParentNote": "<kbd>Backspace</kbd> - Zur übergeordneten Notiz springen",
        "collapseWholeTree": "Reduziere den gesamten Notizbaum",
        "collapseSubTree": "Teilbaum einklappen",
        "tabShortcuts": "Tab-Tastenkürzel",
        "newTabNoteLink": "<kbd>Strg+Klick</kbd> - (oder <kbd>mittlerer Mausklick</kbd> ) auf den Notizlink öffnet die Notiz in einem neuen Tab",
        "onlyInDesktop": "Nur im Desktop (Electron Build)",
        "openEmptyTab": "Leeren Tab öffnen",
        "closeActiveTab": "Aktiven Tab schließen",
        "activateNextTab": "Nächsten Tab aktivieren",
        "activatePreviousTab": "Vorherigen Tab aktivieren",
        "creatingNotes": "Notizen erstellen",
        "createNoteAfter": "Erstelle eine neue Notiz nach der aktiven Notiz",
        "createNoteInto": "Neue Unternotiz in aktive Notiz erstellen",
        "editBranchPrefix": "bearbeite <a class=\"external\" href=\"https://triliumnext.github.io/Docs/Wiki/tree-concepts.html#prefix\">Präfix</a> vom aktiven Notizklon",
        "movingCloningNotes": "Notizen verschieben/klonen",
        "moveNoteUpDown": "Notiz in der Notizenliste nach oben/unten verschieben",
        "moveNoteUpHierarchy": "Verschiebe die Notiz in der Hierarchie nach oben",
        "multiSelectNote": "Mehrfachauswahl von Notizen oben/unten",
        "selectAllNotes": "Wähle alle Notizen in der aktuellen Ebene aus",
        "selectNote": "<kbd>Umschalt+Klick</kbd> - Notiz auswählen",
        "copyNotes": "Kopiere aktive Notiz (oder aktuelle Auswahl) in den Zwischenspeicher (wird genutzt für <a class=\"external\" href=\"https://triliumnext.github.io/Docs/Wiki/cloning-notes.html#cloning-notes\">Klonen</a>)",
        "cutNotes": "Aktuelle Notiz (oder aktuelle Auswahl) in die Zwischenablage ausschneiden (wird zum Verschieben von Notizen verwendet)",
        "pasteNotes": "Notiz(en) als Unternotiz in die aktive Notiz einfügen (entweder verschieben oder klonen, je nachdem, ob sie kopiert oder in die Zwischenablag e ausgeschnitten wurde)",
        "deleteNotes": "Notiz / Unterbaum löschen",
        "editingNotes": "Notizen bearbeiten",
        "editNoteTitle": "Im Baumbereich wird vom Baumbereich zum Notiztitel gewechselt. Beim Druck auf Eingabe im Notiztitel, wechselt der Fokus zum Texteditor. <kbd>Strg+.</kbd> wechselt vom Editor zurück zum Baumbereich.",
        "createEditLink": "<kbd>Strg+K</kbd> - Externen Link erstellen/bearbeiten",
        "createInternalLink": "Internen Link erstellen",
        "followLink": "Folge dem Link unter dem Cursor",
        "insertDateTime": "Gebe das aktuelle Datum und die aktuelle Uhrzeit an der Einfügemarke ein",
        "jumpToTreePane": "Springe zum Baumbereich und scrolle zur aktiven Notiz",
        "markdownAutoformat": "Markdown-ähnliche Autoformatierung",
        "headings": "<code>##</code>, <code>###</code>, <code>####</code> usw. gefolgt von Platz für Überschriften",
        "bulletList": "<code>*</code> oder <code>-</code> gefolgt von Leerzeichen für Aufzählungsliste",
        "numberedList": "<code>1.</code> oder <code>1)</code> gefolgt von Leerzeichen für nummerierte Liste",
        "blockQuote": "Beginne eine Zeile mit <code>></code> gefolgt von einem Leerzeichen für Blockzitate",
        "troubleshooting": "Fehlerbehebung",
        "reloadFrontend": "Trilium-Frontend neuladen",
        "showDevTools": "Entwicklertools anzeigen",
        "showSQLConsole": "SQL-Konsole anzeigen",
        "other": "Andere",
        "quickSearch": "Fokus auf schnelle Sucheingabe",
        "inPageSearch": "Auf-der-Seite-Suche",
        "newTabWithActivationNoteLink": "<kbd>Strg+Umschalt+Klick</kbd> - (oder <kbd>Umschalt+Mittlere Maustaste</kbd>) auf einen Notiz-Link öffnet und aktiviert die Notiz in einem neuen Tab"
    },
    "import": {
        "importIntoNote": "In Notiz importieren",
        "close": "Schließen",
        "chooseImportFile": "Wähle Importdatei aus",
        "importDescription": "Der Inhalt der ausgewählten Datei(en) wird als untergeordnete Notiz(en) importiert",
        "options": "Optionen",
        "safeImportTooltip": "Trilium <code>.zip</code>-Exportdateien können ausführbare Skripte enthalten, die möglicherweise schädliches Verhalten aufweisen. Der sichere Import deaktiviert die automatische Ausführung aller importierten Skripte. Deaktiviere 'Sicherer Import' nur, wenn das importierte Archiv ausführbare Skripte enthalten soll und du dem Inhalt der Importdatei vollständig vertraust.",
        "safeImport": "Sicherer Import",
        "explodeArchivesTooltip": "Wenn dies aktiviert ist, liest Trilium die Dateien <code>.zip</code>, <code>.enex</code> und <code>.opml</code> und erstellt Notizen aus Dateien in diesen Archiven. Wenn diese Option deaktiviert ist, hängt Trilium die Archive selbst an die Notiz an.",
        "explodeArchives": "Lese den Inhalt der Archive <code>.zip</code>, <code>.enex</code> und <code>.opml</code>.",
        "shrinkImagesTooltip": "<p>Wenn du diese Option aktivierst, versucht Trilium, die importierten Bilder durch Skalierung und Optimierung zu verkleinern, was sich auf die wahrgenommene Bildqualität auswirken kann. Wenn diese Option deaktiviert ist, werden Bilder ohne Änderungen importiert.</p><p>Dies gilt nicht für <code>.zip</code>-Importe mit Metadaten, da davon ausgegangen wird, dass diese Dateien bereits optimiert sind.</p>",
        "shrinkImages": "Bilder verkleinern",
        "textImportedAsText": "Importiere HTML, Markdown und TXT als Textnotizen, wenn die Metadaten unklar sind",
        "codeImportedAsCode": "Importiere erkannte Codedateien (z. B. <code>.json</code>) als Codenotizen, wenn die Metadaten unklar sind",
        "replaceUnderscoresWithSpaces": "Ersetze Unterstriche in importierten Notiznamen durch Leerzeichen",
        "import": "Import",
        "failed": "Import fehlgeschlagen: {{message}}.",
        "html_import_tags": {
            "title": "HTML Tag Import",
            "description": "Festlegen, welche HTML tags beim Import von Notizen beibehalten werden sollen. Tags, die nicht in dieser Liste stehen, werden beim Import entfernt. Einige tags (wie bspw. 'script') werden aus Sicherheitsgründen immer entfernt.",
            "placeholder": "HTML tags eintragen, pro Zeile nur einer pro Zeile",
            "reset_button": "Zur Standardliste zurücksetzen"
        },
        "import-status": "Importstatus",
        "in-progress": "Import läuft: {{progress}}",
        "successful": "Import erfolgreich abgeschlossen."
    },
    "include_note": {
        "dialog_title": "Notiz beifügen",
        "close": "Schließen",
        "label_note": "Notiz",
        "placeholder_search": "Suche nach einer Notiz anhand ihres Namens",
        "box_size_prompt": "Kartongröße des beigelegten Zettels:",
        "box_size_small": "klein (~ 10 Zeilen)",
        "box_size_medium": "mittel (~ 30 Zeilen)",
        "box_size_full": "vollständig (Feld zeigt vollständigen Text)",
        "button_include": "Notiz beifügen <kbd>Eingabetaste</kbd>"
    },
    "info": {
        "modalTitle": "Infonachricht",
        "closeButton": "Schließen",
        "okButton": "OK"
    },
    "jump_to_note": {
        "close": "Schließen",
        "search_button": "Suche im Volltext: <kbd>Strg+Eingabetaste</kbd>"
    },
    "markdown_import": {
        "dialog_title": "Markdown-Import",
        "close": "Schließen",
        "modal_body_text": "Aufgrund der Browser-Sandbox ist es nicht möglich, die Zwischenablage direkt aus JavaScript zu lesen. Bitte füge den zu importierenden Markdown in den Textbereich unten ein und klicke auf die Schaltfläche „Importieren“.",
        "import_button": "Importieren Strg+Eingabe",
        "import_success": "Markdown-Inhalt wurde in das Dokument importiert."
    },
    "move_to": {
        "dialog_title": "Notizen verschieben nach ...",
        "close": "Schließen",
        "notes_to_move": "Notizen zum Verschieben",
        "target_parent_note": "Ziel-Elternnotiz",
        "search_placeholder": "Suche nach einer Notiz anhand ihres Namens",
        "move_button": "Zur ausgewählten Notiz wechseln <kbd>Eingabetaste</kbd>",
        "error_no_path": "Kein Weg, auf den man sich bewegen kann.",
        "move_success_message": "Ausgewählte Notizen wurden verschoben"
    },
    "note_type_chooser": {
        "modal_title": "Wähle den Notiztyp aus",
        "close": "Schließen",
        "modal_body": "Wähle den Notiztyp / die Vorlage der neuen Notiz:",
        "templates": "Vorlagen:"
    },
    "password_not_set": {
        "title": "Das Passwort ist nicht festgelegt",
        "close": "Schließen",
        "body1": "Geschützte Notizen werden mit einem Benutzerpasswort verschlüsselt, es wurde jedoch noch kein Passwort festgelegt.",
        "body2": "Um Notizen verschlüsseln zu können, klicke <a class=\"open-password-options-button\" href=\"javascript:\">hier</a> um das Optionsmenu zu öffnen und ein Passwort zu setzen."
    },
    "prompt": {
        "title": "Prompt",
        "close": "Schließen",
        "ok": "OK <kbd>Eingabe</kbd>",
        "defaultTitle": "Prompt"
    },
    "protected_session_password": {
        "modal_title": "Geschützte Sitzung",
        "help_title": "Hilfe zu geschützten Notizen",
        "close_label": "Schließen",
        "form_label": "Um mit der angeforderten Aktion fortzufahren, musst du eine geschützte Sitzung starten, indem du ein Passwort eingibst:",
        "start_button": "Geschützte Sitzung starten <kbd>enter</kbd>"
    },
    "recent_changes": {
        "title": "Aktuelle Änderungen",
        "erase_notes_button": "Jetzt gelöschte Notizen löschen",
        "close": "Schließen",
        "deleted_notes_message": "Gelöschte Notizen wurden gelöscht.",
        "no_changes_message": "Noch keine Änderungen...",
        "undelete_link": "Wiederherstellen",
        "confirm_undelete": "Möchten Sie diese Notiz und ihre Unternotizen wiederherstellen?"
    },
    "revisions": {
        "note_revisions": "Notizrevisionen",
        "delete_all_revisions": "Lösche alle Revisionen dieser Notiz",
        "delete_all_button": "Alle Revisionen löschen",
        "help_title": "Hilfe zu Notizrevisionen",
        "close": "Schließen",
        "revision_last_edited": "Diese Revision wurde zuletzt am {{date}} bearbeitet",
        "confirm_delete_all": "Möchtest du alle Revisionen dieser Notiz löschen?",
        "no_revisions": "Für diese Notiz gibt es noch keine Revisionen...",
        "confirm_restore": "Möchtest du diese Revision wiederherstellen? Dadurch werden der aktuelle Titel und Inhalt der Notiz mit dieser Revision überschrieben.",
        "confirm_delete": "Möchtest du diese Revision löschen?",
        "revisions_deleted": "Notizrevisionen wurden gelöscht.",
        "revision_restored": "Die Notizrevision wurde wiederhergestellt.",
        "revision_deleted": "Notizrevision wurde gelöscht.",
        "snapshot_interval": "Notizrevisionen-Snapshot Intervall: {{seconds}}s.",
        "maximum_revisions": "Maximale Revisionen für aktuelle Notiz: {{number}}.",
        "settings": "Einstellungen für Notizrevisionen",
        "download_button": "Herunterladen",
        "mime": "MIME:",
        "file_size": "Dateigröße:",
        "preview": "Vorschau:",
        "preview_not_available": "Für diesen Notiztyp ist keine Vorschau verfügbar."
    },
    "sort_child_notes": {
        "sort_children_by": "Unternotizen sortieren nach...",
        "close": "Schließen",
        "sorting_criteria": "Sortierkriterien",
        "title": "Titel",
        "date_created": "Erstellungsdatum",
        "date_modified": "Änderungsdatum",
        "sorting_direction": "Sortierrichtung",
        "ascending": "aufsteigend",
        "descending": "absteigend",
        "folders": "Ordner",
        "sort_folders_at_top": "Ordne die Ordner oben",
        "natural_sort": "Natürliche Sortierung",
        "sort_with_respect_to_different_character_sorting": "Sortierung im Hinblick auf unterschiedliche Sortier- und Sortierregeln für Zeichen in verschiedenen Sprachen oder Regionen.",
        "natural_sort_language": "Natürliche Sortiersprache",
        "the_language_code_for_natural_sort": "Der Sprachcode für die natürliche Sortierung, z. B. \"de-DE\" für Deutsch.",
        "sort": "Sortieren <kbd>Eingabetaste</kbd>"
    },
    "upload_attachments": {
        "upload_attachments_to_note": "Lade Anhänge zur Notiz hoch",
        "close": "Schließen",
        "choose_files": "Wähle Dateien aus",
        "files_will_be_uploaded": "Dateien werden als Anhänge in hochgeladen",
        "options": "Optionen",
        "shrink_images": "Bilder verkleinern",
        "upload": "Hochladen",
        "tooltip": "Wenn du diese Option aktivieren, versucht Trilium, die hochgeladenen Bilder durch Skalierung und Optimierung zu verkleinern, was sich auf die wahrgenommene Bildqualität auswirken kann. Wenn diese Option deaktiviert ist, werden die Bilder ohne Änderungen hochgeladen."
    },
    "attribute_detail": {
        "attr_detail_title": "Attributdetailtitel",
        "close_button_title": "Änderungen verwerfen und schließen",
        "attr_is_owned_by": "Das Attribut ist Eigentum von",
        "attr_name_title": "Der Attributname darf nur aus alphanumerischen Zeichen, Doppelpunkten und Unterstrichen bestehen",
        "name": "Name",
        "value": "Wert",
        "target_note_title": "Eine Beziehung ist eine benannte Verbindung zwischen Quellnotiz und Zielnotiz.",
        "target_note": "Zielnotiz",
        "promoted_title": "Das heraufgestufte Attribut wird deutlich in der Notiz angezeigt.",
        "promoted": "Gefördert",
        "promoted_alias_title": "Der Name, der in der Benutzeroberfläche für heraufgestufte Attribute angezeigt werden soll.",
        "promoted_alias": "Alias",
        "multiplicity_title": "Multiplizität definiert, wie viele Attribute mit demselben Namen erstellt werden können – maximal 1 oder mehr als 1.",
        "multiplicity": "Vielzahl",
        "single_value": "Einzelwert",
        "multi_value": "Mehrfachwert",
        "label_type_title": "Der Etikettentyp hilft Trilium bei der Auswahl einer geeigneten Schnittstelle zur Eingabe des Etikettenwerts.",
        "label_type": "Typ",
        "text": "Text",
        "number": "Nummer",
        "boolean": "Boolescher Wert",
        "date": "Datum",
        "date_time": "Datum und Uhrzeit",
        "time": "Uhrzeit",
        "url": "URL",
        "precision_title": "Wie viele Nachkommastellen im Wert-Einstellungs-Interface verfügbar sein sollen.",
        "precision": "Präzision",
        "digits": "Ziffern",
        "inverse_relation_title": "Optionale Einstellung, um zu definieren, zu welcher Beziehung diese entgegengesetzt ist. Beispiel: Vater – Sohn stehen in umgekehrter Beziehung zueinander.",
        "inverse_relation": "Inverse Beziehung",
        "inheritable_title": "Das vererbbare Attribut wird an alle Nachkommen unter diesem Baum vererbt.",
        "inheritable": "Vererbbar",
        "save_and_close": "Speichern und schließen <kbd>Strg+Eingabetaste</kbd>",
        "delete": "Löschen",
        "related_notes_title": "Weitere Notizen mit diesem Label",
        "more_notes": "Weitere Notizen",
        "label": "Labeldetail",
        "label_definition": "Details zur Labeldefinition",
        "relation": "Beziehungsdetails",
        "relation_definition": "Details zur Beziehungsdefinition",
        "disable_versioning": "deaktiviert die automatische Versionierung. Nützlich z.B. große, aber unwichtige Notizen – z.B. große JS-Bibliotheken, die für die Skripterstellung verwendet werden",
        "calendar_root": "Markiert eine Notiz, die als Basis für Tagesnotizen verwendet werden soll. Nur einer sollte als solcher gekennzeichnet sein.",
        "archived": "Notizen mit dieser Bezeichnung werden standardmäßig nicht in den Suchergebnissen angezeigt (auch nicht in den Dialogen „Springen zu“, „Link hinzufügen“ usw.).",
        "exclude_from_export": "Notizen (mit ihrem Unterbaum) werden nicht in den Notizexport einbezogen",
        "run": "Definiert, bei welchen Ereignissen das Skript ausgeführt werden soll. Mögliche Werte sind:\n<ul>\n<li>frontendStartup - wenn das Trilium-Frontend startet (oder aktualisiert wird), außer auf mobilen Geräten.</li>\n<li>mobileStartup - wenn das Trilium-Frontend auf einem mobilen Gerät startet (oder aktualisiert wird).</li>\n<li>backendStartup - wenn das Trilium-Backend startet</li>\n<li>hourly - einmal pro Stunde ausführen. Du kannst das zusätzliche Label <code>runAtHour</code> verwenden, um die genaue Stunde festzulegen.</li>\n<li>daily - einmal pro Tag ausführen</li>\n</ul>",
        "run_on_instance": "Definiere, auf welcher Trilium-Instanz dies ausgeführt werden soll. Standardmäßig alle Instanzen.",
        "run_at_hour": "Zu welcher Stunde soll das laufen? Sollte zusammen mit <code>#runu003dhourly</code> verwendet werden. Kann für mehr Läufe im Laufe des Tages mehrfach definiert werden.",
        "disable_inclusion": "Skripte mit dieser Bezeichnung werden nicht in die Ausführung des übergeordneten Skripts einbezogen.",
        "sorted": "Hält untergeordnete Notizen alphabetisch nach Titel sortiert",
        "sort_direction": "ASC (Standard) oder DESC",
        "sort_folders_first": "Ordner (Notizen mit Unternotizen) sollten oben sortiert werden",
        "top": "Behalte die angegebene Notiz oben in der übergeordneten Notiz (gilt nur für sortierte übergeordnete Notizen).",
        "hide_promoted_attributes": "Heraufgestufte Attribute für diese Notiz ausblenden",
        "read_only": "Der Editor befindet sich im schreibgeschützten Modus. Funktioniert nur für Text- und Codenotizen.",
        "auto_read_only_disabled": "Text-/Codenotizen können automatisch in den Lesemodus versetzt werden, wenn sie zu groß sind. Du kannst dieses Verhalten für jede einzelne Notiz deaktivieren, indem du diese Beschriftung zur Notiz hinzufügst",
        "app_css": "markiert CSS-Notizen, die in die Trilium-Anwendung geladen werden und somit zur Änderung des Aussehens von Trilium verwendet werden können.",
        "app_theme": "markiert CSS-Notizen, die vollständige Trilium-Themen sind und daher in den Trilium-Optionen verfügbar sind.",
        "app_theme_base": "markiert Notiz als \"nächste\" in der Reihe für ein Trilium-Theme als Grundlage für ein Custom-Theme. Ersetzt damit das Standard Theme.",
        "css_class": "Der Wert dieser Bezeichnung wird dann als CSS-Klasse dem Knoten hinzugefügt, der die angegebene Notiz im Baum darstellt. Dies kann für fortgeschrittene Themen nützlich sein. Kann in Vorlagennotizen verwendet werden.",
        "icon_class": "Der Wert dieser Bezeichnung wird als CSS-Klasse zum Symbol im Baum hinzugefügt, was dabei helfen kann, die Notizen im Baum visuell zu unterscheiden. Beispiel könnte bx bx-home sein – Symbole werden von Boxicons übernommen. Kann in Vorlagennotizen verwendet werden.",
        "page_size": "Anzahl der Elemente pro Seite in der Notizliste",
        "custom_request_handler": "siehe <a href=\"javascript:\" data-help-page=\"custom-request-handler.html\">Custom request handler</a>",
        "custom_resource_provider": "siehe <a href=\"javascript:\" data-help-page=\"custom-request-handler.html\">Custom request handler</a>",
        "widget": "Markiert diese Notiz als benutzerdefiniertes Widget, das dem Trilium-Komponentenbaum hinzugefügt wird",
        "workspace": "Markiert diese Notiz als Arbeitsbereich, der ein einfaches Heben ermöglicht",
        "workspace_icon_class": "Definiert die CSS-Klasse des Boxsymbols, die im Tab verwendet wird, wenn es zu dieser Notiz gehoben wird",
        "workspace_tab_background_color": "CSS-Farbe, die in der Registerkarte „Notiz“ verwendet wird, wenn sie auf diese Notiz hochgezogen wird",
        "workspace_calendar_root": "Definiert den Kalenderstamm pro Arbeitsbereich",
        "workspace_template": "Diese Notiz wird beim Erstellen einer neuen Notiz in der Auswahl der verfügbaren Vorlage angezeigt, jedoch nur, wenn sie in einen Arbeitsbereich verschoben wird, der diese Vorlage enthält",
        "search_home": "Neue Suchnotizen werden als untergeordnete Elemente dieser Notiz erstellt",
        "workspace_search_home": "Neue Suchnotizen werden als untergeordnete Elemente dieser Notiz erstellt, wenn sie zu einem Vorgänger dieser Arbeitsbereichsnotiz verschoben werden",
        "inbox": "Standard-Inbox-Position für neue Notizen – wenn du eine Notiz über den \"Neue Notiz\"-Button in der Seitenleiste erstellst, wird die Notiz als untergeordnete Notiz der Notiz erstellt, die mit dem <code>#inbox</code>-Label markiert ist.",
        "workspace_inbox": "Standard-Posteingangsspeicherort für neue Notizen, wenn sie zu einem Vorgänger dieser Arbeitsbereichsnotiz verschoben werden",
        "sql_console_home": "Standardspeicherort der SQL-Konsolennotizen",
        "bookmark_folder": "Notizen mit dieser Bezeichnung werden in den Lesezeichen als Ordner angezeigt (und ermöglichen den Zugriff auf ihre untergeordneten Ordner).",
        "share_hidden_from_tree": "Diese Notiz ist im linken Navigationsbaum ausgeblendet, kann aber weiterhin über ihre URL aufgerufen werden",
        "share_external_link": "Die Notiz dient als Link zu einer externen Website im Freigabebaum",
        "share_alias": "Lege einen Alias fest, unter dem die Notiz unter https://your_trilium_host/share/[dein_alias] verfügbar sein wird.",
        "share_omit_default_css": "Das Standard-CSS für die Freigabeseite wird weggelassen. Verwende es, wenn du umfangreiche Stylingänderungen vornimmst.",
        "share_root": "Markiert eine Notiz, die im /share-Root bereitgestellt wird.",
        "share_description": "Definiere Text, der dem HTML-Meta-Tag zur Beschreibung hinzugefügt werden soll",
        "share_raw": "Die Notiz wird im Rohformat ohne HTML-Wrapper bereitgestellt",
        "share_disallow_robot_indexing": "verbietet die Robot-Indizierung dieser Notiz über den Header <code>X-Robots-Tag: noindex</code>",
        "share_credentials": "Für den Zugriff auf diese freigegebene Notiz sind Anmeldeinformationen erforderlich. Es wird erwartet, dass der Wert das Format „Benutzername:Passwort“ hat. Vergiss nicht, dies vererbbar zu machen, um es auf untergeordnete Notizen/Bilder anzuwenden.",
        "share_index": "Eine Notiz mit dieser Bezeichnung listet alle Wurzeln gemeinsamer Notizen auf",
        "display_relations": "Durch Kommas getrennte Namen der Beziehungen, die angezeigt werden sollen. Alle anderen werden ausgeblendet.",
        "hide_relations": "Durch Kommas getrennte Namen von Beziehungen, die ausgeblendet werden sollen. Alle anderen werden angezeigt.",
        "title_template": "Standardtitel von Notizen, die als untergeordnete Notizen dieser Notiz erstellt werden. Der Wert wird als JavaScript-String ausgewertet \n                        und kann daher mit dynamischen Inhalten über die injizierten <code>now</code> und <code>parentNote</code>-Variablen angereichert werden. Beispiele:\n                        \n                        <ul>\n                            <li><code>${parentNote.getLabelValue('authorName')}'s literarische Werke</code></li>\n                            <li><code>Logbuch für ${now.format('YYYY-MM-DD HH:mm:ss')}</code></li>\n                        </ul>\n                        \n                        Siehe <a href=\"https://triliumnext.github.io/Docs/Wiki/default-note-title.html\">Wiki mit Details</a>, API-Dokumentation für <a href=\"https://zadam.github.io/trilium/backend_api/Note.html\">parentNote</a> und <a href=\"https://day.js.org/docs/en/display/format\">now</a> für Details.",
        "template": "Diese Notiz wird beim Erstellen einer neuen Notiz in der Auswahl der verfügbaren Vorlage angezeigt",
        "toc": "<code>#toc</code> oder <code>#tocu003dshow</code> erzwingen die Anzeige des Inhaltsverzeichnisses, <code>#tocu003dhide</code> erzwingt das Ausblenden. Wenn die Bezeichnung nicht vorhanden ist, wird die globale Einstellung beachtet",
        "color": "Definiert die Farbe der Notiz im Notizbaum, in Links usw. Verwende einen beliebigen gültigen CSS-Farbwert wie „rot“ oder #a13d5f",
        "keyboard_shortcut": "Definiert eine Tastenkombination, die sofort zu dieser Notiz springt. Beispiel: „Strg+Alt+E“. Erfordert ein Neuladen des Frontends, damit die Änderung wirksam wird.",
        "keep_current_hoisting": "Das Öffnen dieses Links ändert das Hochziehen nicht, selbst wenn die Notiz im aktuell hochgezogenen Unterbaum nicht angezeigt werden kann.",
        "execute_button": "Titel der Schaltfläche, die die aktuelle Codenotiz ausführt",
        "execute_description": "Längere Beschreibung der aktuellen Codenotiz, die zusammen mit der Schaltfläche „Ausführen“ angezeigt wird",
        "exclude_from_note_map": "Notizen mit dieser Bezeichnung werden in der Notizenkarte ausgeblendet",
        "new_notes_on_top": "Neue Notizen werden oben in der übergeordneten Notiz erstellt, nicht unten.",
        "hide_highlight_widget": "Widget „Hervorhebungsliste“ ausblenden",
        "run_on_note_creation": "Wird ausgeführt, wenn eine Notiz im Backend erstellt wird. Verwende diese Beziehung, wenn du das Skript für alle Notizen ausführen möchtest, die unter einer bestimmten Unternotiz erstellt wurden. Erstelle es in diesem Fall auf der Unternotiz-Stammnotiz und mache es vererbbar. Eine neue Notiz, die innerhalb der Unternotiz (beliebige Tiefe) erstellt wird, löst das Skript aus.",
        "run_on_child_note_creation": "Wird ausgeführt, wenn eine neue Notiz unter der Notiz erstellt wird, in der diese Beziehung definiert ist",
        "run_on_note_title_change": "Wird ausgeführt, wenn der Notiztitel geändert wird (einschließlich der Notizerstellung)",
        "run_on_note_content_change": "Wird ausgeführt, wenn der Inhalt einer Notiz geändert wird (einschließlich der Erstellung von Notizen).",
        "run_on_note_change": "Wird ausgeführt, wenn eine Notiz geändert wird (einschließlich der Erstellung von Notizen). Enthält keine Inhaltsänderungen",
        "run_on_note_deletion": "Wird ausgeführt, wenn eine Notiz gelöscht wird",
        "run_on_branch_creation": "wird ausgeführt, wenn ein Zweig erstellt wird. Der Zweig ist eine Verbindung zwischen der übergeordneten Notiz und der untergeordneten Notiz und wird z. B. erstellt. beim Klonen oder Verschieben von Notizen.",
        "run_on_branch_change": "wird ausgeführt, wenn ein Zweig aktualisiert wird.",
        "run_on_branch_deletion": "wird ausgeführt, wenn ein Zweig gelöscht wird. Der Zweig ist eine Verknüpfung zwischen der übergeordneten Notiz und der untergeordneten Notiz und wird z. B. gelöscht. beim Verschieben der Notiz (alter Zweig/Link wird gelöscht).",
        "run_on_attribute_creation": "wird ausgeführt, wenn für die Notiz ein neues Attribut erstellt wird, das diese Beziehung definiert",
        "run_on_attribute_change": "wird ausgeführt, wenn das Attribut einer Notiz geändert wird, die diese Beziehung definiert. Dies wird auch ausgelöst, wenn das Attribut gelöscht wird",
        "relation_template": "Die Attribute der Notiz werden auch ohne eine Eltern-Kind-Beziehung vererbt. Der Inhalt und der Unterbaum der Notiz werden den Instanznotizen hinzugefügt, wenn sie leer sind. Einzelheiten findest du in der Dokumentation.",
        "inherit": "Die Attribute einer Notiz werden auch ohne eine Eltern-Kind-Beziehung vererbt. Ein ähnliches Konzept findest du unter Vorlagenbeziehung. Siehe Attributvererbung in der Dokumentation.",
        "render_note": "Notizen vom Typ \"HTML-Notiz rendern\" werden mit einer Code-Notiz (HTML oder Skript) gerendert, und es ist notwendig, über diese Beziehung anzugeben, welche Notiz gerendert werden soll.",
        "widget_relation": "Das Ziel dieser Beziehung wird ausgeführt und als Widget in der Seitenleiste gerendert",
        "share_css": "CSS-Hinweis, der in die Freigabeseite eingefügt wird. Die CSS-Notiz muss sich ebenfalls im gemeinsamen Unterbaum befinden. Erwäge auch die Verwendung von „share_hidden_from_tree“ und „share_omit_default_css“.",
        "share_js": "JavaScript-Hinweis, der in die Freigabeseite eingefügt wird. Die JS-Notiz muss sich ebenfalls im gemeinsamen Unterbaum befinden. Erwäge die Verwendung von „share_hidden_from_tree“.",
        "share_template": "Eingebettete JavaScript-Notiz, die als Vorlage für die Anzeige der geteilten Notiz verwendet wird. Greift auf die Standardvorlage zurück. Erwäge die Verwendung von „share_hidden_from_tree“.",
        "share_favicon": "Favicon-Notiz, die auf der freigegebenen Seite festgelegt werden soll. Normalerweise möchtest du es so einstellen, dass es Root teilt und es vererbbar macht. Die Favicon-Notiz muss sich ebenfalls im freigegebenen Unterbaum befinden. Erwäge die Verwendung von „share_hidden_from_tree“.",
        "is_owned_by_note": "ist Eigentum von Note",
        "other_notes_with_name": "Other notes with {{attributeType}} name \"{{attributeName}}\"",
        "and_more": "... und {{count}} mehr.",
        "print_landscape": "Beim Export als PDF, wird die Seitenausrichtung Querformat anstatt Hochformat verwendet.",
        "print_page_size": "Beim Export als PDF, wird die Größe der Seite angepasst. Unterstützte Größen: <code>A0</code>, <code>A1</code>, <code>A2</code>, <code>A3</code>, <code>A4</code>, <code>A5</code>, <code>A6</code>, <code>Legal</code>, <code>Letter</code>, <code>Tabloid</code>, <code>Ledger</code>."
    },
    "attribute_editor": {
        "help_text_body1": "Um ein Label hinzuzufügen, gebe einfach z.B. ein. <code>#rock</code> oder wenn du auch einen Wert hinzufügen möchten, dann z.B. <code>#year = 2024</code>",
        "help_text_body2": "Gebe für die Beziehung <code>~author = @</code> ein, woraufhin eine automatische Vervollständigung angezeigt wird, in der du die gewünschte Notiz nachschlagen kannst.",
        "help_text_body3": "Alternativ kannst du Label und Beziehung über die Schaltfläche <code>+</code> auf der rechten Seite hinzufügen.",
        "save_attributes": "Attribute speichern <Enter>",
        "add_a_new_attribute": "Füge ein neues Attribut hinzu",
        "add_new_label": "Füge ein neues Label hinzu <kbd data-command=\"addNewLabel\"></kbd>",
        "add_new_relation": "Füge eine neue Beziehung hinzu <kbd data-command=\"addNewRelation\"></kbd>",
        "add_new_label_definition": "Füge eine neue Labeldefinition hinzu",
        "add_new_relation_definition": "Füge eine neue Beziehungsdefinition hinzu",
        "placeholder": "Gebe die Labels und Beziehungen hier ein"
    },
    "abstract_bulk_action": {
        "remove_this_search_action": "Entferne diese Suchaktion"
    },
    "execute_script": {
        "execute_script": "Skript ausführen",
        "help_text": "Du kannst einfache Skripte für die übereinstimmenden Notizen ausführen.",
        "example_1": "Um beispielsweise eine Zeichenfolge an den Titel einer Notiz anzuhängen, verwende dieses kleine Skript:",
        "example_2": "Ein komplexeres Beispiel wäre das Löschen aller übereinstimmenden Notizattribute:"
    },
    "add_label": {
        "add_label": "Etikett hinzufügen",
        "label_name_placeholder": "Labelname",
        "label_name_title": "Erlaubte Zeichen sind alphanumerische Zeichen, Unterstrich und Doppelpunkt.",
        "to_value": "zu schätzen",
        "new_value_placeholder": "neuer Wert",
        "help_text": "Auf allen übereinstimmenden Notizen:",
        "help_text_item1": "Erstelle ein bestimmtes Label, wenn die Notiz noch keins hat",
        "help_text_item2": "oder den Wert des vorhandenen Labels ändern",
        "help_text_note": "Du kannst diese Methode auch ohne Wert aufrufen. In diesem Fall wird der Notiz ein Label ohne Wert zugewiesen."
    },
    "delete_label": {
        "delete_label": "Label löschen",
        "label_name_placeholder": "Labelname",
        "label_name_title": "Erlaubte Zeichen sind alphanumerische Zeichen, Unterstrich und Doppelpunkt."
    },
    "rename_label": {
        "rename_label": "Label umbenennen",
        "rename_label_from": "Label umbenennen von",
        "old_name_placeholder": "alter Name",
        "to": "zu",
        "new_name_placeholder": "neuer Name",
        "name_title": "Erlaubte Zeichen sind alphanumerische Zeichen, Unterstrich und Doppelpunkt."
    },
    "update_label_value": {
        "update_label_value": "Labelwert aktualisieren",
        "label_name_placeholder": "Labelname",
        "label_name_title": "Erlaubte Zeichen sind alphanumerische Zeichen, Unterstrich und Doppelpunkt.",
        "to_value": "zum Wert",
        "new_value_placeholder": "neuer Wert",
        "help_text": "Ändere bei allen übereinstimmenden Notizen den Wert des vorhandenen Labels.",
        "help_text_note": "Du kannst diese Methode auch ohne Wert aufrufen. In diesem Fall wird der Notiz ein Label ohne Wert zugewiesen."
    },
    "delete_note": {
        "delete_note": "Notiz löschen",
        "delete_matched_notes": "Übereinstimmende Notizen löschen",
        "delete_matched_notes_description": "Dadurch werden übereinstimmende Notizen gelöscht.",
        "undelete_notes_instruction": "Nach dem Löschen ist es möglich, sie im Dialogfeld „Letzte Änderungen“ wiederherzustellen.",
        "erase_notes_instruction": "Um Notizen dauerhaft zu löschen, geh nach der Löschung zu Optionen -> Andere und klicke auf den Button \"Gelöschte Notizen jetzt löschen\"."
    },
    "delete_revisions": {
        "delete_note_revisions": "Notizrevisionen löschen",
        "all_past_note_revisions": "Alle früheren Notizrevisionen übereinstimmender Notizen werden gelöscht. Die Notiz selbst bleibt vollständig erhalten. Mit anderen Worten: Der Verlauf der Notiz wird entfernt."
    },
    "move_note": {
        "move_note": "Notiz verschieben",
        "to": "nach",
        "target_parent_note": "Ziel-Übergeordnetenotiz",
        "on_all_matched_notes": "Auf allen übereinstimmenden Notizen",
        "move_note_new_parent": "Verschiebe die Notiz in die neue übergeordnete Notiz, wenn die Notiz nur eine übergeordnete Notiz hat (d. h. der alte Zweig wird entfernt und ein neuer Zweig in die neue übergeordnete Notiz erstellt).",
        "clone_note_new_parent": "Notiz auf die neue übergeordnete Notiz klonen, wenn die Notiz mehrere Klone/Zweige hat (es ist nicht klar, welcher Zweig entfernt werden soll)",
        "nothing_will_happen": "Es passiert nichts, wenn die Notiz nicht zur Zielnotiz verschoben werden kann (d. h. dies würde einen Baumzyklus erzeugen)."
    },
    "rename_note": {
        "rename_note": "Notiz umbenennen",
        "rename_note_title_to": "Notiztitel umbenennen in",
        "new_note_title": "neuer Notiztitel",
        "click_help_icon": "Klicke rechts auf das Hilfesymbol, um alle Optionen anzuzeigen",
        "evaluated_as_js_string": "Der angegebene Wert wird als JavaScript-String ausgewertet und kann somit über die injizierte <code>note</code>-Variable mit dynamischem Inhalt angereichert werden (Notiz wird umbenannt). Beispiele:",
        "example_note": "<code>Notiz</code> – alle übereinstimmenden Notizen werden in „Notiz“ umbenannt.",
        "example_new_title": "<code>NEU: ${note.title}</code> – Übereinstimmende Notiztitel erhalten das Präfix „NEU:“",
        "example_date_prefix": "<code>${note.dateCreatedObj.format('MM-DD:')}: ${note.title}</code> – übereinstimmende Notizen werden mit dem Erstellungsmonat und -datum der Notiz vorangestellt",
        "api_docs": "Siehe API-Dokumente für <a hrefu003d'https://zadam.github.io/trilium/backend_api/Note.html'>Notiz</a> und seinen <a hrefu003d'https://day.js.org/ docs/en/display/format'>dateCreatedObj / utcDateCreatedObj-Eigenschaften</a> für Details."
    },
    "add_relation": {
        "add_relation": "Beziehung hinzufügen",
        "relation_name": "Beziehungsname",
        "allowed_characters": "Erlaubte Zeichen sind alphanumerische Zeichen, Unterstrich und Doppelpunkt.",
        "to": "zu",
        "target_note": "Zielnotiz",
        "create_relation_on_all_matched_notes": "Erstelle für alle übereinstimmenden Notizen eine bestimmte Beziehung."
    },
    "delete_relation": {
        "delete_relation": "Beziehung löschen",
        "relation_name": "Beziehungsname",
        "allowed_characters": "Erlaubte Zeichen sind alphanumerische Zeichen, Unterstrich und Doppelpunkt."
    },
    "rename_relation": {
        "rename_relation": "Beziehung umbenennen",
        "rename_relation_from": "Beziehung umbenennen von",
        "old_name": "alter Name",
        "to": "zu",
        "new_name": "neuer Name",
        "allowed_characters": "Erlaubte Zeichen sind alphanumerische Zeichen, Unterstrich und Doppelpunkt."
    },
    "update_relation_target": {
        "update_relation": "Beziehung aktualisieren",
        "relation_name": "Beziehungsname",
        "allowed_characters": "Erlaubte Zeichen sind alphanumerische Zeichen, Unterstrich und Doppelpunkt.",
        "to": "zu",
        "target_note": "Zielnotiz",
        "on_all_matched_notes": "Auf allen übereinstimmenden Notizen",
        "change_target_note": "oder ändere die Zielnotiz der bestehenden Beziehung",
        "update_relation_target": "Beziehungsziel aktualisieren"
    },
    "attachments_actions": {
        "open_externally": "Extern öffnen",
        "open_externally_title": "Die Datei wird in einer externen Anwendung geöffnet und auf Änderungen überwacht. Anschließend kannst du die geänderte Version wieder auf Trilium hochladen.",
        "open_custom": "Benutzerdefiniert öffnen",
        "open_custom_title": "Die Datei wird in einer externen Anwendung geöffnet und auf Änderungen überwacht. Anschließend kannst du die geänderte Version wieder auf Trilium hochladen.",
        "download": "Herunterladen",
        "rename_attachment": "Anhang umbenennen",
        "upload_new_revision": "Neue Revision hochladen",
        "copy_link_to_clipboard": "Link in die Zwischenablage kopieren",
        "convert_attachment_into_note": "Anhang in Notiz umwandeln",
        "delete_attachment": "Anhang löschen",
        "upload_success": "Eine neue Revision des Anhangs wurde hochgeladen.",
        "upload_failed": "Das Hochladen einer neuen Anhangrevision ist fehlgeschlagen.",
        "open_externally_detail_page": "Das externe Öffnen des Anhangs ist nur auf der Detailseite möglich. Klicke bitte zuerst auf Details des Anhangs und wiederhole den Vorgang.",
        "open_custom_client_only": "Das benutzerdefinierte Öffnen von Anhängen kann nur über den Desktop-Client erfolgen.",
        "delete_confirm": "Bist du sicher, dass du den Anhang „{{title}}“ löschen möchtest?",
        "delete_success": "Anhang „{{title}}“ wurde gelöscht.",
        "convert_confirm": "Bist du sicher, dass du den Anhang „{{title}}“ in eine separate Notiz umwandeln möchtest?",
        "convert_success": "Anhang „{{title}}“ wurde in eine Notiz umgewandelt.",
        "enter_new_name": "Bitte gebe den Namen des neuen Anhangs ein"
    },
    "calendar": {
        "mon": "Mo",
        "tue": "Di",
        "wed": "Mi",
        "thu": "Do",
        "fri": "Fr",
        "sat": "Sa",
        "sun": "So",
        "cannot_find_day_note": "Tagesnotiz kann nicht gefunden werden",
        "january": "Januar",
        "febuary": "Februar",
        "march": "März",
        "april": "April",
        "may": "Mai",
        "june": "Juni",
        "july": "Juli",
        "august": "August",
        "september": "September",
        "october": "Oktober",
        "november": "November",
        "december": "Dezember"
    },
    "close_pane_button": {
        "close_this_pane": "Schließe diesen Bereich"
    },
    "create_pane_button": {
        "create_new_split": "Neuen Split erstellen"
    },
    "edit_button": {
        "edit_this_note": "Bearbeite diese Notiz"
    },
    "show_toc_widget_button": {
        "show_toc": "Inhaltsverzeichnis anzeigen"
    },
    "show_highlights_list_widget_button": {
        "show_highlights_list": "Hervorhebungen anzeigen"
    },
    "global_menu": {
        "menu": "Menü",
        "options": "Optionen",
        "open_new_window": "Öffne ein neues Fenster",
        "switch_to_mobile_version": "Zur mobilen Ansicht wechseln",
        "switch_to_desktop_version": "Zur Desktop-Ansicht wechseln",
        "zoom": "Zoom",
        "toggle_fullscreen": "Vollbild umschalten",
        "zoom_out": "Herauszoomen",
        "reset_zoom_level": "Zoomstufe zurücksetzen",
        "zoom_in": "Hineinzoomen",
        "configure_launchbar": "Konfiguriere die Launchbar",
        "show_shared_notes_subtree": "Unterbaum „Freigegebene Notizen“ anzeigen",
        "advanced": "Erweitert",
        "open_dev_tools": "Öffne die Entwicklungstools",
        "open_sql_console": "Öffne die SQL-Konsole",
        "open_sql_console_history": "Öffne den SQL-Konsolenverlauf",
        "open_search_history": "Öffne den Suchverlauf",
        "show_backend_log": "Backend-Protokoll anzeigen",
        "reload_hint": "Ein Neuladen kann bei einigen visuellen Störungen Abhilfe schaffen, ohne die gesamte App neu starten zu müssen.",
        "reload_frontend": "Frontend neu laden",
        "show_hidden_subtree": "Versteckten Teilbaum anzeigen",
        "show_help": "Hilfe anzeigen",
        "about": "Über Trilium Notes",
        "logout": "Abmelden",
        "show-cheatsheet": "Cheatsheet anzeigen",
        "toggle-zen-mode": "Zen Modus"
    },
    "sync_status": {
        "unknown": "<p>Der Synchronisations-Status wird bekannt, sobald der nächste Synchronisierungsversuch gestartet wird.</p><p>Klicke, um eine Synchronisierung jetzt auszulösen.</p>",
        "connected_with_changes": "<p>Mit dem Synchronisations-Server verbunden. <br>Es gibt noch ausstehende Änderungen, die synchronisiert werden müssen.</p><p>Klicke, um eine Synchronisierung jetzt auszulösen.</p>",
        "connected_no_changes": "<p>Mit dem Synchronisations-Server verbunden.<br>Alle Änderungen wurden bereits synchronisiert.</p><p>Klicke, um eine Synchronisierung jetzt auszulösen.</p>",
        "disconnected_with_changes": "<p>Die Verbindung zum Synchronisations-Server konnte nicht hergestellt werden.<br>Es gibt noch ausstehende Änderungen, die synchronisiert werden müssen.</p><p>Klicke, um eine Synchronisierung jetzt auszulösen.</p>",
        "disconnected_no_changes": "<p>Die Verbindung zum SySynchronisationsnc-Server konnte nicht hergestellt werden.<br>Alle bekannten Änderungen wurden synchronisiert.</p><p>Klicke, um eine Synchronisierung jetzt auszulösen.</p>",
        "in_progress": "Der Synchronisierungsvorgang mit dem Server ist im Gange."
    },
    "left_pane_toggle": {
        "show_panel": "Panel anzeigen",
        "hide_panel": "Panel ausblenden"
    },
    "move_pane_button": {
        "move_left": "Nach links bewegen",
        "move_right": "Nach rechts bewegen"
    },
    "note_actions": {
        "convert_into_attachment": "In Anhang umwandeln",
        "re_render_note": "Notiz erneut rendern",
        "search_in_note": "In Notiz suchen",
        "note_source": "Notizquelle",
        "note_attachments": "Notizanhänge",
        "open_note_externally": "Notiz extern öffnen",
        "open_note_externally_title": "Die Datei wird in einer externen Anwendung geöffnet und auf Änderungen überwacht. Anschließend kannst du die geänderte Version wieder auf Trilium hochladen.",
        "open_note_custom": "Benutzerdefiniert Notiz öffnen",
        "import_files": "Dateien importieren",
        "export_note": "Notiz exportieren",
        "delete_note": "Notiz löschen",
        "print_note": "Notiz drucken",
        "save_revision": "Revision speichern",
        "convert_into_attachment_failed": "Konvertierung der Notiz '{{title}}' fehlgeschlagen.",
        "convert_into_attachment_successful": "Notiz '{{title}}' wurde als Anhang konvertiert.",
        "convert_into_attachment_prompt": "Bist du dir sicher, dass du die Notiz '{{title}}' in ein Anhang der übergeordneten Notiz konvertieren möchtest?",
        "print_pdf": "Export als PDF..."
    },
    "onclick_button": {
        "no_click_handler": "Das Schaltflächen-Widget „{{componentId}}“ hat keinen definierten Klick-Handler"
    },
    "protected_session_status": {
        "active": "Die geschützte Sitzung ist aktiv. Klicke hier, um die geschützte Sitzung zu verlassen.",
        "inactive": "Klicke hier, um die geschützte Sitzung aufzurufen"
    },
    "revisions_button": {
        "note_revisions": "Notizrevisionen"
    },
    "update_available": {
        "update_available": "Update verfügbar"
    },
    "note_launcher": {
        "this_launcher_doesnt_define_target_note": "Dieser Launcher definiert keine Zielnotiz."
    },
    "code_buttons": {
        "execute_button_title": "Skript ausführen",
        "trilium_api_docs_button_title": "Öffne die Trilium-API-Dokumentation",
        "save_to_note_button_title": "In die Notiz speichern",
        "opening_api_docs_message": "API-Dokumentation wird geöffnet...",
        "sql_console_saved_message": "SQL-Konsolennotiz wurde in {{note_path}} gespeichert"
    },
    "copy_image_reference_button": {
        "button_title": "Bildreferenz in die Zwischenablage kopieren, kann in eine Textnotiz eingefügt werden."
    },
    "hide_floating_buttons_button": {
        "button_title": "Schaltflächen ausblenden"
    },
    "show_floating_buttons_button": {
        "button_title": "Schaltflächen einblenden"
    },
    "svg_export_button": {
        "button_title": "Diagramm als SVG exportieren"
    },
    "relation_map_buttons": {
        "create_child_note_title": "Erstelle eine neue untergeordnete Notiz und füge sie dieser Beziehungskarte hinzu",
        "reset_pan_zoom_title": "Schwenken und Zoomen auf die ursprünglichen Koordinaten und Vergrößerung zurücksetzen",
        "zoom_in_title": "Hineinzoom",
        "zoom_out_title": "Herauszoomen"
    },
    "zpetne_odkazy": {
        "backlink": "{{count}} Backlink",
        "backlinks": "{{count}} Backlinks",
        "relation": "Beziehung"
    },
    "mobile_detail_menu": {
        "insert_child_note": "Untergeordnete Notiz einfügen",
        "delete_this_note": "Diese Notiz löschen",
        "error_cannot_get_branch_id": "BranchId für notePath „{{notePath}}“ kann nicht abgerufen werden.",
        "error_unrecognized_command": "Unbekannter Befehl {{command}}"
    },
    "note_icon": {
        "change_note_icon": "Notiz-Icon ändern",
        "category": "Kategorie:",
        "search": "Suche:",
        "reset-default": "Standard wiederherstellen"
    },
    "basic_properties": {
        "note_type": "Notiztyp",
        "editable": "Bearbeitbar",
        "basic_properties": "Grundlegende Eigenschaften"
    },
    "book_properties": {
        "view_type": "Ansichtstyp",
        "grid": "Gitter",
        "list": "Liste",
        "collapse_all_notes": "Alle Notizen einklappen",
        "expand_all_children": "Unternotizen ausklappen",
        "collapse": "Einklappen",
        "expand": "Ausklappen",
        "invalid_view_type": "Ungültiger Ansichtstyp „{{type}}“",
        "calendar": "Kalender"
    },
    "edited_notes": {
        "no_edited_notes_found": "An diesem Tag wurden noch keine Notizen bearbeitet...",
        "title": "Bearbeitete Notizen",
        "deleted": "(gelöscht)"
    },
    "file_properties": {
        "note_id": "Notiz-ID",
        "original_file_name": "Ursprünglicher Dateiname",
        "file_type": "Dateityp",
        "file_size": "Dateigröße",
        "download": "Herunterladen",
        "open": "Offen",
        "upload_new_revision": "Neue Revision hochladen",
        "upload_success": "Neue Dateirevision wurde hochgeladen.",
        "upload_failed": "Das Hochladen einer neuen Dateirevision ist fehlgeschlagen.",
        "title": "Datei"
    },
    "image_properties": {
        "original_file_name": "Ursprünglicher Dateiname",
        "file_type": "Dateityp",
        "file_size": "Dateigröße",
        "download": "Herunterladen",
        "open": "Offen",
        "copy_reference_to_clipboard": "Verweis in die Zwischenablage kopieren",
        "upload_new_revision": "Neue Revision hochladen",
        "upload_success": "Neue Bildrevision wurde hochgeladen.",
        "upload_failed": "Das Hochladen einer neuen Bildrevision ist fehlgeschlagen: {{message}}",
        "title": "Bild"
    },
    "inherited_attribute_list": {
        "title": "Geerbte Attribute",
        "no_inherited_attributes": "Keine geerbten Attribute."
    },
    "note_info_widget": {
        "note_id": "Notiz-ID",
        "created": "Erstellt",
        "modified": "Geändert",
        "type": "Typ",
        "note_size": "Notengröße",
        "note_size_info": "Die Notizgröße bietet eine grobe Schätzung des Speicherbedarfs für diese Notiz. Es berücksichtigt den Inhalt der Notiz und den Inhalt ihrer Notizrevisionen.",
        "calculate": "berechnen",
        "subtree_size": "(Teilbaumgröße: {{size}} in {{count}} Notizen)",
        "title": "Notizinfo"
    },
    "note_map": {
        "open_full": "Vollständig erweitern",
        "collapse": "Auf normale Größe reduzieren",
        "title": "Notizkarte",
        "fix-nodes": "Knoten fixieren",
        "link-distance": "Verbindungslänge"
    },
    "note_paths": {
        "title": "Notizpfade",
        "clone_button": "Notiz an neuen Speicherort klonen...",
        "intro_placed": "Diese Notiz wird in den folgenden Pfaden abgelegt:",
        "intro_not_placed": "Diese Notiz ist noch nicht im Notizbaum platziert.",
        "outside_hoisted": "Dieser Pfad liegt außerhalb der fokusierten Notiz und du müssten den Fokus aufheben.",
        "archived": "Archiviert",
        "search": "Suchen"
    },
    "note_properties": {
        "this_note_was_originally_taken_from": "Diese Notiz stammt ursprünglich aus:",
        "info": "Info"
    },
    "owned_attribute_list": {
        "owned_attributes": "Eigene Attribute"
    },
    "promoted_attributes": {
        "promoted_attributes": "Übergebene Attribute",
        "url_placeholder": "http://website...",
        "open_external_link": "Externen Link öffnen",
        "unknown_label_type": "Unbekannter Labeltyp „{{type}}“",
        "unknown_attribute_type": "Unbekannter Attributtyp „{{type}}“",
        "add_new_attribute": "Neues Attribut hinzufügen",
        "remove_this_attribute": "Entferne dieses Attribut"
    },
    "script_executor": {
        "query": "Abfrage",
        "script": "Skript",
        "execute_query": "Abfrage ausführen",
        "execute_script": "Skript ausführen"
    },
    "search_definition": {
        "add_search_option": "Suchoption hinzufügen:",
        "search_string": "Suchzeichenfolge",
        "search_script": "Suchskript",
        "ancestor": "Vorfahr",
        "fast_search": "schnelle Suche",
        "fast_search_description": "Die Option „Schnellsuche“ deaktiviert die Volltextsuche von Notizinhalten, was die Suche in großen Datenbanken beschleunigen könnte.",
        "include_archived": "archiviert einschließen",
        "include_archived_notes_description": "Archivierte Notizen sind standardmäßig von den Suchergebnissen ausgeschlossen, mit dieser Option werden sie einbezogen.",
        "order_by": "Bestellen nach",
        "limit": "Limit",
        "limit_description": "Begrenze die Anzahl der Ergebnisse",
        "debug": "debuggen",
        "debug_description": "Debug gibt zusätzliche Debuginformationen in die Konsole aus, um das Debuggen komplexer Abfragen zu erleichtern",
        "action": "Aktion",
        "search_button": "Suchen <kbd>Eingabetaste</kbd>",
        "search_execute": "Aktionen suchen und ausführen",
        "save_to_note": "Als Notiz speichern",
        "search_parameters": "Suchparameter",
        "unknown_search_option": "Unbekannte Suchoption {{searchOptionName}}",
        "search_note_saved": "Suchnotiz wurde in {{-notePathTitle}} gespeichert",
        "actions_executed": "Aktionen wurden ausgeführt."
    },
    "similar_notes": {
        "title": "Ähnliche Notizen",
        "no_similar_notes_found": "Keine ähnlichen Notizen gefunden."
    },
    "abstract_search_option": {
        "remove_this_search_option": "Entferne diese Suchoption",
        "failed_rendering": "Fehler beim Rendern der Suchoption: {{dto}} mit Fehler: {{error}} {{stack}}"
    },
    "ancestor": {
        "label": "Vorfahre",
        "placeholder": "Suche nach einer Notiz anhand ihres Namens",
        "depth_label": "Tiefe",
        "depth_doesnt_matter": "spielt keine Rolle",
        "depth_eq": "ist genau {{count}}",
        "direct_children": "direkte Kinder",
        "depth_gt": "ist größer als {{count}}",
        "depth_lt": "ist kleiner als {{count}}"
    },
    "debug": {
        "debug": "Debuggen",
        "debug_info": "Debug gibt zusätzliche Debuginformationen in die Konsole aus, um das Debuggen komplexer Abfragen zu erleichtern.",
        "access_info": "Um auf die Debug-Informationen zuzugreifen, führe die Abfrage aus und klicke oben links auf \"Backend-Log anzeigen\"."
    },
    "fast_search": {
        "fast_search": "Schnelle Suche",
        "description": "Die Option „Schnellsuche“ deaktiviert die Volltextsuche von Notizinhalten, was die Suche in großen Datenbanken beschleunigen könnte."
    },
    "include_archived_notes": {
        "include_archived_notes": "Füge archivierte Notizen hinzu"
    },
    "limit": {
        "limit": "Limit",
        "take_first_x_results": "Nehmen Sie nur die ersten X angegebenen Ergebnisse."
    },
    "order_by": {
        "order_by": "Bestellen nach",
        "relevancy": "Relevanz (Standard)",
        "title": "Titel",
        "date_created": "Erstellungsdatum",
        "date_modified": "Datum der letzten Änderung",
        "content_size": "Beachte die Inhaltsgröße",
        "content_and_attachments_size": "Beachte die Inhaltsgröße einschließlich der Anhänge",
        "content_and_attachments_and_revisions_size": "Beachte die Inhaltsgröße einschließlich Anhängen und Revisionen",
        "revision_count": "Anzahl der Revisionen",
        "children_count": "Anzahl der Unternotizen",
        "parent_count": "Anzahl der Klone",
        "owned_label_count": "Anzahl der Etiketten",
        "owned_relation_count": "Anzahl der Beziehungen",
        "target_relation_count": "Anzahl der Beziehungen, die auf die Notiz abzielen",
        "random": "Zufällige Reihenfolge",
        "asc": "Aufsteigend (Standard)",
        "desc": "Absteigend"
    },
    "search_script": {
        "title": "Suchskript:",
        "placeholder": "Suche nach einer Notiz anhand ihres Namens",
        "description1": "Das Suchskript ermöglicht das Definieren von Suchergebnissen durch Ausführen eines Skripts. Dies bietet maximale Flexibilität, wenn die Standardsuche nicht ausreicht.",
        "description2": "Das Suchskript muss vom Typ \"Code\" und dem Subtyp \"JavaScript Backend\" sein. Das Skript muss ein Array von noteIds oder Notizen zurückgeben.",
        "example_title": "Siehe dir dieses Beispiel an:",
        "example_code": "// 1. Vorfiltern mit der Standardsuche\nconst candidateNotes = api.searchForNotes(\"#journal\"); \n\n// 2. Anwenden benutzerdefinierter Suchkriterien\nconst matchedNotes = candidateNotes\n    .filter(note => note.title.match(/[0-9]{1,2}\\. ?[0-9]{1,2}\\. ?[0-9]{4}/));\n\nreturn matchedNotes;",
        "note": "Beachte, dass Suchskript und Suchzeichenfolge nicht miteinander kombiniert werden können."
    },
    "search_string": {
        "title_column": "Suchbegriff:",
        "placeholder": "Volltextschlüsselwörter, #tag u003d Wert...",
        "search_syntax": "Suchsyntax",
        "also_see": "siehe auch",
        "complete_help": "Vollständige Hilfe zur Suchsyntax",
        "full_text_search": "Gebe einfach einen beliebigen Text für die Volltextsuche ein",
        "label_abc": "gibt Notizen mit der Bezeichnung abc zurück",
        "label_year": "Entspricht Notizen mit der Beschriftung Jahr und dem Wert 2019",
        "label_rock_pop": "Entspricht Noten, die sowohl Rock- als auch Pop-Bezeichnungen haben",
        "label_rock_or_pop": "Es darf nur eines der Labels vorhanden sein",
        "label_year_comparison": "numerischer Vergleich (auch >, >u003d, <).",
        "label_date_created": "Notizen, die im letzten Monat erstellt wurden",
        "error": "Suchfehler: {{error}}",
        "search_prefix": "Suche:"
    },
    "attachment_detail": {
        "open_help_page": "Hilfeseite zu Anhängen öffnen",
        "owning_note": "Eigentümernotiz: ",
        "you_can_also_open": ", Du kannst auch das öffnen",
        "list_of_all_attachments": "Liste aller Anhänge",
        "attachment_deleted": "Dieser Anhang wurde gelöscht."
    },
    "attachment_list": {
        "open_help_page": "Hilfeseite zu Anhängen öffnen",
        "owning_note": "Eigentümernotiz: ",
        "upload_attachments": "Anhänge hochladen",
        "no_attachments": "Diese Notiz enthält keine Anhänge."
    },
    "book": {
        "no_children_help": "Diese Notiz mit dem Notiztyp Buch besitzt keine Unternotizen, deshalb ist nichts zum Anzeigen vorhanden. Siehe <a href=\"https://triliumnext.github.io/Docs/Wiki/book-note.html\">Wiki</a> für mehr Details."
    },
    "editable_code": {
        "placeholder": "Gebe hier den Inhalt deiner Codenotiz ein..."
    },
    "editable_text": {
        "placeholder": "Gebe hier den Inhalt deiner Notiz ein..."
    },
    "empty": {
        "open_note_instruction": "Öffne eine Notiz, indem du den Titel der Notiz in die Eingabe unten eingibst oder eine Notiz in der Baumstruktur auswählst.",
        "search_placeholder": "Suche nach einer Notiz anhand ihres Namens",
        "enter_workspace": "Betrete den Arbeitsbereich {{title}}"
    },
    "file": {
        "file_preview_not_available": "Für dieses Dateiformat ist keine Dateivorschau verfügbar."
    },
    "protected_session": {
        "enter_password_instruction": "Um die geschützte Notiz anzuzeigen, musst du dein Passwort eingeben:",
        "start_session_button": "Starte eine geschützte Sitzung <kbd>Eingabetaste</kbd>",
        "started": "Geschützte Sitzung gestartet.",
        "wrong_password": "Passwort flasch.",
        "protecting-finished-successfully": "Geschützt erfolgreich beendet.",
        "unprotecting-finished-successfully": "Ungeschützt erfolgreich beendet.",
        "protecting-in-progress": "Schützen läuft: {{count}}",
        "unprotecting-in-progress-count": "Entschützen läuft: {{count}}",
        "protecting-title": "Geschützt-Status",
        "unprotecting-title": "Ungeschützt-Status"
    },
    "relation_map": {
        "open_in_new_tab": "In neuem Tab öffnen",
        "remove_note": "Notiz entfernen",
        "edit_title": "Titel bearbeiten",
        "rename_note": "Notiz umbenennen",
        "enter_new_title": "Gebe einen neuen Notiztitel ein:",
        "remove_relation": "Beziehung entfernen",
        "confirm_remove_relation": "Bist du sicher, dass du die Beziehung entfernen möchtest?",
        "specify_new_relation_name": "Gebe den neuen Beziehungsnamen an (erlaubte Zeichen: alphanumerisch, Doppelpunkt und Unterstrich):",
        "connection_exists": "Die Verbindung „{{name}}“ zwischen diesen Notizen besteht bereits.",
        "start_dragging_relations": "Beginne hier mit dem Ziehen von Beziehungen und lege sie auf einer anderen Notiz ab.",
        "note_not_found": "Notiz {{noteId}} nicht gefunden!",
        "cannot_match_transform": "Transformation kann nicht übereinstimmen: {{transform}}",
        "note_already_in_diagram": "Die Notiz \"{{title}}\" ist schon im Diagram.",
        "enter_title_of_new_note": "Gebe den Titel der neuen Notiz ein",
        "default_new_note_title": "neue Notiz",
        "click_on_canvas_to_place_new_note": "Klicke auf den Canvas, um eine neue Notiz zu platzieren"
    },
    "render": {
        "note_detail_render_help_1": "Diese Hilfesnotiz wird angezeigt, da diese Notiz vom Typ „HTML rendern“ nicht über die erforderliche Beziehung verfügt, um ordnungsgemäß zu funktionieren.",
        "note_detail_render_help_2": "Render-HTML-Notiztyp wird benutzt für <a class=\"external\" href=\"https://triliumnext.github.io/Docs/Wiki/scripts.html\">scripting</a>. Kurzgesagt, du hast ein HTML-Code-Notiz (optional mit JavaScript) und diese Notiz rendert es. Damit es funktioniert, musst du eine a <a class=\"external\" href=\"https://triliumnext.github.io/Docs/Wiki/attributes.html\">Beziehung</a> namens \"renderNote\" zeigend auf die HTML-Notiz zum rendern definieren."
    },
    "web_view": {
        "web_view": "Webansicht",
        "embed_websites": "Notiz vom Typ Web View ermöglicht das Einbetten von Websites in Trilium.",
        "create_label": "To start, please create a label with a URL address you want to embed, e.g. #webViewSrc=\"https://www.google.com\""
    },
    "backend_log": {
        "refresh": "Aktualisieren"
    },
    "consistency_checks": {
        "title": "Konsistenzprüfungen",
        "find_and_fix_button": "Finde und behebe die Konsistenzprobleme",
        "finding_and_fixing_message": "Konsistenzprobleme finden und beheben...",
        "issues_fixed_message": "Konsistenzprobleme sollten behoben werden."
    },
    "database_anonymization": {
        "title": "Datenbankanonymisierung",
        "full_anonymization": "Vollständige Anonymisierung",
        "full_anonymization_description": "Durch diese Aktion wird eine neue Kopie der Datenbank erstellt und anonymisiert (der gesamte Notizinhalt wird entfernt und nur die Struktur und einige nicht vertrauliche Metadaten bleiben übrig), sodass sie zu Debugging-Zwecken online geteilt werden kann, ohne befürchten zu müssen, dass Ihre persönlichen Daten verloren gehen.",
        "save_fully_anonymized_database": "Speichere eine vollständig anonymisierte Datenbank",
        "light_anonymization": "Leichte Anonymisierung",
        "light_anonymization_description": "Durch diese Aktion wird eine neue Kopie der Datenbank erstellt und eine leichte Anonymisierung vorgenommen – insbesondere wird nur der Inhalt aller Notizen entfernt, Titel und Attribute bleiben jedoch erhalten. Darüber hinaus bleiben benutzerdefinierte JS-Frontend-/Backend-Skriptnotizen und benutzerdefinierte Widgets erhalten. Dies bietet mehr Kontext zum Debuggen der Probleme.",
        "choose_anonymization": "Du kannst selbst entscheiden, ob du eine vollständig oder leicht anonymisierte Datenbank bereitstellen möchten. Selbst eine vollständig anonymisierte Datenbank ist sehr nützlich. In einigen Fällen kann jedoch eine leicht anonymisierte Datenbank den Prozess der Fehlererkennung und -behebung beschleunigen.",
        "save_lightly_anonymized_database": "Speichere eine leicht anonymisierte Datenbank",
        "existing_anonymized_databases": "Vorhandene anonymisierte Datenbanken",
        "creating_fully_anonymized_database": "Vollständig anonymisierte Datenbank erstellen...",
        "creating_lightly_anonymized_database": "Erstellen einer leicht anonymisierten Datenbank...",
        "error_creating_anonymized_database": "Die anonymisierte Datenbank konnte nicht erstellt werden. Überprüfe die Backend-Protokolle auf Details",
        "successfully_created_fully_anonymized_database": "Vollständig anonymisierte Datenbank in {{anonymizedFilePath}} erstellt",
        "successfully_created_lightly_anonymized_database": "Leicht anonymisierte Datenbank in {{anonymizedFilePath}} erstellt",
        "no_anonymized_database_yet": "Noch keine anonymisierte Datenbank"
    },
    "database_integrity_check": {
        "title": "Datenbankintegritätsprüfung",
        "description": "Dadurch wird überprüft, ob die Datenbank auf SQLite-Ebene nicht beschädigt ist. Abhängig von der DB-Größe kann es einige Zeit dauern.",
        "check_button": "Überprüfe die Datenbankintegrität",
        "checking_integrity": "Datenbankintegrität prüfen...",
        "integrity_check_succeeded": "Integritätsprüfung erfolgreich – keine Probleme gefunden.",
        "integrity_check_failed": "Integritätsprüfung fehlgeschlagen: {{results}}"
    },
    "sync": {
        "title": "Synchronisieren",
        "force_full_sync_button": "Vollständige Synchronisierung erzwingen",
        "fill_entity_changes_button": "Entitätsänderungsdatensätze füllen",
        "full_sync_triggered": "Vollständige Synchronisierung ausgelöst",
        "filling_entity_changes": "Entitätsänderungszeilen werden gefüllt...",
        "sync_rows_filled_successfully": "Synchronisierungszeilen erfolgreich gefüllt",
        "finished-successfully": "Synchronisierung erfolgreich beendet.",
        "failed": "Synchronisierung fehlgeschlagen: {{message}}"
    },
    "vacuum_database": {
        "title": "Vakuumdatenbank",
        "description": "Dadurch wird die Datenbank neu erstellt, was normalerweise zu einer kleineren Datenbankdatei führt. Es werden keine Daten tatsächlich geändert.",
        "button_text": "Vakuumdatenbank",
        "vacuuming_database": "Datenbank wird geleert...",
        "database_vacuumed": "Die Datenbank wurde geleert"
    },
    "fonts": {
        "theme_defined": "Thema definiert",
        "fonts": "Schriftarten",
        "main_font": "Handschrift",
        "font_family": "Schriftfamilie",
        "size": "Größe",
        "note_tree_font": "Notizbaum-Schriftart",
        "note_detail_font": "Notiz-Detail-Schriftart",
        "monospace_font": "Minivan (Code) Schriftart",
        "note_tree_and_detail_font_sizing": "Beachte, dass die Größe der Baum- und Detailschriftarten relativ zur Hauptschriftgrößeneinstellung ist.",
        "not_all_fonts_available": "Möglicherweise sind nicht alle aufgelisteten Schriftarten auf Ihrem System verfügbar.",
        "apply_font_changes": "Um Schriftartänderungen zu übernehmen, klicke auf",
        "reload_frontend": "Frontend neu laden",
        "generic-fonts": "Generische Schriftarten",
        "sans-serif-system-fonts": "Sans-serif Systemschriftarten",
        "serif-system-fonts": "Serif Systemschriftarten",
        "monospace-system-fonts": "Monospace Systemschriftarten",
        "handwriting-system-fonts": "Handschrift Systemschriftarten",
        "serif": "Serif",
        "sans-serif": "Sans Serif",
        "monospace": "Monospace",
        "system-default": "System Standard"
    },
    "max_content_width": {
        "title": "Inhaltsbreite",
        "default_description": "Trilium begrenzt standardmäßig die maximale Inhaltsbreite, um die Lesbarkeit für maximierte Bildschirme auf Breitbildschirmen zu verbessern.",
        "max_width_label": "Maximale Inhaltsbreite in Pixel",
        "apply_changes_description": "Um Änderungen an der Inhaltsbreite anzuwenden, klicke auf",
        "reload_button": "Frontend neu laden",
        "reload_description": "Änderungen an den Darstellungsoptionen"
    },
    "native_title_bar": {
        "title": "Native Titelleiste (App-Neustart erforderlich)",
        "enabled": "ermöglicht",
        "disabled": "deaktiviert"
    },
    "ribbon": {
        "widgets": "Multifunktionsleisten-Widgets",
        "promoted_attributes_message": "Die Multifunktionsleisten-Registerkarte „Heraufgestufte Attribute“ wird automatisch geöffnet, wenn in der Notiz heraufgestufte Attribute vorhanden sind",
        "edited_notes_message": "Die Multifunktionsleisten-Registerkarte „Bearbeitete Notizen“ wird bei Tagesnotizen automatisch geöffnet"
    },
    "theme": {
        "title": "Thema",
        "theme_label": "Thema",
        "override_theme_fonts_label": "Theme-Schriftarten überschreiben",
        "auto_theme": "Auto",
        "light_theme": "Hell",
        "dark_theme": "Dunkel",
        "triliumnext": "TriliumNext Beta (Systemfarbschema folgend)",
        "triliumnext-light": "TriliumNext Beta (Hell)",
        "triliumnext-dark": "TriliumNext Beta (Dunkel)",
        "layout": "Layout",
        "layout-vertical-title": "Vertikal",
        "layout-horizontal-title": "Horizontal",
        "layout-vertical-description": "Startleiste ist auf der linken Seite (standard)",
        "layout-horizontal-description": "Startleiste ist unter der Tableiste. Die Tableiste wird dadurch auf die ganze Breite erweitert."
    },
    "zoom_factor": {
        "title": "Zoomfaktor (nur Desktop-Build)",
        "description": "Das Zoomen kann auch mit den Tastenkombinationen STRG+- und STRG+u003d gesteuert werden."
    },
    "code_auto_read_only_size": {
        "title": "Automatische schreibgeschützte Größe",
        "description": "Die automatische schreibgeschützte Notizgröße ist die Größe, ab der Notizen im schreibgeschützten Modus angezeigt werden (aus Leistungsgründen).",
        "label": "Automatische schreibgeschützte Größe (Codenotizen)"
    },
    "code_mime_types": {
        "title": "Verfügbare MIME-Typen im Dropdown-Menü"
    },
    "vim_key_bindings": {
        "use_vim_keybindings_in_code_notes": "Verwende VIM-Tastenkombinationen in Codenotizen (kein Ex-Modus)",
        "enable_vim_keybindings": "Aktiviere Vim-Tastenkombinationen"
    },
    "wrap_lines": {
        "wrap_lines_in_code_notes": "Zeilen in Codenotizen umbrechen",
        "enable_line_wrap": "Zeilenumbruch aktivieren (Änderung erfordert möglicherweise ein Neuladen des Frontends, um wirksam zu werden)"
    },
    "images": {
        "images_section_title": "Bilder",
        "download_images_automatically": "Lade Bilder automatisch herunter, um sie offline zu verwenden.",
        "download_images_description": "Eingefügter HTML-Code kann Verweise auf Online-Bilder enthalten. Trilium findet diese Verweise und lädt die Bilder herunter, sodass sie offline verfügbar sind.",
        "enable_image_compression": "Bildkomprimierung aktivieren",
        "max_image_dimensions": "Maximale Breite/Höhe eines Bildes in Pixel (die Größe des Bildes wird geändert, wenn es diese Einstellung überschreitet).",
        "jpeg_quality_description": "JPEG-Qualität (10 – schlechteste Qualität, 100 – beste Qualität, 50 – 85 wird empfohlen)"
    },
    "attachment_erasure_timeout": {
        "attachment_erasure_timeout": "Zeitüberschreitung beim Löschen von Anhängen",
        "attachment_auto_deletion_description": "Anhänge werden automatisch gelöscht (und gelöscht), wenn sie nach einer definierten Zeitspanne nicht mehr in ihrer Notiz referenziert werden.",
        "erase_attachments_after": "Erase unused attachments after:",
        "manual_erasing_description": "Du kannst das Löschen auch manuell auslösen (ohne Berücksichtigung des oben definierten Timeouts):",
        "erase_unused_attachments_now": "Lösche jetzt nicht verwendete Anhangnotizen",
        "unused_attachments_erased": "Nicht verwendete Anhänge wurden gelöscht."
    },
    "network_connections": {
        "network_connections_title": "Netzwerkverbindungen",
        "check_for_updates": "Suche automatisch nach Updates"
    },
    "note_erasure_timeout": {
        "note_erasure_timeout_title": "Beachte das Zeitlimit für die Löschung",
        "note_erasure_description": "Deleted notes (and attributes, revisions...) are at first only marked as deleted and it is possible to recover them from Recent Notes dialog. After a period of time, deleted notes are \"erased\" which means their content is not recoverable anymore. This setting allows you to configure the length of the period between deleting and erasing the note.",
        "erase_notes_after": "Notizen löschen nach:",
        "manual_erasing_description": "Du kannst das Löschen auch manuell auslösen (ohne Berücksichtigung des oben definierten Timeouts):",
        "erase_deleted_notes_now": "Jetzt gelöschte Notizen löschen",
        "deleted_notes_erased": "Gelöschte Notizen wurden gelöscht."
    },
    "revisions_snapshot_interval": {
        "note_revisions_snapshot_interval_title": "Snapshot-Intervall für Notizrevisionen",
        "note_revisions_snapshot_description": "Das Snapshot-Zeitintervall für Notizrevisionen ist die Zeit, nach der eine neue Notizrevision erstellt wird. Weitere Informationen findest du im <a href=\"https://triliumnext.github.io/Docs/Wiki/note-revisions.html\" class=\"external\">Wiki</a>.",
        "snapshot_time_interval_label": "Zeitintervall für Notiz-Revisions-Snapshot:"
    },
    "revisions_snapshot_limit": {
        "note_revisions_snapshot_limit_title": "Limit für Notizrevision-Snapshots",
        "note_revisions_snapshot_limit_description": "Das Limit für Notizrevision-Snapshots bezieht sich auf die maximale Anzahl von Revisionen, die für jede Notiz gespeichert werden können. Dabei bedeutet -1, dass es kein Limit gibt, und 0 bedeutet, dass alle Revisionen gelöscht werden. Du kannst das maximale Limit für Revisionen einer einzelnen Notiz über das Label #versioningLimit festlegen.",
        "snapshot_number_limit_label": "Limit der Notizrevision-Snapshots:",
        "erase_excess_revision_snapshots": "Überschüssige Revision-Snapshots jetzt löschen",
        "erase_excess_revision_snapshots_prompt": "Überschüssige Revision-Snapshots wurden gelöscht."
    },
    "search_engine": {
        "title": "Suchmaschine",
        "custom_search_engine_info": "Für eine benutzerdefinierte Suchmaschine müssen sowohl ein Name als auch eine URL festgelegt werden. Wenn keine dieser Optionen festgelegt ist, wird DuckDuckGo als Standardsuchmaschine verwendet.",
        "predefined_templates_label": "Vordefinierte Suchmaschinenvorlagen",
        "bing": "Bing",
        "baidu": "Baidu",
        "duckduckgo": "DuckDuckGo",
        "google": "Google",
        "custom_name_label": "Benutzerdefinierter Suchmaschinenname",
        "custom_name_placeholder": "Passe den Suchmaschinennamen an",
        "custom_url_label": "Die benutzerdefinierte Suchmaschinen-URL sollte {keyword} als Platzhalter für den Suchbegriff enthalten.",
        "custom_url_placeholder": "Passe die Suchmaschinen-URL an",
        "save_button": "Speichern"
    },
    "tray": {
        "title": "Systemablage",
        "enable_tray": "Tray aktivieren (Trilium muss neu gestartet werden, damit diese Änderung wirksam wird)"
    },
    "heading_style": {
        "title": "Überschriftenstil",
        "plain": "Schmucklos",
        "underline": "Unterstreichen",
        "markdown": "Markdown-Stil"
    },
    "highlights_list": {
        "title": "Highlights-Liste",
        "description": "Du kannst die im rechten Bereich angezeigte Highlights-Liste anpassen:",
        "bold": "Fettgedruckter Text",
        "italic": "Kursiver Text",
        "underline": "Unterstrichener Text",
        "color": "Farbiger Text",
        "bg_color": "Text mit Hintergrundfarbe",
        "visibility_title": "Sichtbarkeit der Highlights-Liste",
        "visibility_description": "Du kannst das Hervorhebungs-Widget pro Notiz ausblenden, indem du die Beschriftung #hideHighlightWidget hinzufügst.",
        "shortcut_info": "Du kannst eine Tastenkombination zum schnellen Umschalten des rechten Bereichs (einschließlich Hervorhebungen) in den Optionen -> Tastenkombinationen konfigurieren (Name „toggleRightPane“)."
    },
    "table_of_contents": {
        "title": "Inhaltsverzeichnis",
        "description": "Das Inhaltsverzeichnis wird in Textnotizen angezeigt, wenn die Notiz mehr als eine definierte Anzahl von Überschriften enthält. Du kannst diese Nummer anpassen:",
        "disable_info": "Du kannst diese Option auch verwenden, um TOC effektiv zu deaktivieren, indem du eine sehr hohe Zahl festlegst.",
        "shortcut_info": "Du kannst eine Tastenkombination zum schnellen Umschalten des rechten Bereichs (einschließlich Inhaltsverzeichnis) unter Optionen -> Tastenkombinationen konfigurieren (Name „toggleRightPane“)."
    },
    "text_auto_read_only_size": {
        "title": "Automatische schreibgeschützte Größe",
        "description": "Die automatische schreibgeschützte Notizgröße ist die Größe, ab der Notizen im schreibgeschützten Modus angezeigt werden (aus Leistungsgründen).",
        "label": "Automatische schreibgeschützte Größe (Textnotizen)"
    },
    "i18n": {
        "title": "Lokalisierung",
        "language": "Sprache",
        "first-day-of-the-week": "Erster Tag der Woche",
        "sunday": "Sonntag",
        "monday": "Montag"
    },
    "backup": {
        "automatic_backup": "Automatische Sicherung",
        "automatic_backup_description": "Trilium kann die Datenbank automatisch sichern:",
        "enable_daily_backup": "Aktiviere die tägliche Sicherung",
        "enable_weekly_backup": "Aktiviere die wöchentliche Sicherung",
        "enable_monthly_backup": "Aktiviere die monatliche Sicherung",
        "backup_recommendation": "Es wird empfohlen, die Sicherung aktiviert zu lassen. Dies kann jedoch bei großen Datenbanken und/oder langsamen Speichergeräten den Anwendungsstart verlangsamen.",
        "backup_now": "Jetzt sichern",
        "backup_database_now": "Jetzt Datenbank sichern",
        "existing_backups": "Vorhandene Backups",
        "date-and-time": "Datum & Uhrzeit",
        "path": "Pfad",
        "database_backed_up_to": "Die Datenbank wurde gesichert unter {{backupFilePath}}",
        "no_backup_yet": "noch kein Backup"
    },
    "etapi": {
        "title": "ETAPI",
        "description": "ETAPI ist eine REST-API, die für den programmgesteuerten Zugriff auf die Trilium-Instanz ohne Benutzeroberfläche verwendet wird.",
        "see_more": "Weitere Details können im {{- link_to_wiki}} und in der {{- link_to_openapi_spec}} oder der {{- link_to_swagger_ui }} gefunden werden.",
        "wiki": "Wiki",
        "openapi_spec": "ETAPI OpenAPI-Spezifikation",
        "swagger_ui": "ETAPI Swagger UI",
        "create_token": "Erstelle ein neues ETAPI-Token",
        "existing_tokens": "Vorhandene Token",
        "no_tokens_yet": "Es sind noch keine Token vorhanden. Klicke auf die Schaltfläche oben, um eine zu erstellen.",
        "token_name": "Tokenname",
        "created": "Erstellt",
        "actions": "Aktionen",
        "new_token_title": "Neuer ETAPI-Token",
        "new_token_message": "Bitte gebe en Namen des neuen Tokens ein",
        "default_token_name": "neues Token",
        "error_empty_name": "Der Tokenname darf nicht leer sein",
        "token_created_title": "ETAPI-Token erstellt",
        "token_created_message": "Kopiere den erstellten Token in die Zwischenablage. Trilium speichert den Token gehasht und dies ist das letzte Mal, dass du ihn siehst.",
        "rename_token": "Benenne dieses Token um",
        "delete_token": "Dieses Token löschen/deaktivieren",
        "rename_token_title": "Token umbenennen",
        "rename_token_message": "Bitte gebe den Namen des neuen Tokens ein",
        "delete_token_confirmation": "Bist du sicher, dass den ETAPI token \"{{name}}\" löschen möchstest?"
    },
    "options_widget": {
        "options_status": "Optionsstatus",
        "options_change_saved": "Die Änderung der Optionen wurde gespeichert."
    },
    "password": {
        "heading": "Passwort",
        "alert_message": "Bitte merke dir dein neues Passwort gut. Das Passwort wird zum Anmelden bei der Weboberfläche und zum Verschlüsseln geschützter Notizen verwendet. Wenn du dein Passwort vergisst, gehen alle deine geschützten Notizen für immer verloren.",
        "reset_link": "Klicke hier, um es zurückzusetzen.",
        "old_password": "Altes Passwort",
        "new_password": "Neues Passwort",
        "new_password_confirmation": "Neue Passwortbestätigung",
        "change_password": "Kennwort ändern",
        "protected_session_timeout": "Zeitüberschreitung der geschützten Sitzung",
        "protected_session_timeout_description": "Das Zeitlimit für geschützte Sitzungen ist ein Zeitraum, nach dem die geschützte Sitzung aus dem Speicher des Browsers gelöscht wird. Dies wird ab der letzten Interaktion mit geschützten Notizen gemessen. Sehen",
        "wiki": "Wiki",
        "for_more_info": "für weitere Informationen.",
        "protected_session_timeout_label": "Zeitüberschreitung der geschützten Sitzung:",
        "reset_confirmation": "Durch das Zurücksetzen des Passworts verlierst du für immer den Zugriff auf alle Ihre bestehenden geschützten Notizen. Möchtest du das Passwort wirklich zurücksetzen?",
        "reset_success_message": "Das Passwort wurde zurückgesetzt. Bitte lege ein neues Passwort fest",
        "change_password_heading": "Kennwort ändern",
        "set_password_heading": "Passwort festlegen",
        "set_password": "Passwort festlegen",
        "password_mismatch": "Neue Passwörter sind nicht dasselbe.",
        "password_changed_success": "Das Passwort wurde geändert. Trilium wird neu geladen, nachdem du auf OK geklickt hast."
    },
    "shortcuts": {
        "keyboard_shortcuts": "Tastaturkürzel",
        "multiple_shortcuts": "Mehrere Tastenkombinationen für dieselbe Aktion können durch Komma getrennt werden.",
        "electron_documentation": "Siehe <a href=\"https://www.electronjs.org/docs/latest/api/accelerator\">Electron documentation</a> für verfügbare Modifier und key codes.",
        "type_text_to_filter": "Gebe Text ein, um Verknüpfungen zu filtern...",
        "action_name": "Aktionsname",
        "shortcuts": "Tastenkürzel",
        "default_shortcuts": "Standardtastenkürzel",
        "description": "Beschreibung",
        "reload_app": "Lade die App neu, um die Änderungen zu übernehmen",
        "set_all_to_default": "Setze alle Verknüpfungen auf die Standardeinstellungen",
        "confirm_reset": "Möchtest du wirklich alle Tastaturkürzel auf die Standardeinstellungen zurücksetzen?"
    },
    "spellcheck": {
        "title": "Rechtschreibprüfung",
        "description": "Diese Optionen gelten nur für Desktop-Builds. Browser verwenden ihre eigene native Rechtschreibprüfung.",
        "enable": "Aktiviere die Rechtschreibprüfung",
        "language_code_label": "Sprachcode(s)",
        "language_code_placeholder": "zum Beispiel \"en-US\", \"de-AT\"",
        "multiple_languages_info": "Mehrere Sprachen können mit einem Komma getrennt werden z.B. \"en-US, de-DE, cs\". ",
        "available_language_codes_label": "Verfügbare Sprachcodes:",
        "restart-required": "Änderungen an den Rechtschreibprüfungsoptionen werden nach dem Neustart der Anwendung wirksam."
    },
    "sync_2": {
        "config_title": "Synchronisierungskonfiguration",
        "server_address": "Adresse der Serverinstanz",
        "timeout": "Synchronisierungs-Timeout (Millisekunden)",
        "proxy_label": "Proxyserver synchronisieren (optional)",
        "note": "Notiz",
        "note_description": "Wenn du die Proxy-Einstellung leer lässt, wird der System-Proxy verwendet (gilt nur für Desktop-/Electron-Build).",
        "special_value_description": "Ein weiterer besonderer Wert ist <code>noproxy</code>, der das Ignorieren sogar des System-Proxys erzwingt und <code>NODE_TLS_REJECT_UNAUTHORIZED</code> respektiert.",
        "save": "Speichern",
        "help": "Helfen",
        "test_title": "Synchronisierungstest",
        "test_description": "Dadurch werden die Verbindung und der Handshake zum Synchronisierungsserver getestet. Wenn der Synchronisierungsserver nicht initialisiert ist, wird er dadurch für die Synchronisierung mit dem lokalen Dokument eingerichtet.",
        "test_button": "Teste die Synchronisierung",
        "handshake_failed": "Handshake des Synchronisierungsservers fehlgeschlagen, Fehler: {{message}}"
    },
    "api_log": {
        "close": "Schließen"
    },
    "attachment_detail_2": {
        "will_be_deleted_in": "Dieser Anhang wird in {{time}} automatisch gelöscht",
        "will_be_deleted_soon": "Dieser Anhang wird bald automatisch gelöscht",
        "deletion_reason": ", da der Anhang nicht im Inhalt der Notiz verlinkt ist. Um das Löschen zu verhindern, füge den Anhangslink wieder in den Inhalt ein oder wandel den Anhang in eine Notiz um.",
        "role_and_size": "Rolle: {{role}}, Größe: {{size}}",
        "link_copied": "Anhangslink in die Zwischenablage kopiert.",
        "unrecognized_role": "Unbekannte Anhangsrolle „{{role}}“."
    },
    "bookmark_switch": {
        "bookmark": "Lesezeichen",
        "bookmark_this_note": "Setze ein Lesezeichen für diese Notiz im linken Seitenbereich",
        "remove_bookmark": "Lesezeichen entfernen"
    },
    "editability_select": {
        "auto": "Auto",
        "read_only": "Schreibgeschützt",
        "always_editable": "Immer editierbar",
        "note_is_editable": "Die Notiz kann bearbeitet werden, wenn sie nicht zu lang ist.",
        "note_is_read_only": "Die Notiz ist schreibgeschützt, kann aber per Knopfdruck bearbeitet werden.",
        "note_is_always_editable": "Die Notiz kann immer bearbeitet werden, unabhängig von ihrer Länge."
    },
    "note-map": {
        "button-link-map": "Beziehungskarte",
        "button-tree-map": "Baumkarte"
    },
    "tree-context-menu": {
        "open-in-a-new-tab": "In neuem Tab öffnen <kbd>Strg+Klick</kbd>",
        "open-in-a-new-split": "In neuem Split öffnen",
        "insert-note-after": "Notiz dahinter einfügen",
        "insert-child-note": "Unternotiz einfügen",
        "delete": "Löschen",
        "search-in-subtree": "Im Notizbaum suchen",
        "hoist-note": "Notiz-Fokus setzen",
        "unhoist-note": "Notiz-Fokus aufheben",
        "edit-branch-prefix": "Zweig-Präfix bearbeiten",
        "advanced": "Erweitert",
        "expand-subtree": "Notizbaum ausklappen",
        "collapse-subtree": "Notizbaum einklappen",
        "sort-by": "Sortieren nach...",
        "recent-changes-in-subtree": "Kürzliche Änderungen im Notizbaum",
        "convert-to-attachment": "Als Anhang konvertieren",
        "copy-note-path-to-clipboard": "Notiz-Pfad in die Zwischenablage kopieren",
        "protect-subtree": "Notizbaum schützen",
        "unprotect-subtree": "Notizenbaum-Schutz aufheben",
        "copy-clone": "Kopieren / Klonen",
        "clone-to": "Klonen nach...",
        "cut": "Ausschneiden",
        "move-to": "Verschieben nach...",
        "paste-into": "Als Unternotiz einfügen",
        "paste-after": "Danach einfügen",
        "duplicate": "Duplizieren",
        "export": "Exportieren",
        "import-into-note": "In Notiz importieren",
        "apply-bulk-actions": "Massenaktionen ausführen",
        "converted-to-attachments": "{{count}} Notizen wurden als Anhang konvertiert.",
        "convert-to-attachment-confirm": "Bist du sicher, dass du die ausgewählten Notizen in Anhänge ihrer übergeordneten Notizen umwandeln möchtest?"
    },
    "shared_info": {
        "shared_publicly": "Diese Notiz ist öffentlich geteilt auf",
        "shared_locally": "Diese Notiz ist lokal geteilt auf",
        "help_link": "Für Hilfe besuche <a href=\"https://triliumnext.github.io/Docs/Wiki/sharing.html\">wiki</a>."
    },
    "note_types": {
        "text": "Text",
        "code": "Code",
        "saved-search": "Gespeicherte Such-Notiz",
        "relation-map": "Beziehungskarte",
        "note-map": "Notizkarte",
        "render-note": "Render Notiz",
        "mermaid-diagram": "Mermaid Diagram",
        "canvas": "Canvas",
        "web-view": "Webansicht",
        "mind-map": "Mind Map",
        "file": "Datei",
        "image": "Bild",
        "launcher": "Launcher",
        "doc": "Dokument",
        "widget": "Widget",
        "confirm-change": "Es is nicht empfehlenswert den Notiz-Typ zu ändern, wenn der Inhalt der Notiz nicht leer ist. Möchtest du dennoch fortfahren?",
        "geo-map": "Geo Map",
        "beta-feature": "Beta"
    },
    "protect_note": {
        "toggle-on": "Notiz schützen",
        "toggle-off": "Notizschutz aufheben",
        "toggle-on-hint": "Notiz ist ungeschützt, klicken, um sie zu schützen",
        "toggle-off-hint": "Notiz ist geschützt, klicken, um den Schutz aufzuheben"
    },
    "shared_switch": {
        "shared": "Teilen",
        "toggle-on-title": "Notiz teilen",
        "toggle-off-title": "Notiz-Freigabe aufheben",
        "shared-branch": "Diese Notiz existiert nur als geteilte Notiz, das Aufheben der Freigabe würde sie löschen. Möchtest du fortfahren und die Notiz damit löschen?",
        "inherited": "Die Notiz kann hier nicht von der Freigabe entfernt werden, da sie über Vererbung von einer übergeordneten Notiz geteilt wird."
    },
    "template_switch": {
        "template": "Vorlage",
        "toggle-on-hint": "Notiz zu einer Vorlage machen",
        "toggle-off-hint": "Entferne die Notiz als Vorlage"
    },
    "open-help-page": "Hilfeseite öffnen",
    "find": {
        "case_sensitive": "Groß-/Kleinschreibung beachten",
        "match_words": "Wörter genau übereinstimmen",
        "find_placeholder": "Finde in Text...",
        "replace_placeholder": "Ersetze mit...",
        "replace": "Ersetzen",
        "replace_all": "Alle Ersetzen"
    },
    "highlights_list_2": {
        "title": "Hervorhebungs-Liste",
        "options": "Optionen"
    },
    "quick-search": {
        "placeholder": "Schnellsuche",
        "searching": "Suche läuft…",
        "no-results": "Keine Ergebnisse gefunden",
        "more-results": "... und {{number}} weitere Ergebnisse.",
        "show-in-full-search": "In der vollständigen Suche anzeigen"
    },
    "note_tree": {
        "collapse-title": "Notizbaum zusammenklappen",
        "scroll-active-title": "Zur aktiven Notiz scrollen",
        "tree-settings-title": "Baum-Einstellungen",
        "hide-archived-notes": "Archivierte Notizen ausblenden",
        "automatically-collapse-notes": "Notizen automatisch zusammenklappen",
        "automatically-collapse-notes-title": "Notizen werden nach einer Inaktivitätsperiode automatisch zusammengeklappt, um den Baum zu entlasten.",
        "save-changes": "Änderungen speichern und anwenden",
        "auto-collapsing-notes-after-inactivity": "Automatisches Zusammenklappen von Notizen nach Inaktivität…",
        "saved-search-note-refreshed": "Gespeicherte Such-Notiz wurde aktualisiert.",
        "hoist-this-note-workspace": "Diese Notiz fokussieren (Arbeitsbereich)",
        "refresh-saved-search-results": "Gespeicherte Suchergebnisse aktualisieren",
        "create-child-note": "Unternotiz anlegen",
        "unhoist": "Entfokussieren"
    },
    "title_bar_buttons": {
        "window-on-top": "Dieses Fenster immer oben halten"
    },
    "note_detail": {
        "could_not_find_typewidget": "Konnte typeWidget für Typ ‚{{type}}‘ nicht finden"
    },
    "note_title": {
        "placeholder": "Titel der Notiz hier eingeben…"
    },
    "search_result": {
        "no_notes_found": "Es wurden keine Notizen mit den angegebenen Suchparametern gefunden.",
        "search_not_executed": "Die Suche wurde noch nicht ausgeführt. Klicke oben auf „Suchen“, um die Ergebnisse anzuzeigen."
    },
    "spacer": {
        "configure_launchbar": "Startleiste konfigurieren"
    },
    "sql_result": {
        "no_rows": "Es wurden keine Zeilen für diese Abfrage zurückgegeben"
    },
    "sql_table_schemas": {
        "tables": "Tabellen"
    },
    "tab_row": {
        "close_tab": "Tab schließen",
        "add_new_tab": "Neuen Tab hinzufügen",
        "close": "Schließen",
        "close_other_tabs": "Andere Tabs schließen",
        "close_right_tabs": "Tabs rechts schließen",
        "close_all_tabs": "Alle Tabs schließen",
        "reopen_last_tab": "Zuletzt geschlossenen Tab erneut öffnen",
        "move_tab_to_new_window": "Tab in neues Fenster verschieben",
        "copy_tab_to_new_window": "Tab in neues Fenster kopieren",
        "new_tab": "Neuer Tab"
    },
    "toc": {
        "table_of_contents": "Inhaltsverzeichnis",
        "options": "Optionen"
    },
    "watched_file_update_status": {
        "file_last_modified": "Datei <code class=\"file-path\"></code> wurde zuletzt geändert am <span class=\"file-last-modified\"></span>.",
        "upload_modified_file": "Modifizierte Datei hochladen",
        "ignore_this_change": "Diese Änderung ignorieren"
    },
    "app_context": {
        "please_wait_for_save": "Bitte warte ein paar Sekunden, bis das Speichern abgeschlossen ist, und versuche es dann erneut."
    },
    "note_create": {
        "duplicated": "Notiz ‚{{title}}‘ wurde dupliziert."
    },
    "image": {
        "copied-to-clipboard": "Ein Verweis auf das Bild wurde in die Zwischenablage kopiert. Dieser kann in eine beliebige Textnotiz eingefügt werden.",
        "cannot-copy": "Das Bild konnte nicht in die Zwischenablage kopiert werden."
    },
    "clipboard": {
        "cut": "Notiz(en) wurden in die Zwischenablage ausgeschnitten.",
        "copied": "Notiz(en) wurden in die Zwischenablage kopiert."
    },
    "entrypoints": {
        "note-revision-created": "Notizrevision wurde erstellt.",
        "note-executed": "Notiz wurde ausgeführt.",
        "sql-error": "Fehler bei der Ausführung der SQL-Abfrage: {{message}}"
    },
    "branches": {
        "cannot-move-notes-here": "Notizen können hier nicht verschoben werden.",
        "delete-status": "Löschstatus",
        "delete-notes-in-progress": "Löschen von Notizen in Bearbeitung: {{count}}",
        "delete-finished-successfully": "Löschen erfolgreich abgeschlossen.",
        "undeleting-notes-in-progress": "Wiederherstellen von Notizen in Bearbeitung: {{count}}",
        "undeleting-notes-finished-successfully": "Wiederherstellen von Notizen erfolgreich abgeschlossen."
    },
    "frontend_script_api": {
        "async_warning": "Du übergibst eine asynchrone Funktion an `api.runOnBackend()`, was wahrscheinlich nicht wie beabsichtigt funktioniert.\\nEntweder mach die Funktion synchron (indem du das `async`-Schlüsselwort entfernst) oder benutze `api.runAsyncOnBackendWithManualTransactionHandling()`.",
        "sync_warning": "Du übergibst eine synchrone Funktion an `api.runAsyncOnBackendWithManualTransactionHandling()`,\\nobwohl du wahrscheinlich `api.runOnBackend()` verwenden solltest."
    },
    "ws": {
        "sync-check-failed": "Synchronisationsprüfung fehlgeschlagen!",
        "consistency-checks-failed": "Konsistenzprüfung fehlgeschlagen! Siehe Logs für Details.",
        "encountered-error": "Fehler „{{message}}“ aufgetreten, siehe Konsole für Details."
    },
    "hoisted_note": {
        "confirm_unhoisting": "Die angeforderte Notiz ‚{{requestedNote}}‘ befindet sich außerhalb des hoisted Bereichs der Notiz ‚{{hoistedNote}}‘. Du musst sie unhoisten, um auf die Notiz zuzugreifen. Möchtest du mit dem Unhoisting fortfahren?"
    },
    "launcher_context_menu": {
        "reset_launcher_confirm": "Möchtest du „{{title}}“ wirklich zurücksetzen? Alle Daten / Einstellungen in dieser Notiz (und ihren Unternotizen) gehen verloren und der Launcher wird an seinen ursprünglichen Standort zurückgesetzt.",
        "add-note-launcher": "Launcher für Notiz hinzufügen",
        "add-script-launcher": "Launcher für Skript hinzufügen",
        "add-custom-widget": "Benutzerdefiniertes Widget hinzufügen",
        "add-spacer": "Spacer hinzufügen",
        "delete": "Löschen <kbd data-command=\"deleteNotes\"></kbd>",
        "reset": "Zurücksetzen",
        "move-to-visible-launchers": "Zu sichtbaren Launchern verschieben",
        "move-to-available-launchers": "Zu verfügbaren Launchern verschieben",
        "duplicate-launcher": "Launcher duplizieren <kbd data-command=\"duplicateSubtree\">"
    },
    "editable-text": {
        "auto-detect-language": "Automatisch erkannt"
    },
    "highlighting": {
        "description": "Steuert die Syntaxhervorhebung für Codeblöcke in Textnotizen, Code-Notizen sind nicht betroffen.",
        "color-scheme": "Farbschema"
    },
    "code_block": {
        "word_wrapping": "Wortumbruch",
        "theme_none": "Keine Syntax-Hervorhebung",
        "theme_group_light": "Helle Themen",
        "theme_group_dark": "Dunkle Themen"
    },
    "classic_editor_toolbar": {
        "title": "Format"
    },
    "editor": {
        "title": "Editor"
    },
    "editing": {
        "editor_type": {
            "label": "Format Toolbar",
            "floating": {
                "title": "Schwebend",
                "description": "Werkzeuge erscheinen in Cursornähe"
            },
            "fixed": {
                "title": "Fixiert",
                "description": "Werkzeuge erscheinen im \"Format\" Tab"
            },
            "multiline-toolbar": "Toolbar wenn nötig in mehreren Zeilen darstellen."
        }
    },
    "electron_context_menu": {
        "add-term-to-dictionary": "Begriff \"{{term}}\" zum Wörterbuch hinzufügen",
        "cut": "Ausschneiden",
        "copy": "Kopieren",
        "copy-link": "Link opieren",
        "paste": "Einfügen",
        "paste-as-plain-text": "Als unformatierten Text einfügen",
        "search_online": "Suche nach \"{{term}}\" mit {{searchEngine}} starten"
    },
    "image_context_menu": {
        "copy_reference_to_clipboard": "Referenz in Zwischenablage kopieren",
        "copy_image_to_clipboard": "Bild in die Zwischenablage kopieren"
    },
    "link_context_menu": {
        "open_note_in_new_tab": "Notiz in neuen Tab öffnen",
        "open_note_in_new_split": "Notiz in neuen geteilten Tab öffnen",
        "open_note_in_new_window": "Notiz in neuen Fenster öffnen"
    },
    "electron_integration": {
        "desktop-application": "Desktop Anwendung",
        "native-title-bar": "Native Anwendungsleiste",
        "native-title-bar-description": "In Windows und macOS, sorgt das Deaktivieren der nativen Anwendungsleiste für ein kompakteres Aussehen. Unter Linux, sorgt das Aktivieren der nativen Anwendungsleiste für eine bessere Integration mit anderen Teilen des Systems.",
        "background-effects": "Hintergrundeffekte aktivieren (nur Windows 11)",
        "background-effects-description": "Der Mica Effekt fügt einen unscharfen, stylischen Hintergrund in Anwendungsfenstern ein. Dieser erzeugt Tiefe und ein modernes Auftreten.",
        "restart-app-button": "Anwendung neustarten um Änderungen anzuwenden",
        "zoom-factor": "Zoomfaktor"
    },
    "note_autocomplete": {
        "search-for": "Suche nach \"{{term}}\"",
        "create-note": "Erstelle und verlinke Unternotiz \"{{term}}\"",
        "insert-external-link": "Einfügen von Externen Link zu \"{{term}}\"",
        "clear-text-field": "Textfeldinhalt löschen",
        "show-recent-notes": "Aktuelle Notizen anzeigen",
        "full-text-search": "Volltextsuche"
    },
    "note_tooltip": {
        "note-has-been-deleted": "Notiz wurde gelöscht."
    },
    "geo-map": {
        "create-child-note-title": "Neue Unternotiz anlegen und zur Karte hinzufügen",
        "create-child-note-instruction": "Auf die Karte klicken, um eine neue Notiz an der Stelle zu erstellen oder Escape drücken um abzubrechen.",
        "unable-to-load-map": "Karte konnte nicht geladen werden."
    },
    "geo-map-context": {
        "open-location": "Ort öffnen",
        "remove-from-map": "Von Karte entfernen"
    },
    "help-button": {
        "title": "Relevante Hilfeseite öffnen"
    },
    "duration": {
        "seconds": "Sekunden",
        "minutes": "Minuten",
        "hours": "Stunden",
        "days": "Tage"
    },
    "time_selector": {
        "invalid_input": "Die eingegebene Zeit ist keine valide Zahl."
>>>>>>> fd616caf
    }
  },
  "electron_context_menu": {
    "add-term-to-dictionary": "Begriff \"{{term}}\" zum Wörterbuch hinzufügen",
    "cut": "Ausschneiden",
    "copy": "Kopieren",
    "copy-link": "Link opieren",
    "paste": "Einfügen",
    "paste-as-plain-text": "Als unformatierten Text einfügen",
    "search_online": "Suche nach \"{{term}}\" mit {{searchEngine}} starten"
  },
  "image_context_menu": {
    "copy_reference_to_clipboard": "Referenz in Zwischenablage kopieren",
    "copy_image_to_clipboard": "Bild in die Zwischenablage kopieren"
  },
  "link_context_menu": {
    "open_note_in_new_tab": "Notiz in neuen Tab öffnen",
    "open_note_in_new_split": "Notiz in neuen geteilten Tab öffnen",
    "open_note_in_new_window": "Notiz in neuen Fenster öffnen"
  },
  "electron_integration": {
    "desktop-application": "Desktop Anwendung",
    "native-title-bar": "Native Anwendungsleiste",
    "native-title-bar-description": "In Windows und macOS, sorgt das Deaktivieren der nativen Anwendungsleiste für ein kompakteres Aussehen. Unter Linux, sorgt das Aktivieren der nativen Anwendungsleiste für eine bessere Integration mit anderen Teilen des Systems.",
    "background-effects": "Hintergrundeffekte aktivieren (nur Windows 11)",
    "background-effects-description": "Der Mica Effekt fügt einen unscharfen, stylischen Hintergrund in Anwendungsfenstern ein. Dieser erzeugt Tiefe und ein modernes Auftreten.",
    "restart-app-button": "Anwendung neustarten um Änderungen anzuwenden",
    "zoom-factor": "Zoomfaktor"
  },
  "note_autocomplete": {
    "search-for": "Suche nach \"{{term}}\"",
    "create-note": "Erstelle und verlinke Unternotiz \"{{term}}\"",
    "insert-external-link": "Einfügen von Externen Link zu \"{{term}}\"",
    "clear-text-field": "Textfeldinhalt löschen",
    "show-recent-notes": "Aktuelle Notizen anzeigen",
    "full-text-search": "Volltextsuche"
  },
  "note_tooltip": {
    "note-has-been-deleted": "Notiz wurde gelöscht."
  },
  "geo-map": {
    "create-child-note-title": "Neue Unternotiz anlegen und zur Karte hinzufügen",
    "create-child-note-instruction": "Auf die Karte klicken, um eine neue Notiz an der Stelle zu erstellen oder Escape drücken um abzubrechen.",
    "unable-to-load-map": "Karte konnte nicht geladen werden."
  },
  "geo-map-context": {
    "open-location": "Ort öffnen",
    "remove-from-map": "Von Karte entfernen"
  },
  "help-button": {
    "title": "Relevante Hilfeseite öffnen"
  },
  "duration": {
    "seconds": "Sekunden",
    "minutes": "Minuten",
    "hours": "Stunden",
    "days": "Tage"
  },
  "time_selector": {
    "invalid_input": "Die eingegebene Zeit ist keine valide Zahl."
  }
}<|MERGE_RESOLUTION|>--- conflicted
+++ resolved
@@ -1,5 +1,4 @@
 {
-<<<<<<< HEAD
   "about": {
     "title": "Über Trilium Notes",
     "close": "Schließen",
@@ -164,7 +163,8 @@
     "showSQLConsole": "SQL-Konsole anzeigen",
     "other": "Andere",
     "quickSearch": "Fokus auf schnelle Sucheingabe",
-    "inPageSearch": "Auf-der-Seite-Suche"
+        "inPageSearch": "Auf-der-Seite-Suche",
+        "newTabWithActivationNoteLink": "<kbd>Strg+Umschalt+Klick</kbd> - (oder <kbd>Umschalt+Mittlere Maustaste</kbd>) auf einen Notiz-Link öffnet und aktiviert die Notiz in einem neuen Tab"
   },
   "import": {
     "importIntoNote": "In Notiz importieren",
@@ -1589,1660 +1589,6 @@
         "description": "Werkzeuge erscheinen im \"Format\" Tab"
       },
       "multiline-toolbar": "Toolbar wenn nötig in mehreren Zeilen darstellen."
-=======
-    "about": {
-        "title": "Über Trilium Notes",
-        "close": "Schließen",
-        "homepage": "Startseite:",
-        "app_version": "App-Version:",
-        "db_version": "DB-Version:",
-        "sync_version": "Synch-version:",
-        "build_date": "Build-Datum:",
-        "build_revision": "Build-Revision:",
-        "data_directory": "Datenverzeichnis:"
-    },
-    "toast": {
-        "critical-error": {
-            "title": "Kritischer Fehler",
-            "message": "Ein kritischer Fehler ist aufgetreten, der das Starten der Client-Anwendung verhindert:\n\n{{message}}\n\nDies wird höchstwahrscheinlich durch ein Skript verursacht, das auf unerwartete Weise fehlschlägt. Versuche, die Anwendung im abgesicherten Modus zu starten und das Problem zu lokalisieren."
-        },
-        "widget-error": {
-            "title": "Ein Widget konnte nicht initialisiert werden",
-            "message-custom": "Benutzerdefiniertes Widget von der Notiz mit der ID \"{{id}}\", und dem Titel \"{{title}}\" konnte nicht initialisiert werden wegen:\n\n{{message}}",
-            "message-unknown": "Unbekanntes Widget konnte nicht initialisiert werden wegen:\n\n{{message}}"
-        },
-        "bundle-error": {
-            "title": "Benutzerdefiniertes Skript konnte nicht geladen werden",
-            "message": "Skript von der Notiz mit der ID \"{{id}}\", und dem Titel \"{{title}}\" konnte nicht ausgeführt werden wegen:\n\n{{message}}"
-        }
-    },
-    "add_link": {
-        "add_link": "Link hinzufügen",
-        "help_on_links": "Hilfe zu Links",
-        "close": "Schließen",
-        "note": "Notiz",
-        "search_note": "Suche nach einer Notiz anhand ihres Namens",
-        "link_title_mirrors": "Der Linktitel spiegelt den aktuellen Titel der Notiz wider",
-        "link_title_arbitrary": "Der Linktitel kann beliebig geändert werden",
-        "link_title": "Linktitel",
-        "button_add_link": "Link hinzufügen <kbd>Eingabetaste</kbd>"
-    },
-    "branch_prefix": {
-        "edit_branch_prefix": "Zweigpräfix bearbeiten",
-        "help_on_tree_prefix": "Hilfe zum Baumpräfix",
-        "close": "Schließen",
-        "prefix": "Präfix: ",
-        "save": "Speichern",
-        "branch_prefix_saved": "Zweigpräfix wurde gespeichert."
-    },
-    "bulk_actions": {
-        "bulk_actions": "Massenaktionen",
-        "close": "Schließen",
-        "affected_notes": "Betroffene Notizen",
-        "include_descendants": "Unternotizen der ausgewählten Notizen einbeziehen",
-        "available_actions": "Verfügbare Aktionen",
-        "chosen_actions": "Ausgewählte Aktionen",
-        "execute_bulk_actions": "Massenaktionen ausführen",
-        "bulk_actions_executed": "Massenaktionen wurden erfolgreich ausgeführt.",
-        "none_yet": "Noch keine ... Füge eine Aktion hinzu, indem du oben auf eine der verfügbaren Aktionen klicken.",
-        "labels": "Labels",
-        "relations": "Beziehungen",
-        "notes": "Notizen",
-        "other": "Andere"
-    },
-    "clone_to": {
-        "clone_notes_to": "Notizen klonen nach...",
-        "close": "Schließen",
-        "help_on_links": "Hilfe zu Links",
-        "notes_to_clone": "Notizen zum Klonen",
-        "target_parent_note": "Ziel-Übergeordnetenotiz",
-        "search_for_note_by_its_name": "Suche nach einer Notiz anhand ihres Namens",
-        "cloned_note_prefix_title": "Die geklonte Notiz wird im Notizbaum mit dem angegebenen Präfix angezeigt",
-        "prefix_optional": "Präfix (optional)",
-        "clone_to_selected_note": "Auf ausgewählte Notiz klonen <kbd>Eingabe</kbd>",
-        "no_path_to_clone_to": "Kein Pfad zum Klonen.",
-        "note_cloned": "Die Notiz \"{{clonedTitle}}\" wurde in \"{{targetTitle}}\" hinein geklont"
-    },
-    "confirm": {
-        "confirmation": "Bestätigung",
-        "close": "Schließen",
-        "cancel": "Abbrechen",
-        "ok": "OK",
-        "are_you_sure_remove_note": "Bist du sicher, dass du \"{{title}}\" von der Beziehungskarte entfernen möchten? ",
-        "if_you_dont_check": "Wenn du dies nicht aktivierst, wird die Notiz nur aus der Beziehungskarte entfernt.",
-        "also_delete_note": "Auch die Notiz löschen"
-    },
-    "delete_notes": {
-        "delete_notes_preview": "Vorschau der Notizen löschen",
-        "close": "Schließen",
-        "delete_all_clones_description": "auch alle Klone löschen (kann bei letzte Änderungen rückgängig gemacht werden)",
-        "erase_notes_description": "Beim normalen (vorläufigen) Löschen werden die Notizen nur als gelöscht markiert und sie können innerhalb eines bestimmten Zeitraums (im Dialogfeld „Letzte Änderungen“) wiederhergestellt werden. Wenn du diese Option aktivierst, werden die Notizen sofort gelöscht und es ist nicht möglich, die Notizen wiederherzustellen.",
-        "erase_notes_warning": "Notizen dauerhaft löschen (kann nicht rückgängig gemacht werden), einschließlich aller Klone. Dadurch wird ein Neuladen der Anwendung erzwungen.",
-        "notes_to_be_deleted": "Folgende Notizen werden gelöscht (<span class=\"deleted-notes-count\"></span>)",
-        "no_note_to_delete": "Es werden keine Notizen gelöscht (nur Klone).",
-        "broken_relations_to_be_deleted": "Folgende Beziehungen werden gelöst und gelöscht (<span class=\"broke-relations-count\"></span>)",
-        "cancel": "Abbrechen",
-        "ok": "OK",
-        "deleted_relation_text": "Notiz {{- note}} (soll gelöscht werden) wird von Beziehung {{- relation}} ausgehend von {{- source}} referenziert."
-    },
-    "export": {
-        "export_note_title": "Notiz exportieren",
-        "close": "Schließen",
-        "export_type_subtree": "Diese Notiz und alle ihre Unternotizen",
-        "format_html": "HTML - empfohlen, da dadurch alle Formatierungen erhalten bleiben",
-        "format_html_zip": "HTML im ZIP-Archiv – dies wird empfohlen, da dadurch die gesamte Formatierung erhalten bleibt.",
-        "format_markdown": "Markdown – dadurch bleiben die meisten Formatierungen erhalten.",
-        "format_opml": "OPML – Outliner-Austauschformat nur für Text. Formatierungen, Bilder und Dateien sind nicht enthalten.",
-        "opml_version_1": "OPML v1.0 – nur Klartext",
-        "opml_version_2": "OPML v2.0 – erlaubt auch HTML",
-        "export_type_single": "Nur diese Notiz ohne ihre Unternotizen",
-        "export": "Export",
-        "choose_export_type": "Bitte wähle zuerst den Exporttypen aus",
-        "export_status": "Exportstatus",
-        "export_in_progress": "Export läuft: {{progressCount}}",
-        "export_finished_successfully": "Der Export wurde erfolgreich abgeschlossen.",
-        "format_pdf": "PDF - für Ausdrucke oder Teilen."
-    },
-    "help": {
-        "fullDocumentation": "Hilfe (gesamte Dokumentation ist <a class=\"external\" href=\"https://triliumnext.github.io/Docs/\">online</a> verfügbar)",
-        "close": "Schließen",
-        "noteNavigation": "Notiz Navigation",
-        "goUpDown": "<kbd>Pfeil Hoch</kbd>, <kbd>Pfeil Runter</kbd> - In der Liste der Notizen nach oben/unten gehen",
-        "collapseExpand": "<kbd>LEFT</kbd>, <kbd>RIGHT</kbd> - Knoten reduzieren/erweitern",
-        "notSet": "nicht eingestellt",
-        "goBackForwards": "in der Historie zurück/vorwärts gehen",
-        "showJumpToNoteDialog": "zeige <a class=\"external\" href=\"https://triliumnext.github.io/Docs/Wiki/note-navigation.html#jump-to-note\">\"Springe zu\" dialog</a>",
-        "scrollToActiveNote": "Scrolle zur aktiven Notiz",
-        "jumpToParentNote": "<kbd>Backspace</kbd> - Zur übergeordneten Notiz springen",
-        "collapseWholeTree": "Reduziere den gesamten Notizbaum",
-        "collapseSubTree": "Teilbaum einklappen",
-        "tabShortcuts": "Tab-Tastenkürzel",
-        "newTabNoteLink": "<kbd>Strg+Klick</kbd> - (oder <kbd>mittlerer Mausklick</kbd> ) auf den Notizlink öffnet die Notiz in einem neuen Tab",
-        "onlyInDesktop": "Nur im Desktop (Electron Build)",
-        "openEmptyTab": "Leeren Tab öffnen",
-        "closeActiveTab": "Aktiven Tab schließen",
-        "activateNextTab": "Nächsten Tab aktivieren",
-        "activatePreviousTab": "Vorherigen Tab aktivieren",
-        "creatingNotes": "Notizen erstellen",
-        "createNoteAfter": "Erstelle eine neue Notiz nach der aktiven Notiz",
-        "createNoteInto": "Neue Unternotiz in aktive Notiz erstellen",
-        "editBranchPrefix": "bearbeite <a class=\"external\" href=\"https://triliumnext.github.io/Docs/Wiki/tree-concepts.html#prefix\">Präfix</a> vom aktiven Notizklon",
-        "movingCloningNotes": "Notizen verschieben/klonen",
-        "moveNoteUpDown": "Notiz in der Notizenliste nach oben/unten verschieben",
-        "moveNoteUpHierarchy": "Verschiebe die Notiz in der Hierarchie nach oben",
-        "multiSelectNote": "Mehrfachauswahl von Notizen oben/unten",
-        "selectAllNotes": "Wähle alle Notizen in der aktuellen Ebene aus",
-        "selectNote": "<kbd>Umschalt+Klick</kbd> - Notiz auswählen",
-        "copyNotes": "Kopiere aktive Notiz (oder aktuelle Auswahl) in den Zwischenspeicher (wird genutzt für <a class=\"external\" href=\"https://triliumnext.github.io/Docs/Wiki/cloning-notes.html#cloning-notes\">Klonen</a>)",
-        "cutNotes": "Aktuelle Notiz (oder aktuelle Auswahl) in die Zwischenablage ausschneiden (wird zum Verschieben von Notizen verwendet)",
-        "pasteNotes": "Notiz(en) als Unternotiz in die aktive Notiz einfügen (entweder verschieben oder klonen, je nachdem, ob sie kopiert oder in die Zwischenablag e ausgeschnitten wurde)",
-        "deleteNotes": "Notiz / Unterbaum löschen",
-        "editingNotes": "Notizen bearbeiten",
-        "editNoteTitle": "Im Baumbereich wird vom Baumbereich zum Notiztitel gewechselt. Beim Druck auf Eingabe im Notiztitel, wechselt der Fokus zum Texteditor. <kbd>Strg+.</kbd> wechselt vom Editor zurück zum Baumbereich.",
-        "createEditLink": "<kbd>Strg+K</kbd> - Externen Link erstellen/bearbeiten",
-        "createInternalLink": "Internen Link erstellen",
-        "followLink": "Folge dem Link unter dem Cursor",
-        "insertDateTime": "Gebe das aktuelle Datum und die aktuelle Uhrzeit an der Einfügemarke ein",
-        "jumpToTreePane": "Springe zum Baumbereich und scrolle zur aktiven Notiz",
-        "markdownAutoformat": "Markdown-ähnliche Autoformatierung",
-        "headings": "<code>##</code>, <code>###</code>, <code>####</code> usw. gefolgt von Platz für Überschriften",
-        "bulletList": "<code>*</code> oder <code>-</code> gefolgt von Leerzeichen für Aufzählungsliste",
-        "numberedList": "<code>1.</code> oder <code>1)</code> gefolgt von Leerzeichen für nummerierte Liste",
-        "blockQuote": "Beginne eine Zeile mit <code>></code> gefolgt von einem Leerzeichen für Blockzitate",
-        "troubleshooting": "Fehlerbehebung",
-        "reloadFrontend": "Trilium-Frontend neuladen",
-        "showDevTools": "Entwicklertools anzeigen",
-        "showSQLConsole": "SQL-Konsole anzeigen",
-        "other": "Andere",
-        "quickSearch": "Fokus auf schnelle Sucheingabe",
-        "inPageSearch": "Auf-der-Seite-Suche",
-        "newTabWithActivationNoteLink": "<kbd>Strg+Umschalt+Klick</kbd> - (oder <kbd>Umschalt+Mittlere Maustaste</kbd>) auf einen Notiz-Link öffnet und aktiviert die Notiz in einem neuen Tab"
-    },
-    "import": {
-        "importIntoNote": "In Notiz importieren",
-        "close": "Schließen",
-        "chooseImportFile": "Wähle Importdatei aus",
-        "importDescription": "Der Inhalt der ausgewählten Datei(en) wird als untergeordnete Notiz(en) importiert",
-        "options": "Optionen",
-        "safeImportTooltip": "Trilium <code>.zip</code>-Exportdateien können ausführbare Skripte enthalten, die möglicherweise schädliches Verhalten aufweisen. Der sichere Import deaktiviert die automatische Ausführung aller importierten Skripte. Deaktiviere 'Sicherer Import' nur, wenn das importierte Archiv ausführbare Skripte enthalten soll und du dem Inhalt der Importdatei vollständig vertraust.",
-        "safeImport": "Sicherer Import",
-        "explodeArchivesTooltip": "Wenn dies aktiviert ist, liest Trilium die Dateien <code>.zip</code>, <code>.enex</code> und <code>.opml</code> und erstellt Notizen aus Dateien in diesen Archiven. Wenn diese Option deaktiviert ist, hängt Trilium die Archive selbst an die Notiz an.",
-        "explodeArchives": "Lese den Inhalt der Archive <code>.zip</code>, <code>.enex</code> und <code>.opml</code>.",
-        "shrinkImagesTooltip": "<p>Wenn du diese Option aktivierst, versucht Trilium, die importierten Bilder durch Skalierung und Optimierung zu verkleinern, was sich auf die wahrgenommene Bildqualität auswirken kann. Wenn diese Option deaktiviert ist, werden Bilder ohne Änderungen importiert.</p><p>Dies gilt nicht für <code>.zip</code>-Importe mit Metadaten, da davon ausgegangen wird, dass diese Dateien bereits optimiert sind.</p>",
-        "shrinkImages": "Bilder verkleinern",
-        "textImportedAsText": "Importiere HTML, Markdown und TXT als Textnotizen, wenn die Metadaten unklar sind",
-        "codeImportedAsCode": "Importiere erkannte Codedateien (z. B. <code>.json</code>) als Codenotizen, wenn die Metadaten unklar sind",
-        "replaceUnderscoresWithSpaces": "Ersetze Unterstriche in importierten Notiznamen durch Leerzeichen",
-        "import": "Import",
-        "failed": "Import fehlgeschlagen: {{message}}.",
-        "html_import_tags": {
-            "title": "HTML Tag Import",
-            "description": "Festlegen, welche HTML tags beim Import von Notizen beibehalten werden sollen. Tags, die nicht in dieser Liste stehen, werden beim Import entfernt. Einige tags (wie bspw. 'script') werden aus Sicherheitsgründen immer entfernt.",
-            "placeholder": "HTML tags eintragen, pro Zeile nur einer pro Zeile",
-            "reset_button": "Zur Standardliste zurücksetzen"
-        },
-        "import-status": "Importstatus",
-        "in-progress": "Import läuft: {{progress}}",
-        "successful": "Import erfolgreich abgeschlossen."
-    },
-    "include_note": {
-        "dialog_title": "Notiz beifügen",
-        "close": "Schließen",
-        "label_note": "Notiz",
-        "placeholder_search": "Suche nach einer Notiz anhand ihres Namens",
-        "box_size_prompt": "Kartongröße des beigelegten Zettels:",
-        "box_size_small": "klein (~ 10 Zeilen)",
-        "box_size_medium": "mittel (~ 30 Zeilen)",
-        "box_size_full": "vollständig (Feld zeigt vollständigen Text)",
-        "button_include": "Notiz beifügen <kbd>Eingabetaste</kbd>"
-    },
-    "info": {
-        "modalTitle": "Infonachricht",
-        "closeButton": "Schließen",
-        "okButton": "OK"
-    },
-    "jump_to_note": {
-        "close": "Schließen",
-        "search_button": "Suche im Volltext: <kbd>Strg+Eingabetaste</kbd>"
-    },
-    "markdown_import": {
-        "dialog_title": "Markdown-Import",
-        "close": "Schließen",
-        "modal_body_text": "Aufgrund der Browser-Sandbox ist es nicht möglich, die Zwischenablage direkt aus JavaScript zu lesen. Bitte füge den zu importierenden Markdown in den Textbereich unten ein und klicke auf die Schaltfläche „Importieren“.",
-        "import_button": "Importieren Strg+Eingabe",
-        "import_success": "Markdown-Inhalt wurde in das Dokument importiert."
-    },
-    "move_to": {
-        "dialog_title": "Notizen verschieben nach ...",
-        "close": "Schließen",
-        "notes_to_move": "Notizen zum Verschieben",
-        "target_parent_note": "Ziel-Elternnotiz",
-        "search_placeholder": "Suche nach einer Notiz anhand ihres Namens",
-        "move_button": "Zur ausgewählten Notiz wechseln <kbd>Eingabetaste</kbd>",
-        "error_no_path": "Kein Weg, auf den man sich bewegen kann.",
-        "move_success_message": "Ausgewählte Notizen wurden verschoben"
-    },
-    "note_type_chooser": {
-        "modal_title": "Wähle den Notiztyp aus",
-        "close": "Schließen",
-        "modal_body": "Wähle den Notiztyp / die Vorlage der neuen Notiz:",
-        "templates": "Vorlagen:"
-    },
-    "password_not_set": {
-        "title": "Das Passwort ist nicht festgelegt",
-        "close": "Schließen",
-        "body1": "Geschützte Notizen werden mit einem Benutzerpasswort verschlüsselt, es wurde jedoch noch kein Passwort festgelegt.",
-        "body2": "Um Notizen verschlüsseln zu können, klicke <a class=\"open-password-options-button\" href=\"javascript:\">hier</a> um das Optionsmenu zu öffnen und ein Passwort zu setzen."
-    },
-    "prompt": {
-        "title": "Prompt",
-        "close": "Schließen",
-        "ok": "OK <kbd>Eingabe</kbd>",
-        "defaultTitle": "Prompt"
-    },
-    "protected_session_password": {
-        "modal_title": "Geschützte Sitzung",
-        "help_title": "Hilfe zu geschützten Notizen",
-        "close_label": "Schließen",
-        "form_label": "Um mit der angeforderten Aktion fortzufahren, musst du eine geschützte Sitzung starten, indem du ein Passwort eingibst:",
-        "start_button": "Geschützte Sitzung starten <kbd>enter</kbd>"
-    },
-    "recent_changes": {
-        "title": "Aktuelle Änderungen",
-        "erase_notes_button": "Jetzt gelöschte Notizen löschen",
-        "close": "Schließen",
-        "deleted_notes_message": "Gelöschte Notizen wurden gelöscht.",
-        "no_changes_message": "Noch keine Änderungen...",
-        "undelete_link": "Wiederherstellen",
-        "confirm_undelete": "Möchten Sie diese Notiz und ihre Unternotizen wiederherstellen?"
-    },
-    "revisions": {
-        "note_revisions": "Notizrevisionen",
-        "delete_all_revisions": "Lösche alle Revisionen dieser Notiz",
-        "delete_all_button": "Alle Revisionen löschen",
-        "help_title": "Hilfe zu Notizrevisionen",
-        "close": "Schließen",
-        "revision_last_edited": "Diese Revision wurde zuletzt am {{date}} bearbeitet",
-        "confirm_delete_all": "Möchtest du alle Revisionen dieser Notiz löschen?",
-        "no_revisions": "Für diese Notiz gibt es noch keine Revisionen...",
-        "confirm_restore": "Möchtest du diese Revision wiederherstellen? Dadurch werden der aktuelle Titel und Inhalt der Notiz mit dieser Revision überschrieben.",
-        "confirm_delete": "Möchtest du diese Revision löschen?",
-        "revisions_deleted": "Notizrevisionen wurden gelöscht.",
-        "revision_restored": "Die Notizrevision wurde wiederhergestellt.",
-        "revision_deleted": "Notizrevision wurde gelöscht.",
-        "snapshot_interval": "Notizrevisionen-Snapshot Intervall: {{seconds}}s.",
-        "maximum_revisions": "Maximale Revisionen für aktuelle Notiz: {{number}}.",
-        "settings": "Einstellungen für Notizrevisionen",
-        "download_button": "Herunterladen",
-        "mime": "MIME:",
-        "file_size": "Dateigröße:",
-        "preview": "Vorschau:",
-        "preview_not_available": "Für diesen Notiztyp ist keine Vorschau verfügbar."
-    },
-    "sort_child_notes": {
-        "sort_children_by": "Unternotizen sortieren nach...",
-        "close": "Schließen",
-        "sorting_criteria": "Sortierkriterien",
-        "title": "Titel",
-        "date_created": "Erstellungsdatum",
-        "date_modified": "Änderungsdatum",
-        "sorting_direction": "Sortierrichtung",
-        "ascending": "aufsteigend",
-        "descending": "absteigend",
-        "folders": "Ordner",
-        "sort_folders_at_top": "Ordne die Ordner oben",
-        "natural_sort": "Natürliche Sortierung",
-        "sort_with_respect_to_different_character_sorting": "Sortierung im Hinblick auf unterschiedliche Sortier- und Sortierregeln für Zeichen in verschiedenen Sprachen oder Regionen.",
-        "natural_sort_language": "Natürliche Sortiersprache",
-        "the_language_code_for_natural_sort": "Der Sprachcode für die natürliche Sortierung, z. B. \"de-DE\" für Deutsch.",
-        "sort": "Sortieren <kbd>Eingabetaste</kbd>"
-    },
-    "upload_attachments": {
-        "upload_attachments_to_note": "Lade Anhänge zur Notiz hoch",
-        "close": "Schließen",
-        "choose_files": "Wähle Dateien aus",
-        "files_will_be_uploaded": "Dateien werden als Anhänge in hochgeladen",
-        "options": "Optionen",
-        "shrink_images": "Bilder verkleinern",
-        "upload": "Hochladen",
-        "tooltip": "Wenn du diese Option aktivieren, versucht Trilium, die hochgeladenen Bilder durch Skalierung und Optimierung zu verkleinern, was sich auf die wahrgenommene Bildqualität auswirken kann. Wenn diese Option deaktiviert ist, werden die Bilder ohne Änderungen hochgeladen."
-    },
-    "attribute_detail": {
-        "attr_detail_title": "Attributdetailtitel",
-        "close_button_title": "Änderungen verwerfen und schließen",
-        "attr_is_owned_by": "Das Attribut ist Eigentum von",
-        "attr_name_title": "Der Attributname darf nur aus alphanumerischen Zeichen, Doppelpunkten und Unterstrichen bestehen",
-        "name": "Name",
-        "value": "Wert",
-        "target_note_title": "Eine Beziehung ist eine benannte Verbindung zwischen Quellnotiz und Zielnotiz.",
-        "target_note": "Zielnotiz",
-        "promoted_title": "Das heraufgestufte Attribut wird deutlich in der Notiz angezeigt.",
-        "promoted": "Gefördert",
-        "promoted_alias_title": "Der Name, der in der Benutzeroberfläche für heraufgestufte Attribute angezeigt werden soll.",
-        "promoted_alias": "Alias",
-        "multiplicity_title": "Multiplizität definiert, wie viele Attribute mit demselben Namen erstellt werden können – maximal 1 oder mehr als 1.",
-        "multiplicity": "Vielzahl",
-        "single_value": "Einzelwert",
-        "multi_value": "Mehrfachwert",
-        "label_type_title": "Der Etikettentyp hilft Trilium bei der Auswahl einer geeigneten Schnittstelle zur Eingabe des Etikettenwerts.",
-        "label_type": "Typ",
-        "text": "Text",
-        "number": "Nummer",
-        "boolean": "Boolescher Wert",
-        "date": "Datum",
-        "date_time": "Datum und Uhrzeit",
-        "time": "Uhrzeit",
-        "url": "URL",
-        "precision_title": "Wie viele Nachkommastellen im Wert-Einstellungs-Interface verfügbar sein sollen.",
-        "precision": "Präzision",
-        "digits": "Ziffern",
-        "inverse_relation_title": "Optionale Einstellung, um zu definieren, zu welcher Beziehung diese entgegengesetzt ist. Beispiel: Vater – Sohn stehen in umgekehrter Beziehung zueinander.",
-        "inverse_relation": "Inverse Beziehung",
-        "inheritable_title": "Das vererbbare Attribut wird an alle Nachkommen unter diesem Baum vererbt.",
-        "inheritable": "Vererbbar",
-        "save_and_close": "Speichern und schließen <kbd>Strg+Eingabetaste</kbd>",
-        "delete": "Löschen",
-        "related_notes_title": "Weitere Notizen mit diesem Label",
-        "more_notes": "Weitere Notizen",
-        "label": "Labeldetail",
-        "label_definition": "Details zur Labeldefinition",
-        "relation": "Beziehungsdetails",
-        "relation_definition": "Details zur Beziehungsdefinition",
-        "disable_versioning": "deaktiviert die automatische Versionierung. Nützlich z.B. große, aber unwichtige Notizen – z.B. große JS-Bibliotheken, die für die Skripterstellung verwendet werden",
-        "calendar_root": "Markiert eine Notiz, die als Basis für Tagesnotizen verwendet werden soll. Nur einer sollte als solcher gekennzeichnet sein.",
-        "archived": "Notizen mit dieser Bezeichnung werden standardmäßig nicht in den Suchergebnissen angezeigt (auch nicht in den Dialogen „Springen zu“, „Link hinzufügen“ usw.).",
-        "exclude_from_export": "Notizen (mit ihrem Unterbaum) werden nicht in den Notizexport einbezogen",
-        "run": "Definiert, bei welchen Ereignissen das Skript ausgeführt werden soll. Mögliche Werte sind:\n<ul>\n<li>frontendStartup - wenn das Trilium-Frontend startet (oder aktualisiert wird), außer auf mobilen Geräten.</li>\n<li>mobileStartup - wenn das Trilium-Frontend auf einem mobilen Gerät startet (oder aktualisiert wird).</li>\n<li>backendStartup - wenn das Trilium-Backend startet</li>\n<li>hourly - einmal pro Stunde ausführen. Du kannst das zusätzliche Label <code>runAtHour</code> verwenden, um die genaue Stunde festzulegen.</li>\n<li>daily - einmal pro Tag ausführen</li>\n</ul>",
-        "run_on_instance": "Definiere, auf welcher Trilium-Instanz dies ausgeführt werden soll. Standardmäßig alle Instanzen.",
-        "run_at_hour": "Zu welcher Stunde soll das laufen? Sollte zusammen mit <code>#runu003dhourly</code> verwendet werden. Kann für mehr Läufe im Laufe des Tages mehrfach definiert werden.",
-        "disable_inclusion": "Skripte mit dieser Bezeichnung werden nicht in die Ausführung des übergeordneten Skripts einbezogen.",
-        "sorted": "Hält untergeordnete Notizen alphabetisch nach Titel sortiert",
-        "sort_direction": "ASC (Standard) oder DESC",
-        "sort_folders_first": "Ordner (Notizen mit Unternotizen) sollten oben sortiert werden",
-        "top": "Behalte die angegebene Notiz oben in der übergeordneten Notiz (gilt nur für sortierte übergeordnete Notizen).",
-        "hide_promoted_attributes": "Heraufgestufte Attribute für diese Notiz ausblenden",
-        "read_only": "Der Editor befindet sich im schreibgeschützten Modus. Funktioniert nur für Text- und Codenotizen.",
-        "auto_read_only_disabled": "Text-/Codenotizen können automatisch in den Lesemodus versetzt werden, wenn sie zu groß sind. Du kannst dieses Verhalten für jede einzelne Notiz deaktivieren, indem du diese Beschriftung zur Notiz hinzufügst",
-        "app_css": "markiert CSS-Notizen, die in die Trilium-Anwendung geladen werden und somit zur Änderung des Aussehens von Trilium verwendet werden können.",
-        "app_theme": "markiert CSS-Notizen, die vollständige Trilium-Themen sind und daher in den Trilium-Optionen verfügbar sind.",
-        "app_theme_base": "markiert Notiz als \"nächste\" in der Reihe für ein Trilium-Theme als Grundlage für ein Custom-Theme. Ersetzt damit das Standard Theme.",
-        "css_class": "Der Wert dieser Bezeichnung wird dann als CSS-Klasse dem Knoten hinzugefügt, der die angegebene Notiz im Baum darstellt. Dies kann für fortgeschrittene Themen nützlich sein. Kann in Vorlagennotizen verwendet werden.",
-        "icon_class": "Der Wert dieser Bezeichnung wird als CSS-Klasse zum Symbol im Baum hinzugefügt, was dabei helfen kann, die Notizen im Baum visuell zu unterscheiden. Beispiel könnte bx bx-home sein – Symbole werden von Boxicons übernommen. Kann in Vorlagennotizen verwendet werden.",
-        "page_size": "Anzahl der Elemente pro Seite in der Notizliste",
-        "custom_request_handler": "siehe <a href=\"javascript:\" data-help-page=\"custom-request-handler.html\">Custom request handler</a>",
-        "custom_resource_provider": "siehe <a href=\"javascript:\" data-help-page=\"custom-request-handler.html\">Custom request handler</a>",
-        "widget": "Markiert diese Notiz als benutzerdefiniertes Widget, das dem Trilium-Komponentenbaum hinzugefügt wird",
-        "workspace": "Markiert diese Notiz als Arbeitsbereich, der ein einfaches Heben ermöglicht",
-        "workspace_icon_class": "Definiert die CSS-Klasse des Boxsymbols, die im Tab verwendet wird, wenn es zu dieser Notiz gehoben wird",
-        "workspace_tab_background_color": "CSS-Farbe, die in der Registerkarte „Notiz“ verwendet wird, wenn sie auf diese Notiz hochgezogen wird",
-        "workspace_calendar_root": "Definiert den Kalenderstamm pro Arbeitsbereich",
-        "workspace_template": "Diese Notiz wird beim Erstellen einer neuen Notiz in der Auswahl der verfügbaren Vorlage angezeigt, jedoch nur, wenn sie in einen Arbeitsbereich verschoben wird, der diese Vorlage enthält",
-        "search_home": "Neue Suchnotizen werden als untergeordnete Elemente dieser Notiz erstellt",
-        "workspace_search_home": "Neue Suchnotizen werden als untergeordnete Elemente dieser Notiz erstellt, wenn sie zu einem Vorgänger dieser Arbeitsbereichsnotiz verschoben werden",
-        "inbox": "Standard-Inbox-Position für neue Notizen – wenn du eine Notiz über den \"Neue Notiz\"-Button in der Seitenleiste erstellst, wird die Notiz als untergeordnete Notiz der Notiz erstellt, die mit dem <code>#inbox</code>-Label markiert ist.",
-        "workspace_inbox": "Standard-Posteingangsspeicherort für neue Notizen, wenn sie zu einem Vorgänger dieser Arbeitsbereichsnotiz verschoben werden",
-        "sql_console_home": "Standardspeicherort der SQL-Konsolennotizen",
-        "bookmark_folder": "Notizen mit dieser Bezeichnung werden in den Lesezeichen als Ordner angezeigt (und ermöglichen den Zugriff auf ihre untergeordneten Ordner).",
-        "share_hidden_from_tree": "Diese Notiz ist im linken Navigationsbaum ausgeblendet, kann aber weiterhin über ihre URL aufgerufen werden",
-        "share_external_link": "Die Notiz dient als Link zu einer externen Website im Freigabebaum",
-        "share_alias": "Lege einen Alias fest, unter dem die Notiz unter https://your_trilium_host/share/[dein_alias] verfügbar sein wird.",
-        "share_omit_default_css": "Das Standard-CSS für die Freigabeseite wird weggelassen. Verwende es, wenn du umfangreiche Stylingänderungen vornimmst.",
-        "share_root": "Markiert eine Notiz, die im /share-Root bereitgestellt wird.",
-        "share_description": "Definiere Text, der dem HTML-Meta-Tag zur Beschreibung hinzugefügt werden soll",
-        "share_raw": "Die Notiz wird im Rohformat ohne HTML-Wrapper bereitgestellt",
-        "share_disallow_robot_indexing": "verbietet die Robot-Indizierung dieser Notiz über den Header <code>X-Robots-Tag: noindex</code>",
-        "share_credentials": "Für den Zugriff auf diese freigegebene Notiz sind Anmeldeinformationen erforderlich. Es wird erwartet, dass der Wert das Format „Benutzername:Passwort“ hat. Vergiss nicht, dies vererbbar zu machen, um es auf untergeordnete Notizen/Bilder anzuwenden.",
-        "share_index": "Eine Notiz mit dieser Bezeichnung listet alle Wurzeln gemeinsamer Notizen auf",
-        "display_relations": "Durch Kommas getrennte Namen der Beziehungen, die angezeigt werden sollen. Alle anderen werden ausgeblendet.",
-        "hide_relations": "Durch Kommas getrennte Namen von Beziehungen, die ausgeblendet werden sollen. Alle anderen werden angezeigt.",
-        "title_template": "Standardtitel von Notizen, die als untergeordnete Notizen dieser Notiz erstellt werden. Der Wert wird als JavaScript-String ausgewertet \n                        und kann daher mit dynamischen Inhalten über die injizierten <code>now</code> und <code>parentNote</code>-Variablen angereichert werden. Beispiele:\n                        \n                        <ul>\n                            <li><code>${parentNote.getLabelValue('authorName')}'s literarische Werke</code></li>\n                            <li><code>Logbuch für ${now.format('YYYY-MM-DD HH:mm:ss')}</code></li>\n                        </ul>\n                        \n                        Siehe <a href=\"https://triliumnext.github.io/Docs/Wiki/default-note-title.html\">Wiki mit Details</a>, API-Dokumentation für <a href=\"https://zadam.github.io/trilium/backend_api/Note.html\">parentNote</a> und <a href=\"https://day.js.org/docs/en/display/format\">now</a> für Details.",
-        "template": "Diese Notiz wird beim Erstellen einer neuen Notiz in der Auswahl der verfügbaren Vorlage angezeigt",
-        "toc": "<code>#toc</code> oder <code>#tocu003dshow</code> erzwingen die Anzeige des Inhaltsverzeichnisses, <code>#tocu003dhide</code> erzwingt das Ausblenden. Wenn die Bezeichnung nicht vorhanden ist, wird die globale Einstellung beachtet",
-        "color": "Definiert die Farbe der Notiz im Notizbaum, in Links usw. Verwende einen beliebigen gültigen CSS-Farbwert wie „rot“ oder #a13d5f",
-        "keyboard_shortcut": "Definiert eine Tastenkombination, die sofort zu dieser Notiz springt. Beispiel: „Strg+Alt+E“. Erfordert ein Neuladen des Frontends, damit die Änderung wirksam wird.",
-        "keep_current_hoisting": "Das Öffnen dieses Links ändert das Hochziehen nicht, selbst wenn die Notiz im aktuell hochgezogenen Unterbaum nicht angezeigt werden kann.",
-        "execute_button": "Titel der Schaltfläche, die die aktuelle Codenotiz ausführt",
-        "execute_description": "Längere Beschreibung der aktuellen Codenotiz, die zusammen mit der Schaltfläche „Ausführen“ angezeigt wird",
-        "exclude_from_note_map": "Notizen mit dieser Bezeichnung werden in der Notizenkarte ausgeblendet",
-        "new_notes_on_top": "Neue Notizen werden oben in der übergeordneten Notiz erstellt, nicht unten.",
-        "hide_highlight_widget": "Widget „Hervorhebungsliste“ ausblenden",
-        "run_on_note_creation": "Wird ausgeführt, wenn eine Notiz im Backend erstellt wird. Verwende diese Beziehung, wenn du das Skript für alle Notizen ausführen möchtest, die unter einer bestimmten Unternotiz erstellt wurden. Erstelle es in diesem Fall auf der Unternotiz-Stammnotiz und mache es vererbbar. Eine neue Notiz, die innerhalb der Unternotiz (beliebige Tiefe) erstellt wird, löst das Skript aus.",
-        "run_on_child_note_creation": "Wird ausgeführt, wenn eine neue Notiz unter der Notiz erstellt wird, in der diese Beziehung definiert ist",
-        "run_on_note_title_change": "Wird ausgeführt, wenn der Notiztitel geändert wird (einschließlich der Notizerstellung)",
-        "run_on_note_content_change": "Wird ausgeführt, wenn der Inhalt einer Notiz geändert wird (einschließlich der Erstellung von Notizen).",
-        "run_on_note_change": "Wird ausgeführt, wenn eine Notiz geändert wird (einschließlich der Erstellung von Notizen). Enthält keine Inhaltsänderungen",
-        "run_on_note_deletion": "Wird ausgeführt, wenn eine Notiz gelöscht wird",
-        "run_on_branch_creation": "wird ausgeführt, wenn ein Zweig erstellt wird. Der Zweig ist eine Verbindung zwischen der übergeordneten Notiz und der untergeordneten Notiz und wird z. B. erstellt. beim Klonen oder Verschieben von Notizen.",
-        "run_on_branch_change": "wird ausgeführt, wenn ein Zweig aktualisiert wird.",
-        "run_on_branch_deletion": "wird ausgeführt, wenn ein Zweig gelöscht wird. Der Zweig ist eine Verknüpfung zwischen der übergeordneten Notiz und der untergeordneten Notiz und wird z. B. gelöscht. beim Verschieben der Notiz (alter Zweig/Link wird gelöscht).",
-        "run_on_attribute_creation": "wird ausgeführt, wenn für die Notiz ein neues Attribut erstellt wird, das diese Beziehung definiert",
-        "run_on_attribute_change": "wird ausgeführt, wenn das Attribut einer Notiz geändert wird, die diese Beziehung definiert. Dies wird auch ausgelöst, wenn das Attribut gelöscht wird",
-        "relation_template": "Die Attribute der Notiz werden auch ohne eine Eltern-Kind-Beziehung vererbt. Der Inhalt und der Unterbaum der Notiz werden den Instanznotizen hinzugefügt, wenn sie leer sind. Einzelheiten findest du in der Dokumentation.",
-        "inherit": "Die Attribute einer Notiz werden auch ohne eine Eltern-Kind-Beziehung vererbt. Ein ähnliches Konzept findest du unter Vorlagenbeziehung. Siehe Attributvererbung in der Dokumentation.",
-        "render_note": "Notizen vom Typ \"HTML-Notiz rendern\" werden mit einer Code-Notiz (HTML oder Skript) gerendert, und es ist notwendig, über diese Beziehung anzugeben, welche Notiz gerendert werden soll.",
-        "widget_relation": "Das Ziel dieser Beziehung wird ausgeführt und als Widget in der Seitenleiste gerendert",
-        "share_css": "CSS-Hinweis, der in die Freigabeseite eingefügt wird. Die CSS-Notiz muss sich ebenfalls im gemeinsamen Unterbaum befinden. Erwäge auch die Verwendung von „share_hidden_from_tree“ und „share_omit_default_css“.",
-        "share_js": "JavaScript-Hinweis, der in die Freigabeseite eingefügt wird. Die JS-Notiz muss sich ebenfalls im gemeinsamen Unterbaum befinden. Erwäge die Verwendung von „share_hidden_from_tree“.",
-        "share_template": "Eingebettete JavaScript-Notiz, die als Vorlage für die Anzeige der geteilten Notiz verwendet wird. Greift auf die Standardvorlage zurück. Erwäge die Verwendung von „share_hidden_from_tree“.",
-        "share_favicon": "Favicon-Notiz, die auf der freigegebenen Seite festgelegt werden soll. Normalerweise möchtest du es so einstellen, dass es Root teilt und es vererbbar macht. Die Favicon-Notiz muss sich ebenfalls im freigegebenen Unterbaum befinden. Erwäge die Verwendung von „share_hidden_from_tree“.",
-        "is_owned_by_note": "ist Eigentum von Note",
-        "other_notes_with_name": "Other notes with {{attributeType}} name \"{{attributeName}}\"",
-        "and_more": "... und {{count}} mehr.",
-        "print_landscape": "Beim Export als PDF, wird die Seitenausrichtung Querformat anstatt Hochformat verwendet.",
-        "print_page_size": "Beim Export als PDF, wird die Größe der Seite angepasst. Unterstützte Größen: <code>A0</code>, <code>A1</code>, <code>A2</code>, <code>A3</code>, <code>A4</code>, <code>A5</code>, <code>A6</code>, <code>Legal</code>, <code>Letter</code>, <code>Tabloid</code>, <code>Ledger</code>."
-    },
-    "attribute_editor": {
-        "help_text_body1": "Um ein Label hinzuzufügen, gebe einfach z.B. ein. <code>#rock</code> oder wenn du auch einen Wert hinzufügen möchten, dann z.B. <code>#year = 2024</code>",
-        "help_text_body2": "Gebe für die Beziehung <code>~author = @</code> ein, woraufhin eine automatische Vervollständigung angezeigt wird, in der du die gewünschte Notiz nachschlagen kannst.",
-        "help_text_body3": "Alternativ kannst du Label und Beziehung über die Schaltfläche <code>+</code> auf der rechten Seite hinzufügen.",
-        "save_attributes": "Attribute speichern <Enter>",
-        "add_a_new_attribute": "Füge ein neues Attribut hinzu",
-        "add_new_label": "Füge ein neues Label hinzu <kbd data-command=\"addNewLabel\"></kbd>",
-        "add_new_relation": "Füge eine neue Beziehung hinzu <kbd data-command=\"addNewRelation\"></kbd>",
-        "add_new_label_definition": "Füge eine neue Labeldefinition hinzu",
-        "add_new_relation_definition": "Füge eine neue Beziehungsdefinition hinzu",
-        "placeholder": "Gebe die Labels und Beziehungen hier ein"
-    },
-    "abstract_bulk_action": {
-        "remove_this_search_action": "Entferne diese Suchaktion"
-    },
-    "execute_script": {
-        "execute_script": "Skript ausführen",
-        "help_text": "Du kannst einfache Skripte für die übereinstimmenden Notizen ausführen.",
-        "example_1": "Um beispielsweise eine Zeichenfolge an den Titel einer Notiz anzuhängen, verwende dieses kleine Skript:",
-        "example_2": "Ein komplexeres Beispiel wäre das Löschen aller übereinstimmenden Notizattribute:"
-    },
-    "add_label": {
-        "add_label": "Etikett hinzufügen",
-        "label_name_placeholder": "Labelname",
-        "label_name_title": "Erlaubte Zeichen sind alphanumerische Zeichen, Unterstrich und Doppelpunkt.",
-        "to_value": "zu schätzen",
-        "new_value_placeholder": "neuer Wert",
-        "help_text": "Auf allen übereinstimmenden Notizen:",
-        "help_text_item1": "Erstelle ein bestimmtes Label, wenn die Notiz noch keins hat",
-        "help_text_item2": "oder den Wert des vorhandenen Labels ändern",
-        "help_text_note": "Du kannst diese Methode auch ohne Wert aufrufen. In diesem Fall wird der Notiz ein Label ohne Wert zugewiesen."
-    },
-    "delete_label": {
-        "delete_label": "Label löschen",
-        "label_name_placeholder": "Labelname",
-        "label_name_title": "Erlaubte Zeichen sind alphanumerische Zeichen, Unterstrich und Doppelpunkt."
-    },
-    "rename_label": {
-        "rename_label": "Label umbenennen",
-        "rename_label_from": "Label umbenennen von",
-        "old_name_placeholder": "alter Name",
-        "to": "zu",
-        "new_name_placeholder": "neuer Name",
-        "name_title": "Erlaubte Zeichen sind alphanumerische Zeichen, Unterstrich und Doppelpunkt."
-    },
-    "update_label_value": {
-        "update_label_value": "Labelwert aktualisieren",
-        "label_name_placeholder": "Labelname",
-        "label_name_title": "Erlaubte Zeichen sind alphanumerische Zeichen, Unterstrich und Doppelpunkt.",
-        "to_value": "zum Wert",
-        "new_value_placeholder": "neuer Wert",
-        "help_text": "Ändere bei allen übereinstimmenden Notizen den Wert des vorhandenen Labels.",
-        "help_text_note": "Du kannst diese Methode auch ohne Wert aufrufen. In diesem Fall wird der Notiz ein Label ohne Wert zugewiesen."
-    },
-    "delete_note": {
-        "delete_note": "Notiz löschen",
-        "delete_matched_notes": "Übereinstimmende Notizen löschen",
-        "delete_matched_notes_description": "Dadurch werden übereinstimmende Notizen gelöscht.",
-        "undelete_notes_instruction": "Nach dem Löschen ist es möglich, sie im Dialogfeld „Letzte Änderungen“ wiederherzustellen.",
-        "erase_notes_instruction": "Um Notizen dauerhaft zu löschen, geh nach der Löschung zu Optionen -> Andere und klicke auf den Button \"Gelöschte Notizen jetzt löschen\"."
-    },
-    "delete_revisions": {
-        "delete_note_revisions": "Notizrevisionen löschen",
-        "all_past_note_revisions": "Alle früheren Notizrevisionen übereinstimmender Notizen werden gelöscht. Die Notiz selbst bleibt vollständig erhalten. Mit anderen Worten: Der Verlauf der Notiz wird entfernt."
-    },
-    "move_note": {
-        "move_note": "Notiz verschieben",
-        "to": "nach",
-        "target_parent_note": "Ziel-Übergeordnetenotiz",
-        "on_all_matched_notes": "Auf allen übereinstimmenden Notizen",
-        "move_note_new_parent": "Verschiebe die Notiz in die neue übergeordnete Notiz, wenn die Notiz nur eine übergeordnete Notiz hat (d. h. der alte Zweig wird entfernt und ein neuer Zweig in die neue übergeordnete Notiz erstellt).",
-        "clone_note_new_parent": "Notiz auf die neue übergeordnete Notiz klonen, wenn die Notiz mehrere Klone/Zweige hat (es ist nicht klar, welcher Zweig entfernt werden soll)",
-        "nothing_will_happen": "Es passiert nichts, wenn die Notiz nicht zur Zielnotiz verschoben werden kann (d. h. dies würde einen Baumzyklus erzeugen)."
-    },
-    "rename_note": {
-        "rename_note": "Notiz umbenennen",
-        "rename_note_title_to": "Notiztitel umbenennen in",
-        "new_note_title": "neuer Notiztitel",
-        "click_help_icon": "Klicke rechts auf das Hilfesymbol, um alle Optionen anzuzeigen",
-        "evaluated_as_js_string": "Der angegebene Wert wird als JavaScript-String ausgewertet und kann somit über die injizierte <code>note</code>-Variable mit dynamischem Inhalt angereichert werden (Notiz wird umbenannt). Beispiele:",
-        "example_note": "<code>Notiz</code> – alle übereinstimmenden Notizen werden in „Notiz“ umbenannt.",
-        "example_new_title": "<code>NEU: ${note.title}</code> – Übereinstimmende Notiztitel erhalten das Präfix „NEU:“",
-        "example_date_prefix": "<code>${note.dateCreatedObj.format('MM-DD:')}: ${note.title}</code> – übereinstimmende Notizen werden mit dem Erstellungsmonat und -datum der Notiz vorangestellt",
-        "api_docs": "Siehe API-Dokumente für <a hrefu003d'https://zadam.github.io/trilium/backend_api/Note.html'>Notiz</a> und seinen <a hrefu003d'https://day.js.org/ docs/en/display/format'>dateCreatedObj / utcDateCreatedObj-Eigenschaften</a> für Details."
-    },
-    "add_relation": {
-        "add_relation": "Beziehung hinzufügen",
-        "relation_name": "Beziehungsname",
-        "allowed_characters": "Erlaubte Zeichen sind alphanumerische Zeichen, Unterstrich und Doppelpunkt.",
-        "to": "zu",
-        "target_note": "Zielnotiz",
-        "create_relation_on_all_matched_notes": "Erstelle für alle übereinstimmenden Notizen eine bestimmte Beziehung."
-    },
-    "delete_relation": {
-        "delete_relation": "Beziehung löschen",
-        "relation_name": "Beziehungsname",
-        "allowed_characters": "Erlaubte Zeichen sind alphanumerische Zeichen, Unterstrich und Doppelpunkt."
-    },
-    "rename_relation": {
-        "rename_relation": "Beziehung umbenennen",
-        "rename_relation_from": "Beziehung umbenennen von",
-        "old_name": "alter Name",
-        "to": "zu",
-        "new_name": "neuer Name",
-        "allowed_characters": "Erlaubte Zeichen sind alphanumerische Zeichen, Unterstrich und Doppelpunkt."
-    },
-    "update_relation_target": {
-        "update_relation": "Beziehung aktualisieren",
-        "relation_name": "Beziehungsname",
-        "allowed_characters": "Erlaubte Zeichen sind alphanumerische Zeichen, Unterstrich und Doppelpunkt.",
-        "to": "zu",
-        "target_note": "Zielnotiz",
-        "on_all_matched_notes": "Auf allen übereinstimmenden Notizen",
-        "change_target_note": "oder ändere die Zielnotiz der bestehenden Beziehung",
-        "update_relation_target": "Beziehungsziel aktualisieren"
-    },
-    "attachments_actions": {
-        "open_externally": "Extern öffnen",
-        "open_externally_title": "Die Datei wird in einer externen Anwendung geöffnet und auf Änderungen überwacht. Anschließend kannst du die geänderte Version wieder auf Trilium hochladen.",
-        "open_custom": "Benutzerdefiniert öffnen",
-        "open_custom_title": "Die Datei wird in einer externen Anwendung geöffnet und auf Änderungen überwacht. Anschließend kannst du die geänderte Version wieder auf Trilium hochladen.",
-        "download": "Herunterladen",
-        "rename_attachment": "Anhang umbenennen",
-        "upload_new_revision": "Neue Revision hochladen",
-        "copy_link_to_clipboard": "Link in die Zwischenablage kopieren",
-        "convert_attachment_into_note": "Anhang in Notiz umwandeln",
-        "delete_attachment": "Anhang löschen",
-        "upload_success": "Eine neue Revision des Anhangs wurde hochgeladen.",
-        "upload_failed": "Das Hochladen einer neuen Anhangrevision ist fehlgeschlagen.",
-        "open_externally_detail_page": "Das externe Öffnen des Anhangs ist nur auf der Detailseite möglich. Klicke bitte zuerst auf Details des Anhangs und wiederhole den Vorgang.",
-        "open_custom_client_only": "Das benutzerdefinierte Öffnen von Anhängen kann nur über den Desktop-Client erfolgen.",
-        "delete_confirm": "Bist du sicher, dass du den Anhang „{{title}}“ löschen möchtest?",
-        "delete_success": "Anhang „{{title}}“ wurde gelöscht.",
-        "convert_confirm": "Bist du sicher, dass du den Anhang „{{title}}“ in eine separate Notiz umwandeln möchtest?",
-        "convert_success": "Anhang „{{title}}“ wurde in eine Notiz umgewandelt.",
-        "enter_new_name": "Bitte gebe den Namen des neuen Anhangs ein"
-    },
-    "calendar": {
-        "mon": "Mo",
-        "tue": "Di",
-        "wed": "Mi",
-        "thu": "Do",
-        "fri": "Fr",
-        "sat": "Sa",
-        "sun": "So",
-        "cannot_find_day_note": "Tagesnotiz kann nicht gefunden werden",
-        "january": "Januar",
-        "febuary": "Februar",
-        "march": "März",
-        "april": "April",
-        "may": "Mai",
-        "june": "Juni",
-        "july": "Juli",
-        "august": "August",
-        "september": "September",
-        "october": "Oktober",
-        "november": "November",
-        "december": "Dezember"
-    },
-    "close_pane_button": {
-        "close_this_pane": "Schließe diesen Bereich"
-    },
-    "create_pane_button": {
-        "create_new_split": "Neuen Split erstellen"
-    },
-    "edit_button": {
-        "edit_this_note": "Bearbeite diese Notiz"
-    },
-    "show_toc_widget_button": {
-        "show_toc": "Inhaltsverzeichnis anzeigen"
-    },
-    "show_highlights_list_widget_button": {
-        "show_highlights_list": "Hervorhebungen anzeigen"
-    },
-    "global_menu": {
-        "menu": "Menü",
-        "options": "Optionen",
-        "open_new_window": "Öffne ein neues Fenster",
-        "switch_to_mobile_version": "Zur mobilen Ansicht wechseln",
-        "switch_to_desktop_version": "Zur Desktop-Ansicht wechseln",
-        "zoom": "Zoom",
-        "toggle_fullscreen": "Vollbild umschalten",
-        "zoom_out": "Herauszoomen",
-        "reset_zoom_level": "Zoomstufe zurücksetzen",
-        "zoom_in": "Hineinzoomen",
-        "configure_launchbar": "Konfiguriere die Launchbar",
-        "show_shared_notes_subtree": "Unterbaum „Freigegebene Notizen“ anzeigen",
-        "advanced": "Erweitert",
-        "open_dev_tools": "Öffne die Entwicklungstools",
-        "open_sql_console": "Öffne die SQL-Konsole",
-        "open_sql_console_history": "Öffne den SQL-Konsolenverlauf",
-        "open_search_history": "Öffne den Suchverlauf",
-        "show_backend_log": "Backend-Protokoll anzeigen",
-        "reload_hint": "Ein Neuladen kann bei einigen visuellen Störungen Abhilfe schaffen, ohne die gesamte App neu starten zu müssen.",
-        "reload_frontend": "Frontend neu laden",
-        "show_hidden_subtree": "Versteckten Teilbaum anzeigen",
-        "show_help": "Hilfe anzeigen",
-        "about": "Über Trilium Notes",
-        "logout": "Abmelden",
-        "show-cheatsheet": "Cheatsheet anzeigen",
-        "toggle-zen-mode": "Zen Modus"
-    },
-    "sync_status": {
-        "unknown": "<p>Der Synchronisations-Status wird bekannt, sobald der nächste Synchronisierungsversuch gestartet wird.</p><p>Klicke, um eine Synchronisierung jetzt auszulösen.</p>",
-        "connected_with_changes": "<p>Mit dem Synchronisations-Server verbunden. <br>Es gibt noch ausstehende Änderungen, die synchronisiert werden müssen.</p><p>Klicke, um eine Synchronisierung jetzt auszulösen.</p>",
-        "connected_no_changes": "<p>Mit dem Synchronisations-Server verbunden.<br>Alle Änderungen wurden bereits synchronisiert.</p><p>Klicke, um eine Synchronisierung jetzt auszulösen.</p>",
-        "disconnected_with_changes": "<p>Die Verbindung zum Synchronisations-Server konnte nicht hergestellt werden.<br>Es gibt noch ausstehende Änderungen, die synchronisiert werden müssen.</p><p>Klicke, um eine Synchronisierung jetzt auszulösen.</p>",
-        "disconnected_no_changes": "<p>Die Verbindung zum SySynchronisationsnc-Server konnte nicht hergestellt werden.<br>Alle bekannten Änderungen wurden synchronisiert.</p><p>Klicke, um eine Synchronisierung jetzt auszulösen.</p>",
-        "in_progress": "Der Synchronisierungsvorgang mit dem Server ist im Gange."
-    },
-    "left_pane_toggle": {
-        "show_panel": "Panel anzeigen",
-        "hide_panel": "Panel ausblenden"
-    },
-    "move_pane_button": {
-        "move_left": "Nach links bewegen",
-        "move_right": "Nach rechts bewegen"
-    },
-    "note_actions": {
-        "convert_into_attachment": "In Anhang umwandeln",
-        "re_render_note": "Notiz erneut rendern",
-        "search_in_note": "In Notiz suchen",
-        "note_source": "Notizquelle",
-        "note_attachments": "Notizanhänge",
-        "open_note_externally": "Notiz extern öffnen",
-        "open_note_externally_title": "Die Datei wird in einer externen Anwendung geöffnet und auf Änderungen überwacht. Anschließend kannst du die geänderte Version wieder auf Trilium hochladen.",
-        "open_note_custom": "Benutzerdefiniert Notiz öffnen",
-        "import_files": "Dateien importieren",
-        "export_note": "Notiz exportieren",
-        "delete_note": "Notiz löschen",
-        "print_note": "Notiz drucken",
-        "save_revision": "Revision speichern",
-        "convert_into_attachment_failed": "Konvertierung der Notiz '{{title}}' fehlgeschlagen.",
-        "convert_into_attachment_successful": "Notiz '{{title}}' wurde als Anhang konvertiert.",
-        "convert_into_attachment_prompt": "Bist du dir sicher, dass du die Notiz '{{title}}' in ein Anhang der übergeordneten Notiz konvertieren möchtest?",
-        "print_pdf": "Export als PDF..."
-    },
-    "onclick_button": {
-        "no_click_handler": "Das Schaltflächen-Widget „{{componentId}}“ hat keinen definierten Klick-Handler"
-    },
-    "protected_session_status": {
-        "active": "Die geschützte Sitzung ist aktiv. Klicke hier, um die geschützte Sitzung zu verlassen.",
-        "inactive": "Klicke hier, um die geschützte Sitzung aufzurufen"
-    },
-    "revisions_button": {
-        "note_revisions": "Notizrevisionen"
-    },
-    "update_available": {
-        "update_available": "Update verfügbar"
-    },
-    "note_launcher": {
-        "this_launcher_doesnt_define_target_note": "Dieser Launcher definiert keine Zielnotiz."
-    },
-    "code_buttons": {
-        "execute_button_title": "Skript ausführen",
-        "trilium_api_docs_button_title": "Öffne die Trilium-API-Dokumentation",
-        "save_to_note_button_title": "In die Notiz speichern",
-        "opening_api_docs_message": "API-Dokumentation wird geöffnet...",
-        "sql_console_saved_message": "SQL-Konsolennotiz wurde in {{note_path}} gespeichert"
-    },
-    "copy_image_reference_button": {
-        "button_title": "Bildreferenz in die Zwischenablage kopieren, kann in eine Textnotiz eingefügt werden."
-    },
-    "hide_floating_buttons_button": {
-        "button_title": "Schaltflächen ausblenden"
-    },
-    "show_floating_buttons_button": {
-        "button_title": "Schaltflächen einblenden"
-    },
-    "svg_export_button": {
-        "button_title": "Diagramm als SVG exportieren"
-    },
-    "relation_map_buttons": {
-        "create_child_note_title": "Erstelle eine neue untergeordnete Notiz und füge sie dieser Beziehungskarte hinzu",
-        "reset_pan_zoom_title": "Schwenken und Zoomen auf die ursprünglichen Koordinaten und Vergrößerung zurücksetzen",
-        "zoom_in_title": "Hineinzoom",
-        "zoom_out_title": "Herauszoomen"
-    },
-    "zpetne_odkazy": {
-        "backlink": "{{count}} Backlink",
-        "backlinks": "{{count}} Backlinks",
-        "relation": "Beziehung"
-    },
-    "mobile_detail_menu": {
-        "insert_child_note": "Untergeordnete Notiz einfügen",
-        "delete_this_note": "Diese Notiz löschen",
-        "error_cannot_get_branch_id": "BranchId für notePath „{{notePath}}“ kann nicht abgerufen werden.",
-        "error_unrecognized_command": "Unbekannter Befehl {{command}}"
-    },
-    "note_icon": {
-        "change_note_icon": "Notiz-Icon ändern",
-        "category": "Kategorie:",
-        "search": "Suche:",
-        "reset-default": "Standard wiederherstellen"
-    },
-    "basic_properties": {
-        "note_type": "Notiztyp",
-        "editable": "Bearbeitbar",
-        "basic_properties": "Grundlegende Eigenschaften"
-    },
-    "book_properties": {
-        "view_type": "Ansichtstyp",
-        "grid": "Gitter",
-        "list": "Liste",
-        "collapse_all_notes": "Alle Notizen einklappen",
-        "expand_all_children": "Unternotizen ausklappen",
-        "collapse": "Einklappen",
-        "expand": "Ausklappen",
-        "invalid_view_type": "Ungültiger Ansichtstyp „{{type}}“",
-        "calendar": "Kalender"
-    },
-    "edited_notes": {
-        "no_edited_notes_found": "An diesem Tag wurden noch keine Notizen bearbeitet...",
-        "title": "Bearbeitete Notizen",
-        "deleted": "(gelöscht)"
-    },
-    "file_properties": {
-        "note_id": "Notiz-ID",
-        "original_file_name": "Ursprünglicher Dateiname",
-        "file_type": "Dateityp",
-        "file_size": "Dateigröße",
-        "download": "Herunterladen",
-        "open": "Offen",
-        "upload_new_revision": "Neue Revision hochladen",
-        "upload_success": "Neue Dateirevision wurde hochgeladen.",
-        "upload_failed": "Das Hochladen einer neuen Dateirevision ist fehlgeschlagen.",
-        "title": "Datei"
-    },
-    "image_properties": {
-        "original_file_name": "Ursprünglicher Dateiname",
-        "file_type": "Dateityp",
-        "file_size": "Dateigröße",
-        "download": "Herunterladen",
-        "open": "Offen",
-        "copy_reference_to_clipboard": "Verweis in die Zwischenablage kopieren",
-        "upload_new_revision": "Neue Revision hochladen",
-        "upload_success": "Neue Bildrevision wurde hochgeladen.",
-        "upload_failed": "Das Hochladen einer neuen Bildrevision ist fehlgeschlagen: {{message}}",
-        "title": "Bild"
-    },
-    "inherited_attribute_list": {
-        "title": "Geerbte Attribute",
-        "no_inherited_attributes": "Keine geerbten Attribute."
-    },
-    "note_info_widget": {
-        "note_id": "Notiz-ID",
-        "created": "Erstellt",
-        "modified": "Geändert",
-        "type": "Typ",
-        "note_size": "Notengröße",
-        "note_size_info": "Die Notizgröße bietet eine grobe Schätzung des Speicherbedarfs für diese Notiz. Es berücksichtigt den Inhalt der Notiz und den Inhalt ihrer Notizrevisionen.",
-        "calculate": "berechnen",
-        "subtree_size": "(Teilbaumgröße: {{size}} in {{count}} Notizen)",
-        "title": "Notizinfo"
-    },
-    "note_map": {
-        "open_full": "Vollständig erweitern",
-        "collapse": "Auf normale Größe reduzieren",
-        "title": "Notizkarte",
-        "fix-nodes": "Knoten fixieren",
-        "link-distance": "Verbindungslänge"
-    },
-    "note_paths": {
-        "title": "Notizpfade",
-        "clone_button": "Notiz an neuen Speicherort klonen...",
-        "intro_placed": "Diese Notiz wird in den folgenden Pfaden abgelegt:",
-        "intro_not_placed": "Diese Notiz ist noch nicht im Notizbaum platziert.",
-        "outside_hoisted": "Dieser Pfad liegt außerhalb der fokusierten Notiz und du müssten den Fokus aufheben.",
-        "archived": "Archiviert",
-        "search": "Suchen"
-    },
-    "note_properties": {
-        "this_note_was_originally_taken_from": "Diese Notiz stammt ursprünglich aus:",
-        "info": "Info"
-    },
-    "owned_attribute_list": {
-        "owned_attributes": "Eigene Attribute"
-    },
-    "promoted_attributes": {
-        "promoted_attributes": "Übergebene Attribute",
-        "url_placeholder": "http://website...",
-        "open_external_link": "Externen Link öffnen",
-        "unknown_label_type": "Unbekannter Labeltyp „{{type}}“",
-        "unknown_attribute_type": "Unbekannter Attributtyp „{{type}}“",
-        "add_new_attribute": "Neues Attribut hinzufügen",
-        "remove_this_attribute": "Entferne dieses Attribut"
-    },
-    "script_executor": {
-        "query": "Abfrage",
-        "script": "Skript",
-        "execute_query": "Abfrage ausführen",
-        "execute_script": "Skript ausführen"
-    },
-    "search_definition": {
-        "add_search_option": "Suchoption hinzufügen:",
-        "search_string": "Suchzeichenfolge",
-        "search_script": "Suchskript",
-        "ancestor": "Vorfahr",
-        "fast_search": "schnelle Suche",
-        "fast_search_description": "Die Option „Schnellsuche“ deaktiviert die Volltextsuche von Notizinhalten, was die Suche in großen Datenbanken beschleunigen könnte.",
-        "include_archived": "archiviert einschließen",
-        "include_archived_notes_description": "Archivierte Notizen sind standardmäßig von den Suchergebnissen ausgeschlossen, mit dieser Option werden sie einbezogen.",
-        "order_by": "Bestellen nach",
-        "limit": "Limit",
-        "limit_description": "Begrenze die Anzahl der Ergebnisse",
-        "debug": "debuggen",
-        "debug_description": "Debug gibt zusätzliche Debuginformationen in die Konsole aus, um das Debuggen komplexer Abfragen zu erleichtern",
-        "action": "Aktion",
-        "search_button": "Suchen <kbd>Eingabetaste</kbd>",
-        "search_execute": "Aktionen suchen und ausführen",
-        "save_to_note": "Als Notiz speichern",
-        "search_parameters": "Suchparameter",
-        "unknown_search_option": "Unbekannte Suchoption {{searchOptionName}}",
-        "search_note_saved": "Suchnotiz wurde in {{-notePathTitle}} gespeichert",
-        "actions_executed": "Aktionen wurden ausgeführt."
-    },
-    "similar_notes": {
-        "title": "Ähnliche Notizen",
-        "no_similar_notes_found": "Keine ähnlichen Notizen gefunden."
-    },
-    "abstract_search_option": {
-        "remove_this_search_option": "Entferne diese Suchoption",
-        "failed_rendering": "Fehler beim Rendern der Suchoption: {{dto}} mit Fehler: {{error}} {{stack}}"
-    },
-    "ancestor": {
-        "label": "Vorfahre",
-        "placeholder": "Suche nach einer Notiz anhand ihres Namens",
-        "depth_label": "Tiefe",
-        "depth_doesnt_matter": "spielt keine Rolle",
-        "depth_eq": "ist genau {{count}}",
-        "direct_children": "direkte Kinder",
-        "depth_gt": "ist größer als {{count}}",
-        "depth_lt": "ist kleiner als {{count}}"
-    },
-    "debug": {
-        "debug": "Debuggen",
-        "debug_info": "Debug gibt zusätzliche Debuginformationen in die Konsole aus, um das Debuggen komplexer Abfragen zu erleichtern.",
-        "access_info": "Um auf die Debug-Informationen zuzugreifen, führe die Abfrage aus und klicke oben links auf \"Backend-Log anzeigen\"."
-    },
-    "fast_search": {
-        "fast_search": "Schnelle Suche",
-        "description": "Die Option „Schnellsuche“ deaktiviert die Volltextsuche von Notizinhalten, was die Suche in großen Datenbanken beschleunigen könnte."
-    },
-    "include_archived_notes": {
-        "include_archived_notes": "Füge archivierte Notizen hinzu"
-    },
-    "limit": {
-        "limit": "Limit",
-        "take_first_x_results": "Nehmen Sie nur die ersten X angegebenen Ergebnisse."
-    },
-    "order_by": {
-        "order_by": "Bestellen nach",
-        "relevancy": "Relevanz (Standard)",
-        "title": "Titel",
-        "date_created": "Erstellungsdatum",
-        "date_modified": "Datum der letzten Änderung",
-        "content_size": "Beachte die Inhaltsgröße",
-        "content_and_attachments_size": "Beachte die Inhaltsgröße einschließlich der Anhänge",
-        "content_and_attachments_and_revisions_size": "Beachte die Inhaltsgröße einschließlich Anhängen und Revisionen",
-        "revision_count": "Anzahl der Revisionen",
-        "children_count": "Anzahl der Unternotizen",
-        "parent_count": "Anzahl der Klone",
-        "owned_label_count": "Anzahl der Etiketten",
-        "owned_relation_count": "Anzahl der Beziehungen",
-        "target_relation_count": "Anzahl der Beziehungen, die auf die Notiz abzielen",
-        "random": "Zufällige Reihenfolge",
-        "asc": "Aufsteigend (Standard)",
-        "desc": "Absteigend"
-    },
-    "search_script": {
-        "title": "Suchskript:",
-        "placeholder": "Suche nach einer Notiz anhand ihres Namens",
-        "description1": "Das Suchskript ermöglicht das Definieren von Suchergebnissen durch Ausführen eines Skripts. Dies bietet maximale Flexibilität, wenn die Standardsuche nicht ausreicht.",
-        "description2": "Das Suchskript muss vom Typ \"Code\" und dem Subtyp \"JavaScript Backend\" sein. Das Skript muss ein Array von noteIds oder Notizen zurückgeben.",
-        "example_title": "Siehe dir dieses Beispiel an:",
-        "example_code": "// 1. Vorfiltern mit der Standardsuche\nconst candidateNotes = api.searchForNotes(\"#journal\"); \n\n// 2. Anwenden benutzerdefinierter Suchkriterien\nconst matchedNotes = candidateNotes\n    .filter(note => note.title.match(/[0-9]{1,2}\\. ?[0-9]{1,2}\\. ?[0-9]{4}/));\n\nreturn matchedNotes;",
-        "note": "Beachte, dass Suchskript und Suchzeichenfolge nicht miteinander kombiniert werden können."
-    },
-    "search_string": {
-        "title_column": "Suchbegriff:",
-        "placeholder": "Volltextschlüsselwörter, #tag u003d Wert...",
-        "search_syntax": "Suchsyntax",
-        "also_see": "siehe auch",
-        "complete_help": "Vollständige Hilfe zur Suchsyntax",
-        "full_text_search": "Gebe einfach einen beliebigen Text für die Volltextsuche ein",
-        "label_abc": "gibt Notizen mit der Bezeichnung abc zurück",
-        "label_year": "Entspricht Notizen mit der Beschriftung Jahr und dem Wert 2019",
-        "label_rock_pop": "Entspricht Noten, die sowohl Rock- als auch Pop-Bezeichnungen haben",
-        "label_rock_or_pop": "Es darf nur eines der Labels vorhanden sein",
-        "label_year_comparison": "numerischer Vergleich (auch >, >u003d, <).",
-        "label_date_created": "Notizen, die im letzten Monat erstellt wurden",
-        "error": "Suchfehler: {{error}}",
-        "search_prefix": "Suche:"
-    },
-    "attachment_detail": {
-        "open_help_page": "Hilfeseite zu Anhängen öffnen",
-        "owning_note": "Eigentümernotiz: ",
-        "you_can_also_open": ", Du kannst auch das öffnen",
-        "list_of_all_attachments": "Liste aller Anhänge",
-        "attachment_deleted": "Dieser Anhang wurde gelöscht."
-    },
-    "attachment_list": {
-        "open_help_page": "Hilfeseite zu Anhängen öffnen",
-        "owning_note": "Eigentümernotiz: ",
-        "upload_attachments": "Anhänge hochladen",
-        "no_attachments": "Diese Notiz enthält keine Anhänge."
-    },
-    "book": {
-        "no_children_help": "Diese Notiz mit dem Notiztyp Buch besitzt keine Unternotizen, deshalb ist nichts zum Anzeigen vorhanden. Siehe <a href=\"https://triliumnext.github.io/Docs/Wiki/book-note.html\">Wiki</a> für mehr Details."
-    },
-    "editable_code": {
-        "placeholder": "Gebe hier den Inhalt deiner Codenotiz ein..."
-    },
-    "editable_text": {
-        "placeholder": "Gebe hier den Inhalt deiner Notiz ein..."
-    },
-    "empty": {
-        "open_note_instruction": "Öffne eine Notiz, indem du den Titel der Notiz in die Eingabe unten eingibst oder eine Notiz in der Baumstruktur auswählst.",
-        "search_placeholder": "Suche nach einer Notiz anhand ihres Namens",
-        "enter_workspace": "Betrete den Arbeitsbereich {{title}}"
-    },
-    "file": {
-        "file_preview_not_available": "Für dieses Dateiformat ist keine Dateivorschau verfügbar."
-    },
-    "protected_session": {
-        "enter_password_instruction": "Um die geschützte Notiz anzuzeigen, musst du dein Passwort eingeben:",
-        "start_session_button": "Starte eine geschützte Sitzung <kbd>Eingabetaste</kbd>",
-        "started": "Geschützte Sitzung gestartet.",
-        "wrong_password": "Passwort flasch.",
-        "protecting-finished-successfully": "Geschützt erfolgreich beendet.",
-        "unprotecting-finished-successfully": "Ungeschützt erfolgreich beendet.",
-        "protecting-in-progress": "Schützen läuft: {{count}}",
-        "unprotecting-in-progress-count": "Entschützen läuft: {{count}}",
-        "protecting-title": "Geschützt-Status",
-        "unprotecting-title": "Ungeschützt-Status"
-    },
-    "relation_map": {
-        "open_in_new_tab": "In neuem Tab öffnen",
-        "remove_note": "Notiz entfernen",
-        "edit_title": "Titel bearbeiten",
-        "rename_note": "Notiz umbenennen",
-        "enter_new_title": "Gebe einen neuen Notiztitel ein:",
-        "remove_relation": "Beziehung entfernen",
-        "confirm_remove_relation": "Bist du sicher, dass du die Beziehung entfernen möchtest?",
-        "specify_new_relation_name": "Gebe den neuen Beziehungsnamen an (erlaubte Zeichen: alphanumerisch, Doppelpunkt und Unterstrich):",
-        "connection_exists": "Die Verbindung „{{name}}“ zwischen diesen Notizen besteht bereits.",
-        "start_dragging_relations": "Beginne hier mit dem Ziehen von Beziehungen und lege sie auf einer anderen Notiz ab.",
-        "note_not_found": "Notiz {{noteId}} nicht gefunden!",
-        "cannot_match_transform": "Transformation kann nicht übereinstimmen: {{transform}}",
-        "note_already_in_diagram": "Die Notiz \"{{title}}\" ist schon im Diagram.",
-        "enter_title_of_new_note": "Gebe den Titel der neuen Notiz ein",
-        "default_new_note_title": "neue Notiz",
-        "click_on_canvas_to_place_new_note": "Klicke auf den Canvas, um eine neue Notiz zu platzieren"
-    },
-    "render": {
-        "note_detail_render_help_1": "Diese Hilfesnotiz wird angezeigt, da diese Notiz vom Typ „HTML rendern“ nicht über die erforderliche Beziehung verfügt, um ordnungsgemäß zu funktionieren.",
-        "note_detail_render_help_2": "Render-HTML-Notiztyp wird benutzt für <a class=\"external\" href=\"https://triliumnext.github.io/Docs/Wiki/scripts.html\">scripting</a>. Kurzgesagt, du hast ein HTML-Code-Notiz (optional mit JavaScript) und diese Notiz rendert es. Damit es funktioniert, musst du eine a <a class=\"external\" href=\"https://triliumnext.github.io/Docs/Wiki/attributes.html\">Beziehung</a> namens \"renderNote\" zeigend auf die HTML-Notiz zum rendern definieren."
-    },
-    "web_view": {
-        "web_view": "Webansicht",
-        "embed_websites": "Notiz vom Typ Web View ermöglicht das Einbetten von Websites in Trilium.",
-        "create_label": "To start, please create a label with a URL address you want to embed, e.g. #webViewSrc=\"https://www.google.com\""
-    },
-    "backend_log": {
-        "refresh": "Aktualisieren"
-    },
-    "consistency_checks": {
-        "title": "Konsistenzprüfungen",
-        "find_and_fix_button": "Finde und behebe die Konsistenzprobleme",
-        "finding_and_fixing_message": "Konsistenzprobleme finden und beheben...",
-        "issues_fixed_message": "Konsistenzprobleme sollten behoben werden."
-    },
-    "database_anonymization": {
-        "title": "Datenbankanonymisierung",
-        "full_anonymization": "Vollständige Anonymisierung",
-        "full_anonymization_description": "Durch diese Aktion wird eine neue Kopie der Datenbank erstellt und anonymisiert (der gesamte Notizinhalt wird entfernt und nur die Struktur und einige nicht vertrauliche Metadaten bleiben übrig), sodass sie zu Debugging-Zwecken online geteilt werden kann, ohne befürchten zu müssen, dass Ihre persönlichen Daten verloren gehen.",
-        "save_fully_anonymized_database": "Speichere eine vollständig anonymisierte Datenbank",
-        "light_anonymization": "Leichte Anonymisierung",
-        "light_anonymization_description": "Durch diese Aktion wird eine neue Kopie der Datenbank erstellt und eine leichte Anonymisierung vorgenommen – insbesondere wird nur der Inhalt aller Notizen entfernt, Titel und Attribute bleiben jedoch erhalten. Darüber hinaus bleiben benutzerdefinierte JS-Frontend-/Backend-Skriptnotizen und benutzerdefinierte Widgets erhalten. Dies bietet mehr Kontext zum Debuggen der Probleme.",
-        "choose_anonymization": "Du kannst selbst entscheiden, ob du eine vollständig oder leicht anonymisierte Datenbank bereitstellen möchten. Selbst eine vollständig anonymisierte Datenbank ist sehr nützlich. In einigen Fällen kann jedoch eine leicht anonymisierte Datenbank den Prozess der Fehlererkennung und -behebung beschleunigen.",
-        "save_lightly_anonymized_database": "Speichere eine leicht anonymisierte Datenbank",
-        "existing_anonymized_databases": "Vorhandene anonymisierte Datenbanken",
-        "creating_fully_anonymized_database": "Vollständig anonymisierte Datenbank erstellen...",
-        "creating_lightly_anonymized_database": "Erstellen einer leicht anonymisierten Datenbank...",
-        "error_creating_anonymized_database": "Die anonymisierte Datenbank konnte nicht erstellt werden. Überprüfe die Backend-Protokolle auf Details",
-        "successfully_created_fully_anonymized_database": "Vollständig anonymisierte Datenbank in {{anonymizedFilePath}} erstellt",
-        "successfully_created_lightly_anonymized_database": "Leicht anonymisierte Datenbank in {{anonymizedFilePath}} erstellt",
-        "no_anonymized_database_yet": "Noch keine anonymisierte Datenbank"
-    },
-    "database_integrity_check": {
-        "title": "Datenbankintegritätsprüfung",
-        "description": "Dadurch wird überprüft, ob die Datenbank auf SQLite-Ebene nicht beschädigt ist. Abhängig von der DB-Größe kann es einige Zeit dauern.",
-        "check_button": "Überprüfe die Datenbankintegrität",
-        "checking_integrity": "Datenbankintegrität prüfen...",
-        "integrity_check_succeeded": "Integritätsprüfung erfolgreich – keine Probleme gefunden.",
-        "integrity_check_failed": "Integritätsprüfung fehlgeschlagen: {{results}}"
-    },
-    "sync": {
-        "title": "Synchronisieren",
-        "force_full_sync_button": "Vollständige Synchronisierung erzwingen",
-        "fill_entity_changes_button": "Entitätsänderungsdatensätze füllen",
-        "full_sync_triggered": "Vollständige Synchronisierung ausgelöst",
-        "filling_entity_changes": "Entitätsänderungszeilen werden gefüllt...",
-        "sync_rows_filled_successfully": "Synchronisierungszeilen erfolgreich gefüllt",
-        "finished-successfully": "Synchronisierung erfolgreich beendet.",
-        "failed": "Synchronisierung fehlgeschlagen: {{message}}"
-    },
-    "vacuum_database": {
-        "title": "Vakuumdatenbank",
-        "description": "Dadurch wird die Datenbank neu erstellt, was normalerweise zu einer kleineren Datenbankdatei führt. Es werden keine Daten tatsächlich geändert.",
-        "button_text": "Vakuumdatenbank",
-        "vacuuming_database": "Datenbank wird geleert...",
-        "database_vacuumed": "Die Datenbank wurde geleert"
-    },
-    "fonts": {
-        "theme_defined": "Thema definiert",
-        "fonts": "Schriftarten",
-        "main_font": "Handschrift",
-        "font_family": "Schriftfamilie",
-        "size": "Größe",
-        "note_tree_font": "Notizbaum-Schriftart",
-        "note_detail_font": "Notiz-Detail-Schriftart",
-        "monospace_font": "Minivan (Code) Schriftart",
-        "note_tree_and_detail_font_sizing": "Beachte, dass die Größe der Baum- und Detailschriftarten relativ zur Hauptschriftgrößeneinstellung ist.",
-        "not_all_fonts_available": "Möglicherweise sind nicht alle aufgelisteten Schriftarten auf Ihrem System verfügbar.",
-        "apply_font_changes": "Um Schriftartänderungen zu übernehmen, klicke auf",
-        "reload_frontend": "Frontend neu laden",
-        "generic-fonts": "Generische Schriftarten",
-        "sans-serif-system-fonts": "Sans-serif Systemschriftarten",
-        "serif-system-fonts": "Serif Systemschriftarten",
-        "monospace-system-fonts": "Monospace Systemschriftarten",
-        "handwriting-system-fonts": "Handschrift Systemschriftarten",
-        "serif": "Serif",
-        "sans-serif": "Sans Serif",
-        "monospace": "Monospace",
-        "system-default": "System Standard"
-    },
-    "max_content_width": {
-        "title": "Inhaltsbreite",
-        "default_description": "Trilium begrenzt standardmäßig die maximale Inhaltsbreite, um die Lesbarkeit für maximierte Bildschirme auf Breitbildschirmen zu verbessern.",
-        "max_width_label": "Maximale Inhaltsbreite in Pixel",
-        "apply_changes_description": "Um Änderungen an der Inhaltsbreite anzuwenden, klicke auf",
-        "reload_button": "Frontend neu laden",
-        "reload_description": "Änderungen an den Darstellungsoptionen"
-    },
-    "native_title_bar": {
-        "title": "Native Titelleiste (App-Neustart erforderlich)",
-        "enabled": "ermöglicht",
-        "disabled": "deaktiviert"
-    },
-    "ribbon": {
-        "widgets": "Multifunktionsleisten-Widgets",
-        "promoted_attributes_message": "Die Multifunktionsleisten-Registerkarte „Heraufgestufte Attribute“ wird automatisch geöffnet, wenn in der Notiz heraufgestufte Attribute vorhanden sind",
-        "edited_notes_message": "Die Multifunktionsleisten-Registerkarte „Bearbeitete Notizen“ wird bei Tagesnotizen automatisch geöffnet"
-    },
-    "theme": {
-        "title": "Thema",
-        "theme_label": "Thema",
-        "override_theme_fonts_label": "Theme-Schriftarten überschreiben",
-        "auto_theme": "Auto",
-        "light_theme": "Hell",
-        "dark_theme": "Dunkel",
-        "triliumnext": "TriliumNext Beta (Systemfarbschema folgend)",
-        "triliumnext-light": "TriliumNext Beta (Hell)",
-        "triliumnext-dark": "TriliumNext Beta (Dunkel)",
-        "layout": "Layout",
-        "layout-vertical-title": "Vertikal",
-        "layout-horizontal-title": "Horizontal",
-        "layout-vertical-description": "Startleiste ist auf der linken Seite (standard)",
-        "layout-horizontal-description": "Startleiste ist unter der Tableiste. Die Tableiste wird dadurch auf die ganze Breite erweitert."
-    },
-    "zoom_factor": {
-        "title": "Zoomfaktor (nur Desktop-Build)",
-        "description": "Das Zoomen kann auch mit den Tastenkombinationen STRG+- und STRG+u003d gesteuert werden."
-    },
-    "code_auto_read_only_size": {
-        "title": "Automatische schreibgeschützte Größe",
-        "description": "Die automatische schreibgeschützte Notizgröße ist die Größe, ab der Notizen im schreibgeschützten Modus angezeigt werden (aus Leistungsgründen).",
-        "label": "Automatische schreibgeschützte Größe (Codenotizen)"
-    },
-    "code_mime_types": {
-        "title": "Verfügbare MIME-Typen im Dropdown-Menü"
-    },
-    "vim_key_bindings": {
-        "use_vim_keybindings_in_code_notes": "Verwende VIM-Tastenkombinationen in Codenotizen (kein Ex-Modus)",
-        "enable_vim_keybindings": "Aktiviere Vim-Tastenkombinationen"
-    },
-    "wrap_lines": {
-        "wrap_lines_in_code_notes": "Zeilen in Codenotizen umbrechen",
-        "enable_line_wrap": "Zeilenumbruch aktivieren (Änderung erfordert möglicherweise ein Neuladen des Frontends, um wirksam zu werden)"
-    },
-    "images": {
-        "images_section_title": "Bilder",
-        "download_images_automatically": "Lade Bilder automatisch herunter, um sie offline zu verwenden.",
-        "download_images_description": "Eingefügter HTML-Code kann Verweise auf Online-Bilder enthalten. Trilium findet diese Verweise und lädt die Bilder herunter, sodass sie offline verfügbar sind.",
-        "enable_image_compression": "Bildkomprimierung aktivieren",
-        "max_image_dimensions": "Maximale Breite/Höhe eines Bildes in Pixel (die Größe des Bildes wird geändert, wenn es diese Einstellung überschreitet).",
-        "jpeg_quality_description": "JPEG-Qualität (10 – schlechteste Qualität, 100 – beste Qualität, 50 – 85 wird empfohlen)"
-    },
-    "attachment_erasure_timeout": {
-        "attachment_erasure_timeout": "Zeitüberschreitung beim Löschen von Anhängen",
-        "attachment_auto_deletion_description": "Anhänge werden automatisch gelöscht (und gelöscht), wenn sie nach einer definierten Zeitspanne nicht mehr in ihrer Notiz referenziert werden.",
-        "erase_attachments_after": "Erase unused attachments after:",
-        "manual_erasing_description": "Du kannst das Löschen auch manuell auslösen (ohne Berücksichtigung des oben definierten Timeouts):",
-        "erase_unused_attachments_now": "Lösche jetzt nicht verwendete Anhangnotizen",
-        "unused_attachments_erased": "Nicht verwendete Anhänge wurden gelöscht."
-    },
-    "network_connections": {
-        "network_connections_title": "Netzwerkverbindungen",
-        "check_for_updates": "Suche automatisch nach Updates"
-    },
-    "note_erasure_timeout": {
-        "note_erasure_timeout_title": "Beachte das Zeitlimit für die Löschung",
-        "note_erasure_description": "Deleted notes (and attributes, revisions...) are at first only marked as deleted and it is possible to recover them from Recent Notes dialog. After a period of time, deleted notes are \"erased\" which means their content is not recoverable anymore. This setting allows you to configure the length of the period between deleting and erasing the note.",
-        "erase_notes_after": "Notizen löschen nach:",
-        "manual_erasing_description": "Du kannst das Löschen auch manuell auslösen (ohne Berücksichtigung des oben definierten Timeouts):",
-        "erase_deleted_notes_now": "Jetzt gelöschte Notizen löschen",
-        "deleted_notes_erased": "Gelöschte Notizen wurden gelöscht."
-    },
-    "revisions_snapshot_interval": {
-        "note_revisions_snapshot_interval_title": "Snapshot-Intervall für Notizrevisionen",
-        "note_revisions_snapshot_description": "Das Snapshot-Zeitintervall für Notizrevisionen ist die Zeit, nach der eine neue Notizrevision erstellt wird. Weitere Informationen findest du im <a href=\"https://triliumnext.github.io/Docs/Wiki/note-revisions.html\" class=\"external\">Wiki</a>.",
-        "snapshot_time_interval_label": "Zeitintervall für Notiz-Revisions-Snapshot:"
-    },
-    "revisions_snapshot_limit": {
-        "note_revisions_snapshot_limit_title": "Limit für Notizrevision-Snapshots",
-        "note_revisions_snapshot_limit_description": "Das Limit für Notizrevision-Snapshots bezieht sich auf die maximale Anzahl von Revisionen, die für jede Notiz gespeichert werden können. Dabei bedeutet -1, dass es kein Limit gibt, und 0 bedeutet, dass alle Revisionen gelöscht werden. Du kannst das maximale Limit für Revisionen einer einzelnen Notiz über das Label #versioningLimit festlegen.",
-        "snapshot_number_limit_label": "Limit der Notizrevision-Snapshots:",
-        "erase_excess_revision_snapshots": "Überschüssige Revision-Snapshots jetzt löschen",
-        "erase_excess_revision_snapshots_prompt": "Überschüssige Revision-Snapshots wurden gelöscht."
-    },
-    "search_engine": {
-        "title": "Suchmaschine",
-        "custom_search_engine_info": "Für eine benutzerdefinierte Suchmaschine müssen sowohl ein Name als auch eine URL festgelegt werden. Wenn keine dieser Optionen festgelegt ist, wird DuckDuckGo als Standardsuchmaschine verwendet.",
-        "predefined_templates_label": "Vordefinierte Suchmaschinenvorlagen",
-        "bing": "Bing",
-        "baidu": "Baidu",
-        "duckduckgo": "DuckDuckGo",
-        "google": "Google",
-        "custom_name_label": "Benutzerdefinierter Suchmaschinenname",
-        "custom_name_placeholder": "Passe den Suchmaschinennamen an",
-        "custom_url_label": "Die benutzerdefinierte Suchmaschinen-URL sollte {keyword} als Platzhalter für den Suchbegriff enthalten.",
-        "custom_url_placeholder": "Passe die Suchmaschinen-URL an",
-        "save_button": "Speichern"
-    },
-    "tray": {
-        "title": "Systemablage",
-        "enable_tray": "Tray aktivieren (Trilium muss neu gestartet werden, damit diese Änderung wirksam wird)"
-    },
-    "heading_style": {
-        "title": "Überschriftenstil",
-        "plain": "Schmucklos",
-        "underline": "Unterstreichen",
-        "markdown": "Markdown-Stil"
-    },
-    "highlights_list": {
-        "title": "Highlights-Liste",
-        "description": "Du kannst die im rechten Bereich angezeigte Highlights-Liste anpassen:",
-        "bold": "Fettgedruckter Text",
-        "italic": "Kursiver Text",
-        "underline": "Unterstrichener Text",
-        "color": "Farbiger Text",
-        "bg_color": "Text mit Hintergrundfarbe",
-        "visibility_title": "Sichtbarkeit der Highlights-Liste",
-        "visibility_description": "Du kannst das Hervorhebungs-Widget pro Notiz ausblenden, indem du die Beschriftung #hideHighlightWidget hinzufügst.",
-        "shortcut_info": "Du kannst eine Tastenkombination zum schnellen Umschalten des rechten Bereichs (einschließlich Hervorhebungen) in den Optionen -> Tastenkombinationen konfigurieren (Name „toggleRightPane“)."
-    },
-    "table_of_contents": {
-        "title": "Inhaltsverzeichnis",
-        "description": "Das Inhaltsverzeichnis wird in Textnotizen angezeigt, wenn die Notiz mehr als eine definierte Anzahl von Überschriften enthält. Du kannst diese Nummer anpassen:",
-        "disable_info": "Du kannst diese Option auch verwenden, um TOC effektiv zu deaktivieren, indem du eine sehr hohe Zahl festlegst.",
-        "shortcut_info": "Du kannst eine Tastenkombination zum schnellen Umschalten des rechten Bereichs (einschließlich Inhaltsverzeichnis) unter Optionen -> Tastenkombinationen konfigurieren (Name „toggleRightPane“)."
-    },
-    "text_auto_read_only_size": {
-        "title": "Automatische schreibgeschützte Größe",
-        "description": "Die automatische schreibgeschützte Notizgröße ist die Größe, ab der Notizen im schreibgeschützten Modus angezeigt werden (aus Leistungsgründen).",
-        "label": "Automatische schreibgeschützte Größe (Textnotizen)"
-    },
-    "i18n": {
-        "title": "Lokalisierung",
-        "language": "Sprache",
-        "first-day-of-the-week": "Erster Tag der Woche",
-        "sunday": "Sonntag",
-        "monday": "Montag"
-    },
-    "backup": {
-        "automatic_backup": "Automatische Sicherung",
-        "automatic_backup_description": "Trilium kann die Datenbank automatisch sichern:",
-        "enable_daily_backup": "Aktiviere die tägliche Sicherung",
-        "enable_weekly_backup": "Aktiviere die wöchentliche Sicherung",
-        "enable_monthly_backup": "Aktiviere die monatliche Sicherung",
-        "backup_recommendation": "Es wird empfohlen, die Sicherung aktiviert zu lassen. Dies kann jedoch bei großen Datenbanken und/oder langsamen Speichergeräten den Anwendungsstart verlangsamen.",
-        "backup_now": "Jetzt sichern",
-        "backup_database_now": "Jetzt Datenbank sichern",
-        "existing_backups": "Vorhandene Backups",
-        "date-and-time": "Datum & Uhrzeit",
-        "path": "Pfad",
-        "database_backed_up_to": "Die Datenbank wurde gesichert unter {{backupFilePath}}",
-        "no_backup_yet": "noch kein Backup"
-    },
-    "etapi": {
-        "title": "ETAPI",
-        "description": "ETAPI ist eine REST-API, die für den programmgesteuerten Zugriff auf die Trilium-Instanz ohne Benutzeroberfläche verwendet wird.",
-        "see_more": "Weitere Details können im {{- link_to_wiki}} und in der {{- link_to_openapi_spec}} oder der {{- link_to_swagger_ui }} gefunden werden.",
-        "wiki": "Wiki",
-        "openapi_spec": "ETAPI OpenAPI-Spezifikation",
-        "swagger_ui": "ETAPI Swagger UI",
-        "create_token": "Erstelle ein neues ETAPI-Token",
-        "existing_tokens": "Vorhandene Token",
-        "no_tokens_yet": "Es sind noch keine Token vorhanden. Klicke auf die Schaltfläche oben, um eine zu erstellen.",
-        "token_name": "Tokenname",
-        "created": "Erstellt",
-        "actions": "Aktionen",
-        "new_token_title": "Neuer ETAPI-Token",
-        "new_token_message": "Bitte gebe en Namen des neuen Tokens ein",
-        "default_token_name": "neues Token",
-        "error_empty_name": "Der Tokenname darf nicht leer sein",
-        "token_created_title": "ETAPI-Token erstellt",
-        "token_created_message": "Kopiere den erstellten Token in die Zwischenablage. Trilium speichert den Token gehasht und dies ist das letzte Mal, dass du ihn siehst.",
-        "rename_token": "Benenne dieses Token um",
-        "delete_token": "Dieses Token löschen/deaktivieren",
-        "rename_token_title": "Token umbenennen",
-        "rename_token_message": "Bitte gebe den Namen des neuen Tokens ein",
-        "delete_token_confirmation": "Bist du sicher, dass den ETAPI token \"{{name}}\" löschen möchstest?"
-    },
-    "options_widget": {
-        "options_status": "Optionsstatus",
-        "options_change_saved": "Die Änderung der Optionen wurde gespeichert."
-    },
-    "password": {
-        "heading": "Passwort",
-        "alert_message": "Bitte merke dir dein neues Passwort gut. Das Passwort wird zum Anmelden bei der Weboberfläche und zum Verschlüsseln geschützter Notizen verwendet. Wenn du dein Passwort vergisst, gehen alle deine geschützten Notizen für immer verloren.",
-        "reset_link": "Klicke hier, um es zurückzusetzen.",
-        "old_password": "Altes Passwort",
-        "new_password": "Neues Passwort",
-        "new_password_confirmation": "Neue Passwortbestätigung",
-        "change_password": "Kennwort ändern",
-        "protected_session_timeout": "Zeitüberschreitung der geschützten Sitzung",
-        "protected_session_timeout_description": "Das Zeitlimit für geschützte Sitzungen ist ein Zeitraum, nach dem die geschützte Sitzung aus dem Speicher des Browsers gelöscht wird. Dies wird ab der letzten Interaktion mit geschützten Notizen gemessen. Sehen",
-        "wiki": "Wiki",
-        "for_more_info": "für weitere Informationen.",
-        "protected_session_timeout_label": "Zeitüberschreitung der geschützten Sitzung:",
-        "reset_confirmation": "Durch das Zurücksetzen des Passworts verlierst du für immer den Zugriff auf alle Ihre bestehenden geschützten Notizen. Möchtest du das Passwort wirklich zurücksetzen?",
-        "reset_success_message": "Das Passwort wurde zurückgesetzt. Bitte lege ein neues Passwort fest",
-        "change_password_heading": "Kennwort ändern",
-        "set_password_heading": "Passwort festlegen",
-        "set_password": "Passwort festlegen",
-        "password_mismatch": "Neue Passwörter sind nicht dasselbe.",
-        "password_changed_success": "Das Passwort wurde geändert. Trilium wird neu geladen, nachdem du auf OK geklickt hast."
-    },
-    "shortcuts": {
-        "keyboard_shortcuts": "Tastaturkürzel",
-        "multiple_shortcuts": "Mehrere Tastenkombinationen für dieselbe Aktion können durch Komma getrennt werden.",
-        "electron_documentation": "Siehe <a href=\"https://www.electronjs.org/docs/latest/api/accelerator\">Electron documentation</a> für verfügbare Modifier und key codes.",
-        "type_text_to_filter": "Gebe Text ein, um Verknüpfungen zu filtern...",
-        "action_name": "Aktionsname",
-        "shortcuts": "Tastenkürzel",
-        "default_shortcuts": "Standardtastenkürzel",
-        "description": "Beschreibung",
-        "reload_app": "Lade die App neu, um die Änderungen zu übernehmen",
-        "set_all_to_default": "Setze alle Verknüpfungen auf die Standardeinstellungen",
-        "confirm_reset": "Möchtest du wirklich alle Tastaturkürzel auf die Standardeinstellungen zurücksetzen?"
-    },
-    "spellcheck": {
-        "title": "Rechtschreibprüfung",
-        "description": "Diese Optionen gelten nur für Desktop-Builds. Browser verwenden ihre eigene native Rechtschreibprüfung.",
-        "enable": "Aktiviere die Rechtschreibprüfung",
-        "language_code_label": "Sprachcode(s)",
-        "language_code_placeholder": "zum Beispiel \"en-US\", \"de-AT\"",
-        "multiple_languages_info": "Mehrere Sprachen können mit einem Komma getrennt werden z.B. \"en-US, de-DE, cs\". ",
-        "available_language_codes_label": "Verfügbare Sprachcodes:",
-        "restart-required": "Änderungen an den Rechtschreibprüfungsoptionen werden nach dem Neustart der Anwendung wirksam."
-    },
-    "sync_2": {
-        "config_title": "Synchronisierungskonfiguration",
-        "server_address": "Adresse der Serverinstanz",
-        "timeout": "Synchronisierungs-Timeout (Millisekunden)",
-        "proxy_label": "Proxyserver synchronisieren (optional)",
-        "note": "Notiz",
-        "note_description": "Wenn du die Proxy-Einstellung leer lässt, wird der System-Proxy verwendet (gilt nur für Desktop-/Electron-Build).",
-        "special_value_description": "Ein weiterer besonderer Wert ist <code>noproxy</code>, der das Ignorieren sogar des System-Proxys erzwingt und <code>NODE_TLS_REJECT_UNAUTHORIZED</code> respektiert.",
-        "save": "Speichern",
-        "help": "Helfen",
-        "test_title": "Synchronisierungstest",
-        "test_description": "Dadurch werden die Verbindung und der Handshake zum Synchronisierungsserver getestet. Wenn der Synchronisierungsserver nicht initialisiert ist, wird er dadurch für die Synchronisierung mit dem lokalen Dokument eingerichtet.",
-        "test_button": "Teste die Synchronisierung",
-        "handshake_failed": "Handshake des Synchronisierungsservers fehlgeschlagen, Fehler: {{message}}"
-    },
-    "api_log": {
-        "close": "Schließen"
-    },
-    "attachment_detail_2": {
-        "will_be_deleted_in": "Dieser Anhang wird in {{time}} automatisch gelöscht",
-        "will_be_deleted_soon": "Dieser Anhang wird bald automatisch gelöscht",
-        "deletion_reason": ", da der Anhang nicht im Inhalt der Notiz verlinkt ist. Um das Löschen zu verhindern, füge den Anhangslink wieder in den Inhalt ein oder wandel den Anhang in eine Notiz um.",
-        "role_and_size": "Rolle: {{role}}, Größe: {{size}}",
-        "link_copied": "Anhangslink in die Zwischenablage kopiert.",
-        "unrecognized_role": "Unbekannte Anhangsrolle „{{role}}“."
-    },
-    "bookmark_switch": {
-        "bookmark": "Lesezeichen",
-        "bookmark_this_note": "Setze ein Lesezeichen für diese Notiz im linken Seitenbereich",
-        "remove_bookmark": "Lesezeichen entfernen"
-    },
-    "editability_select": {
-        "auto": "Auto",
-        "read_only": "Schreibgeschützt",
-        "always_editable": "Immer editierbar",
-        "note_is_editable": "Die Notiz kann bearbeitet werden, wenn sie nicht zu lang ist.",
-        "note_is_read_only": "Die Notiz ist schreibgeschützt, kann aber per Knopfdruck bearbeitet werden.",
-        "note_is_always_editable": "Die Notiz kann immer bearbeitet werden, unabhängig von ihrer Länge."
-    },
-    "note-map": {
-        "button-link-map": "Beziehungskarte",
-        "button-tree-map": "Baumkarte"
-    },
-    "tree-context-menu": {
-        "open-in-a-new-tab": "In neuem Tab öffnen <kbd>Strg+Klick</kbd>",
-        "open-in-a-new-split": "In neuem Split öffnen",
-        "insert-note-after": "Notiz dahinter einfügen",
-        "insert-child-note": "Unternotiz einfügen",
-        "delete": "Löschen",
-        "search-in-subtree": "Im Notizbaum suchen",
-        "hoist-note": "Notiz-Fokus setzen",
-        "unhoist-note": "Notiz-Fokus aufheben",
-        "edit-branch-prefix": "Zweig-Präfix bearbeiten",
-        "advanced": "Erweitert",
-        "expand-subtree": "Notizbaum ausklappen",
-        "collapse-subtree": "Notizbaum einklappen",
-        "sort-by": "Sortieren nach...",
-        "recent-changes-in-subtree": "Kürzliche Änderungen im Notizbaum",
-        "convert-to-attachment": "Als Anhang konvertieren",
-        "copy-note-path-to-clipboard": "Notiz-Pfad in die Zwischenablage kopieren",
-        "protect-subtree": "Notizbaum schützen",
-        "unprotect-subtree": "Notizenbaum-Schutz aufheben",
-        "copy-clone": "Kopieren / Klonen",
-        "clone-to": "Klonen nach...",
-        "cut": "Ausschneiden",
-        "move-to": "Verschieben nach...",
-        "paste-into": "Als Unternotiz einfügen",
-        "paste-after": "Danach einfügen",
-        "duplicate": "Duplizieren",
-        "export": "Exportieren",
-        "import-into-note": "In Notiz importieren",
-        "apply-bulk-actions": "Massenaktionen ausführen",
-        "converted-to-attachments": "{{count}} Notizen wurden als Anhang konvertiert.",
-        "convert-to-attachment-confirm": "Bist du sicher, dass du die ausgewählten Notizen in Anhänge ihrer übergeordneten Notizen umwandeln möchtest?"
-    },
-    "shared_info": {
-        "shared_publicly": "Diese Notiz ist öffentlich geteilt auf",
-        "shared_locally": "Diese Notiz ist lokal geteilt auf",
-        "help_link": "Für Hilfe besuche <a href=\"https://triliumnext.github.io/Docs/Wiki/sharing.html\">wiki</a>."
-    },
-    "note_types": {
-        "text": "Text",
-        "code": "Code",
-        "saved-search": "Gespeicherte Such-Notiz",
-        "relation-map": "Beziehungskarte",
-        "note-map": "Notizkarte",
-        "render-note": "Render Notiz",
-        "mermaid-diagram": "Mermaid Diagram",
-        "canvas": "Canvas",
-        "web-view": "Webansicht",
-        "mind-map": "Mind Map",
-        "file": "Datei",
-        "image": "Bild",
-        "launcher": "Launcher",
-        "doc": "Dokument",
-        "widget": "Widget",
-        "confirm-change": "Es is nicht empfehlenswert den Notiz-Typ zu ändern, wenn der Inhalt der Notiz nicht leer ist. Möchtest du dennoch fortfahren?",
-        "geo-map": "Geo Map",
-        "beta-feature": "Beta"
-    },
-    "protect_note": {
-        "toggle-on": "Notiz schützen",
-        "toggle-off": "Notizschutz aufheben",
-        "toggle-on-hint": "Notiz ist ungeschützt, klicken, um sie zu schützen",
-        "toggle-off-hint": "Notiz ist geschützt, klicken, um den Schutz aufzuheben"
-    },
-    "shared_switch": {
-        "shared": "Teilen",
-        "toggle-on-title": "Notiz teilen",
-        "toggle-off-title": "Notiz-Freigabe aufheben",
-        "shared-branch": "Diese Notiz existiert nur als geteilte Notiz, das Aufheben der Freigabe würde sie löschen. Möchtest du fortfahren und die Notiz damit löschen?",
-        "inherited": "Die Notiz kann hier nicht von der Freigabe entfernt werden, da sie über Vererbung von einer übergeordneten Notiz geteilt wird."
-    },
-    "template_switch": {
-        "template": "Vorlage",
-        "toggle-on-hint": "Notiz zu einer Vorlage machen",
-        "toggle-off-hint": "Entferne die Notiz als Vorlage"
-    },
-    "open-help-page": "Hilfeseite öffnen",
-    "find": {
-        "case_sensitive": "Groß-/Kleinschreibung beachten",
-        "match_words": "Wörter genau übereinstimmen",
-        "find_placeholder": "Finde in Text...",
-        "replace_placeholder": "Ersetze mit...",
-        "replace": "Ersetzen",
-        "replace_all": "Alle Ersetzen"
-    },
-    "highlights_list_2": {
-        "title": "Hervorhebungs-Liste",
-        "options": "Optionen"
-    },
-    "quick-search": {
-        "placeholder": "Schnellsuche",
-        "searching": "Suche läuft…",
-        "no-results": "Keine Ergebnisse gefunden",
-        "more-results": "... und {{number}} weitere Ergebnisse.",
-        "show-in-full-search": "In der vollständigen Suche anzeigen"
-    },
-    "note_tree": {
-        "collapse-title": "Notizbaum zusammenklappen",
-        "scroll-active-title": "Zur aktiven Notiz scrollen",
-        "tree-settings-title": "Baum-Einstellungen",
-        "hide-archived-notes": "Archivierte Notizen ausblenden",
-        "automatically-collapse-notes": "Notizen automatisch zusammenklappen",
-        "automatically-collapse-notes-title": "Notizen werden nach einer Inaktivitätsperiode automatisch zusammengeklappt, um den Baum zu entlasten.",
-        "save-changes": "Änderungen speichern und anwenden",
-        "auto-collapsing-notes-after-inactivity": "Automatisches Zusammenklappen von Notizen nach Inaktivität…",
-        "saved-search-note-refreshed": "Gespeicherte Such-Notiz wurde aktualisiert.",
-        "hoist-this-note-workspace": "Diese Notiz fokussieren (Arbeitsbereich)",
-        "refresh-saved-search-results": "Gespeicherte Suchergebnisse aktualisieren",
-        "create-child-note": "Unternotiz anlegen",
-        "unhoist": "Entfokussieren"
-    },
-    "title_bar_buttons": {
-        "window-on-top": "Dieses Fenster immer oben halten"
-    },
-    "note_detail": {
-        "could_not_find_typewidget": "Konnte typeWidget für Typ ‚{{type}}‘ nicht finden"
-    },
-    "note_title": {
-        "placeholder": "Titel der Notiz hier eingeben…"
-    },
-    "search_result": {
-        "no_notes_found": "Es wurden keine Notizen mit den angegebenen Suchparametern gefunden.",
-        "search_not_executed": "Die Suche wurde noch nicht ausgeführt. Klicke oben auf „Suchen“, um die Ergebnisse anzuzeigen."
-    },
-    "spacer": {
-        "configure_launchbar": "Startleiste konfigurieren"
-    },
-    "sql_result": {
-        "no_rows": "Es wurden keine Zeilen für diese Abfrage zurückgegeben"
-    },
-    "sql_table_schemas": {
-        "tables": "Tabellen"
-    },
-    "tab_row": {
-        "close_tab": "Tab schließen",
-        "add_new_tab": "Neuen Tab hinzufügen",
-        "close": "Schließen",
-        "close_other_tabs": "Andere Tabs schließen",
-        "close_right_tabs": "Tabs rechts schließen",
-        "close_all_tabs": "Alle Tabs schließen",
-        "reopen_last_tab": "Zuletzt geschlossenen Tab erneut öffnen",
-        "move_tab_to_new_window": "Tab in neues Fenster verschieben",
-        "copy_tab_to_new_window": "Tab in neues Fenster kopieren",
-        "new_tab": "Neuer Tab"
-    },
-    "toc": {
-        "table_of_contents": "Inhaltsverzeichnis",
-        "options": "Optionen"
-    },
-    "watched_file_update_status": {
-        "file_last_modified": "Datei <code class=\"file-path\"></code> wurde zuletzt geändert am <span class=\"file-last-modified\"></span>.",
-        "upload_modified_file": "Modifizierte Datei hochladen",
-        "ignore_this_change": "Diese Änderung ignorieren"
-    },
-    "app_context": {
-        "please_wait_for_save": "Bitte warte ein paar Sekunden, bis das Speichern abgeschlossen ist, und versuche es dann erneut."
-    },
-    "note_create": {
-        "duplicated": "Notiz ‚{{title}}‘ wurde dupliziert."
-    },
-    "image": {
-        "copied-to-clipboard": "Ein Verweis auf das Bild wurde in die Zwischenablage kopiert. Dieser kann in eine beliebige Textnotiz eingefügt werden.",
-        "cannot-copy": "Das Bild konnte nicht in die Zwischenablage kopiert werden."
-    },
-    "clipboard": {
-        "cut": "Notiz(en) wurden in die Zwischenablage ausgeschnitten.",
-        "copied": "Notiz(en) wurden in die Zwischenablage kopiert."
-    },
-    "entrypoints": {
-        "note-revision-created": "Notizrevision wurde erstellt.",
-        "note-executed": "Notiz wurde ausgeführt.",
-        "sql-error": "Fehler bei der Ausführung der SQL-Abfrage: {{message}}"
-    },
-    "branches": {
-        "cannot-move-notes-here": "Notizen können hier nicht verschoben werden.",
-        "delete-status": "Löschstatus",
-        "delete-notes-in-progress": "Löschen von Notizen in Bearbeitung: {{count}}",
-        "delete-finished-successfully": "Löschen erfolgreich abgeschlossen.",
-        "undeleting-notes-in-progress": "Wiederherstellen von Notizen in Bearbeitung: {{count}}",
-        "undeleting-notes-finished-successfully": "Wiederherstellen von Notizen erfolgreich abgeschlossen."
-    },
-    "frontend_script_api": {
-        "async_warning": "Du übergibst eine asynchrone Funktion an `api.runOnBackend()`, was wahrscheinlich nicht wie beabsichtigt funktioniert.\\nEntweder mach die Funktion synchron (indem du das `async`-Schlüsselwort entfernst) oder benutze `api.runAsyncOnBackendWithManualTransactionHandling()`.",
-        "sync_warning": "Du übergibst eine synchrone Funktion an `api.runAsyncOnBackendWithManualTransactionHandling()`,\\nobwohl du wahrscheinlich `api.runOnBackend()` verwenden solltest."
-    },
-    "ws": {
-        "sync-check-failed": "Synchronisationsprüfung fehlgeschlagen!",
-        "consistency-checks-failed": "Konsistenzprüfung fehlgeschlagen! Siehe Logs für Details.",
-        "encountered-error": "Fehler „{{message}}“ aufgetreten, siehe Konsole für Details."
-    },
-    "hoisted_note": {
-        "confirm_unhoisting": "Die angeforderte Notiz ‚{{requestedNote}}‘ befindet sich außerhalb des hoisted Bereichs der Notiz ‚{{hoistedNote}}‘. Du musst sie unhoisten, um auf die Notiz zuzugreifen. Möchtest du mit dem Unhoisting fortfahren?"
-    },
-    "launcher_context_menu": {
-        "reset_launcher_confirm": "Möchtest du „{{title}}“ wirklich zurücksetzen? Alle Daten / Einstellungen in dieser Notiz (und ihren Unternotizen) gehen verloren und der Launcher wird an seinen ursprünglichen Standort zurückgesetzt.",
-        "add-note-launcher": "Launcher für Notiz hinzufügen",
-        "add-script-launcher": "Launcher für Skript hinzufügen",
-        "add-custom-widget": "Benutzerdefiniertes Widget hinzufügen",
-        "add-spacer": "Spacer hinzufügen",
-        "delete": "Löschen <kbd data-command=\"deleteNotes\"></kbd>",
-        "reset": "Zurücksetzen",
-        "move-to-visible-launchers": "Zu sichtbaren Launchern verschieben",
-        "move-to-available-launchers": "Zu verfügbaren Launchern verschieben",
-        "duplicate-launcher": "Launcher duplizieren <kbd data-command=\"duplicateSubtree\">"
-    },
-    "editable-text": {
-        "auto-detect-language": "Automatisch erkannt"
-    },
-    "highlighting": {
-        "description": "Steuert die Syntaxhervorhebung für Codeblöcke in Textnotizen, Code-Notizen sind nicht betroffen.",
-        "color-scheme": "Farbschema"
-    },
-    "code_block": {
-        "word_wrapping": "Wortumbruch",
-        "theme_none": "Keine Syntax-Hervorhebung",
-        "theme_group_light": "Helle Themen",
-        "theme_group_dark": "Dunkle Themen"
-    },
-    "classic_editor_toolbar": {
-        "title": "Format"
-    },
-    "editor": {
-        "title": "Editor"
-    },
-    "editing": {
-        "editor_type": {
-            "label": "Format Toolbar",
-            "floating": {
-                "title": "Schwebend",
-                "description": "Werkzeuge erscheinen in Cursornähe"
-            },
-            "fixed": {
-                "title": "Fixiert",
-                "description": "Werkzeuge erscheinen im \"Format\" Tab"
-            },
-            "multiline-toolbar": "Toolbar wenn nötig in mehreren Zeilen darstellen."
-        }
-    },
-    "electron_context_menu": {
-        "add-term-to-dictionary": "Begriff \"{{term}}\" zum Wörterbuch hinzufügen",
-        "cut": "Ausschneiden",
-        "copy": "Kopieren",
-        "copy-link": "Link opieren",
-        "paste": "Einfügen",
-        "paste-as-plain-text": "Als unformatierten Text einfügen",
-        "search_online": "Suche nach \"{{term}}\" mit {{searchEngine}} starten"
-    },
-    "image_context_menu": {
-        "copy_reference_to_clipboard": "Referenz in Zwischenablage kopieren",
-        "copy_image_to_clipboard": "Bild in die Zwischenablage kopieren"
-    },
-    "link_context_menu": {
-        "open_note_in_new_tab": "Notiz in neuen Tab öffnen",
-        "open_note_in_new_split": "Notiz in neuen geteilten Tab öffnen",
-        "open_note_in_new_window": "Notiz in neuen Fenster öffnen"
-    },
-    "electron_integration": {
-        "desktop-application": "Desktop Anwendung",
-        "native-title-bar": "Native Anwendungsleiste",
-        "native-title-bar-description": "In Windows und macOS, sorgt das Deaktivieren der nativen Anwendungsleiste für ein kompakteres Aussehen. Unter Linux, sorgt das Aktivieren der nativen Anwendungsleiste für eine bessere Integration mit anderen Teilen des Systems.",
-        "background-effects": "Hintergrundeffekte aktivieren (nur Windows 11)",
-        "background-effects-description": "Der Mica Effekt fügt einen unscharfen, stylischen Hintergrund in Anwendungsfenstern ein. Dieser erzeugt Tiefe und ein modernes Auftreten.",
-        "restart-app-button": "Anwendung neustarten um Änderungen anzuwenden",
-        "zoom-factor": "Zoomfaktor"
-    },
-    "note_autocomplete": {
-        "search-for": "Suche nach \"{{term}}\"",
-        "create-note": "Erstelle und verlinke Unternotiz \"{{term}}\"",
-        "insert-external-link": "Einfügen von Externen Link zu \"{{term}}\"",
-        "clear-text-field": "Textfeldinhalt löschen",
-        "show-recent-notes": "Aktuelle Notizen anzeigen",
-        "full-text-search": "Volltextsuche"
-    },
-    "note_tooltip": {
-        "note-has-been-deleted": "Notiz wurde gelöscht."
-    },
-    "geo-map": {
-        "create-child-note-title": "Neue Unternotiz anlegen und zur Karte hinzufügen",
-        "create-child-note-instruction": "Auf die Karte klicken, um eine neue Notiz an der Stelle zu erstellen oder Escape drücken um abzubrechen.",
-        "unable-to-load-map": "Karte konnte nicht geladen werden."
-    },
-    "geo-map-context": {
-        "open-location": "Ort öffnen",
-        "remove-from-map": "Von Karte entfernen"
-    },
-    "help-button": {
-        "title": "Relevante Hilfeseite öffnen"
-    },
-    "duration": {
-        "seconds": "Sekunden",
-        "minutes": "Minuten",
-        "hours": "Stunden",
-        "days": "Tage"
-    },
-    "time_selector": {
-        "invalid_input": "Die eingegebene Zeit ist keine valide Zahl."
->>>>>>> fd616caf
     }
   },
   "electron_context_menu": {
