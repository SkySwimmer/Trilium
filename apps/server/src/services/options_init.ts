--- conflicted
+++ resolved
@@ -197,27 +197,6 @@
     // Share settings
     { name: "redirectBareDomain", value: "false", isSynced: true },
     { name: "showLoginInShareTheme", value: "false", isSynced: true },
-<<<<<<< HEAD
-=======
-
-    // AI Options
-    { name: "aiEnabled", value: "false", isSynced: true },
-    { name: "openaiApiKey", value: "", isSynced: false },
-    { name: "openaiDefaultModel", value: "", isSynced: true },
-    { name: "openaiBaseUrl", value: "https://api.openai.com/v1", isSynced: true },
-    { name: "anthropicApiKey", value: "", isSynced: false },
-    { name: "anthropicDefaultModel", value: "", isSynced: true },
-    { name: "voyageApiKey", value: "", isSynced: false },
-    { name: "anthropicBaseUrl", value: "https://api.anthropic.com/v1", isSynced: true },
-    { name: "ollamaEnabled", value: "false", isSynced: true },
-    { name: "ollamaDefaultModel", value: "", isSynced: true },
-    { name: "ollamaBaseUrl", value: "http://localhost:11434", isSynced: true },
-    { name: "aiTemperature", value: "0.7", isSynced: true },
-    { name: "aiSystemPrompt", value: "", isSynced: true },
-    { name: "aiSelectedProvider", value: "openai", isSynced: true },
-
-    { name: "seenCallToActions", value: "[]", isSynced: true }
->>>>>>> 980077f5
 ];
 
 /**
