--- conflicted
+++ resolved
@@ -4,19 +4,11 @@
 import utils from "../../../services/utils.js";
 import AbstractShacaEntity from "./abstract_shaca_entity.js";
 import escape from "escape-html";
-<<<<<<< HEAD
-import { Blob } from '../../../services/blob-interface';
-import SAttachment from "./sattachment.js";
-import SAttribute from "./sattribute.js";
-import SBranch from "./sbranch.js";
-import { SNoteRow } from './rows';
-=======
 import { Blob } from '../../../services/blob-interface.js';
 import SAttachment from "./sattachment.js";
 import SAttribute from "./sattribute.js";
 import SBranch from "./sbranch.js";
 import { SNoteRow } from './rows.js';
->>>>>>> 3ba8f934
 
 const LABEL = 'label';
 const RELATION = 'relation';
