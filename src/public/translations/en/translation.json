--- conflicted
+++ resolved
@@ -276,13 +276,8 @@
     "no_revisions": "No revisions for this note yet...",
     "restore_button": "Restore",
     "confirm_restore": "Do you want to restore this revision? This will overwrite the current title and content of the note with this revision.",
-<<<<<<< HEAD
-    "delete_button": "Delete this revision",
-    "confirm_delete": "Do you want to delete this revision? This action will delete the revision title and content, but still preserve the revision metadata.",
-=======
     "delete_button": "Delete",
     "confirm_delete": "Do you want to delete this revision?",
->>>>>>> 93f645fc
     "revisions_deleted": "Note revisions have been deleted.",
     "revision_restored": "Note revision has been restored.",
     "revision_deleted": "Note revision has been deleted.",
