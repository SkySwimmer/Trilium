{
  "name": "@triliumnext/desktop",
<<<<<<< HEAD
  "version": "0.98.4.1-noai",
=======
  "version": "0.98.1",
>>>>>>> b192f431
  "description": "Build your personal knowledge base with Trilium Notes",
  "private": true,
  "main": "main.cjs",
  "dependencies": {
    "@electron/remote": "2.1.3",
    "better-sqlite3": "^12.0.0",
    "electron-debug": "4.1.0",
    "electron-dl": "4.0.0",
    "electron-squirrel-startup": "1.0.1",
    "jquery.fancytree": "2.38.5",
    "jquery-hotkeys": "0.2.2"
  },
  "devDependencies": {
    "@types/electron-squirrel-startup": "1.0.2",
    "@triliumnext/server": "workspace:*",
    "copy-webpack-plugin": "13.0.1",
    "electron": "37.3.1",
    "@electron-forge/cli": "7.8.3",
    "@electron-forge/maker-deb": "7.8.3",
    "@electron-forge/maker-dmg": "7.8.3",
    "@electron-forge/maker-flatpak": "7.8.3",
    "@electron-forge/maker-rpm": "7.8.3",
    "@electron-forge/maker-squirrel": "7.8.3",
    "@electron-forge/maker-zip": "7.8.3",
    "@electron-forge/plugin-auto-unpack-natives": "7.8.3",
    "prebuild-install": "^7.1.1"
  },
  "config": {
    "forge": "./electron-forge/forge.config.ts"
  },
  "scripts": {
    "start-prod": "nx build desktop && cross-env TRILIUM_DATA_DIR=data TRILIUM_RESOURCE_DIR=dist TRILIUM_PORT=37841 electron dist/main.js"
  },
  "license": "AGPL-3.0-only",
  "author": {
    "name": "Trilium Notes Team",
    "email": "contact@eliandoran.me",
    "url": "https://github.com/TriliumNext/Notes"
  },
  "nx": {
    "name": "desktop",
    "targets": {
      "build": {
        "executor": "@nx/esbuild:esbuild",
        "outputs": [
          "{options.outputPath}"
        ],
        "defaultConfiguration": "production",
        "configurations": {
          "production": {
            "minify": true,
            "sourcemap": false
          },
          "development": {
            "minify": false,
            "sourcemap": true
          }
        },
        "options": {
          "main": "apps/desktop/src/electron-main.ts",
          "outputPath": "apps/desktop/dist",
          "outputFileName": "main.js",
          "tsConfig": "apps/desktop/tsconfig.app.json",
          "platform": "node",
          "external": [
            "electron",
            "@electron/remote",
            "better-sqlite3",
            "./xhr-sync-worker.js"
          ],
          "format": [
            "cjs"
          ],
          "thirdParty": true,
          "declaration": false,
          "esbuildOptions": {
            "splitting": false,
            "loader": {
              ".css": "text"
            }
          },
          "assets": [
            {
              "glob": "**/*",
              "input": "apps/server/dist/node_modules",
              "output": "node_modules"
            },
            {
              "glob": "**/*",
              "input": "apps/desktop/node_modules/@electron/remote",
              "output": "node_modules/@electron/remote"
            },
            {
              "glob": "**/*",
              "input": "apps/server/dist/assets",
              "output": "assets"
            },
            {
              "glob": "**/*",
              "input": "packages/share-theme/src/templates",
              "output": "share-theme/templates"
            },
            {
              "glob": "**/*",
              "input": "apps/desktop/src/assets",
              "output": "assets"
            },
            {
              "glob": "**/*",
              "input": "apps/server/dist/public",
              "output": "public"
            },
            {
              "glob": "xhr-sync-worker.js",
              "input": "apps/server/node_modules/jsdom/lib/jsdom/living/xhr",
              "output": ""
            }
          ],
          "declarationRootDir": "apps/desktop/src"
        }
      },
      "rebuild-deps": {
        "executor": "nx:run-commands",
        "dependsOn": [
          "build"
        ],
        "defaultConfiguration": "default",
        "cache": false,
        "configurations": {
          "default": {
            "command": "cross-env DEBUG=* tsx scripts/electron-rebuild.mts {projectRoot}/dist"
          },
          "nixos": {
            "command": "cross-env DEBUG=* tsx scripts/electron-rebuild.mts {projectRoot}/dist $(nix-shell -p electron_35 --run \"electron --version\")"
          }
        }
      },
      "serve": {
        "executor": "nx:run-commands",
        "dependsOn": [
          "rebuild-deps"
        ],
        "defaultConfiguration": "default",
        "configurations": {
          "default": {
            "command": "electron main.cjs",
            "cwd": "{projectRoot}/dist"
          },
          "nixos": {
            "command": "nix-shell -p electron_35 --run \"electron {projectRoot}/dist/main.cjs\"",
            "cwd": ".",
            "forwardAllArgs": false
          }
        }
      },
      "serve-nodir": {
        "executor": "nx:run-commands",
        "dependsOn": [
          "rebuild-deps"
        ],
        "defaultConfiguration": "default",
        "configurations": {
          "default": {
            "command": "electron main.cjs",
            "cwd": "{projectRoot}/dist"
          },
          "nixos": {
            "command": "nix-shell -p electron_35 --run \"electron {projectRoot}/dist/main.cjs\"",
            "cwd": ".",
            "forwardAllArgs": false
          }
        }
      },
      "electron-forge:make": {
        "dependsOn": [
          "build",
          "rebuild-deps"
        ],
        "command": "pnpm -C apps/desktop exec cross-env NODE_INSTALLER=npm electron-forge make dist"
      },
      "electron-forge:package": {
        "dependsOn": [
          "build",
          "rebuild-deps"
        ],
        "command": "pnpm -C apps/desktop exec cross-env NODE_INSTALLER=npm electron-forge package dist"
      },
      "electron-forge:start": {
        "dependsOn": [
          "build",
          "rebuild-deps"
        ],
        "command": "pnpm -C apps/desktop exec cross-env NODE_INSTALLER=npm TRILIUM_DATA_DIR=./data electron-forge start dist"
      }
    }
  }
}<|MERGE_RESOLUTION|>--- conflicted
+++ resolved
@@ -1,10 +1,6 @@
 {
   "name": "@triliumnext/desktop",
-<<<<<<< HEAD
-  "version": "0.98.4.1-noai",
-=======
-  "version": "0.98.1",
->>>>>>> b192f431
+  "version": "0.98.5-noai",
   "description": "Build your personal knowledge base with Trilium Notes",
   "private": true,
   "main": "main.cjs",
