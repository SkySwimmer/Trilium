--- conflicted
+++ resolved
@@ -30,11 +30,8 @@
 import { StartupChecks } from "./startup_checks.js";
 import type { CreateNoteOpts } from "../services/note_create.js";
 import { ColumnComponent } from "tabulator-tables";
-<<<<<<< HEAD
 import ws from "../services/ws.js";
-=======
 import { ChooseNoteTypeCallback } from "../widgets/dialogs/note_type_chooser.jsx";
->>>>>>> 980077f5
 
 interface Layout {
     getRootWidget: (appContext: AppContext) => RootWidget;
@@ -97,15 +94,7 @@
     closeTocCommand: CommandData;
     closeHlt: CommandData;
     showLaunchBarSubtree: CommandData;
-<<<<<<< HEAD
     showRevisions: CommandData;
-=======
-    showRevisions: CommandData & {
-        noteId?: string | null;
-    };
-    showLlmChat: CommandData;
-    createAiChat: CommandData;
->>>>>>> 980077f5
     showOptions: CommandData & {
         section: string;
     };
