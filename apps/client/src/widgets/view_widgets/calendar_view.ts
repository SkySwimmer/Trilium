import type { Calendar, DateSelectArg, DatesSetArg, EventChangeArg, EventDropArg, EventInput, EventSourceFunc, EventSourceFuncArg, EventSourceInput, LocaleInput, PluginDef } from "@fullcalendar/core";
import froca from "../../services/froca.js";
import ViewMode, { type ViewModeArgs } from "./view_mode.js";
import type FNote from "../../entities/fnote.js";
import server from "../../services/server.js";
import { t } from "../../services/i18n.js";
import local_options from "../../services/local_options.js";
import dialogService from "../../services/dialog.js";
import attributes from "../../services/attributes.js";
import type { CommandListenerData, EventData } from "../../components/app_context.js";
import utils, { hasTouchBar } from "../../services/utils.js";
import date_notes from "../../services/date_notes.js";
import appContext from "../../components/app_context.js";
import type { EventImpl } from "@fullcalendar/core/internal";
import debounce, { type DebouncedFunction } from "debounce";
import type { TouchBarItem } from "../../components/touch_bar.js";
import type { SegmentedControlSegment } from "electron";
<<<<<<< HEAD
import ws from "../../services/ws.js";
=======
import { LOCALE_IDS } from "@triliumnext/commons";

// Here we hard-code the imports in order to ensure that they are embedded by webpack without having to load all the languages.
const LOCALE_MAPPINGS: Record<LOCALE_IDS, (() => Promise<{ default: LocaleInput }>) | null> = {
    de: () => import("@fullcalendar/core/locales/de"),
    es: () => import("@fullcalendar/core/locales/es"),
    fr: () => import("@fullcalendar/core/locales/fr"),
    cn: () => import("@fullcalendar/core/locales/zh-cn"),
    tw: () => import("@fullcalendar/core/locales/zh-tw"),
    ro: () => import("@fullcalendar/core/locales/ro"),
    ru: () => import("@fullcalendar/core/locales/ru"),
    ja: () => import("@fullcalendar/core/locales/ja"),
    "pt_br": () => import("@fullcalendar/core/locales/pt-br"),
    uk: () => import("@fullcalendar/core/locales/uk"),
    en: null
};
>>>>>>> b192f431

const TPL = /*html*/`
<div class="calendar-view">
    <style>
    .calendar-view {
        overflow: hidden;
        position: relative;
        height: 100%;
        user-select: none;
        padding: 10px;
    }

    .calendar-view a {
        color: unset;
    }

    .search-result-widget-content .calendar-view {
        position: absolute;
        top: 0;
        left: 0;
        right: 0;
        bottom: 0;
    }

    .calendar-container {
        height: 100%;
        --fc-page-bg-color: var(--main-background-color);
        --fc-border-color: var(--main-border-color);
        --fc-neutral-bg-color: var(--launcher-pane-background-color);
        --fc-list-event-hover-bg-color: var(--left-pane-item-hover-background);
    }

    .calendar-container .fc-toolbar.fc-header-toolbar {
        margin-bottom: 0.5em;
    }

    .calendar-container .fc-list-sticky .fc-list-day > * {
        z-index: 50;
    }

    body.desktop:not(.zen) .calendar-container .fc-toolbar.fc-header-toolbar {
        padding-right: 5em;
    }

    .search-result-widget-content .calendar-view .fc-toolbar.fc-header-toolbar {
        padding-right: unset !important;
    }

    .calendar-container .fc-toolbar-title {
        font-size: 1.3rem;
        font-weight: normal;
    }

    .calendar-container a.fc-event {
        text-decoration: none;
    }

    .calendar-container .fc-button {
        padding: 0.2em 0.5em;
    }

    .calendar-container .promoted-attribute {
        font-size: 0.85em;
        opacity: 0.85;
        overflow: hidden;
    }
    </style>

    <div class="calendar-container" tabindex="100">
    </div>
</div>
`;

// TODO: Deduplicate
interface CreateChildResponse {
    note: {
        noteId: string;
    };
}

interface Event {
    startDate: string,
    endDate?: string | null,
    startTime?: string | null,
    endTime?: string | null
}

const CALENDAR_VIEWS = [
    "timeGridWeek",
    "dayGridMonth",
    "multiMonthYear",
    "listMonth"
]

export default class CalendarView extends ViewMode<{}> {

    private $root: JQuery<HTMLElement>;
    private $calendarContainer: JQuery<HTMLElement>;
    private calendar?: Calendar;
    private isCalendarRoot: boolean;
    private lastView?: string;
    private debouncedSaveView?: DebouncedFunction<() => void>;

    constructor(args: ViewModeArgs) {
        super(args, "calendar");

        this.$root = $(TPL);
        this.$calendarContainer = this.$root.find(".calendar-container");
        this.isCalendarRoot = false;
        args.$parent.append(this.$root);
    }

    async renderList(): Promise<JQuery<HTMLElement> | undefined> {
        this.isCalendarRoot = this.parentNote.hasLabel("calendarRoot") || this.parentNote.hasLabel("workspaceCalendarRoot");
        const isEditable = !this.isCalendarRoot;

        const { Calendar } = await import("@fullcalendar/core");
        const plugins: PluginDef[] = [];
        plugins.push((await import("@fullcalendar/daygrid")).default);
        plugins.push((await import("@fullcalendar/timegrid")).default);
        plugins.push((await import("@fullcalendar/list")).default);
        plugins.push((await import("@fullcalendar/multimonth")).default);
        if (isEditable || this.isCalendarRoot) {
            plugins.push((await import("@fullcalendar/interaction")).default);
        }

        let eventBuilder: EventSourceFunc;
        if (!this.isCalendarRoot) {
            eventBuilder = async () => await CalendarView.buildEvents(this.noteIds)
        } else {
            eventBuilder = async (e: EventSourceFuncArg) => await this.#buildEventsForCalendar(e);
        }

        // Parse user's initial view, if valid.
        let initialView = "dayGridMonth";
        const userInitialView = this.parentNote.getLabelValue("calendar:view");
        if (userInitialView && CALENDAR_VIEWS.includes(userInitialView)) {
            initialView = userInitialView;
        }

        const calendar = new Calendar(this.$calendarContainer[0], {
            plugins,
            initialView,
            events: eventBuilder,
            editable: isEditable,
            selectable: isEditable,
            select: (e) => this.#onCalendarSelection(e),
            eventChange: (e) => this.#onEventMoved(e),
            firstDay: local_options.getInt("firstDayOfWeek") ?? 0,
            weekends: !this.parentNote.hasAttribute("label", "calendar:hideWeekends"),
            weekNumbers: this.parentNote.hasAttribute("label", "calendar:weekNumbers"),
            locale: await getFullCalendarLocale(local_options.get("locale")),
            height: "100%",
            nowIndicator: true,
            handleWindowResize: false,
            eventDidMount: (e) => {
                const { iconClass, promotedAttributes } = e.event.extendedProps;

                // Prepend the icon to the title, if any.
                if (iconClass) {
                    let titleContainer;
                    switch (e.view.type) {
                        case "timeGridWeek":
                        case "dayGridMonth":
                            titleContainer = e.el.querySelector(".fc-event-title");
                            break;
                        case "multiMonthYear":
                            break;
                        case "listMonth":
                            titleContainer = e.el.querySelector(".fc-list-event-title a");
                            break;
                    }

                    if (titleContainer) {
                        const icon = /*html*/`<span class="${iconClass}"></span> `;
                        titleContainer.insertAdjacentHTML("afterbegin", icon);
                    }
                }

                // Append promoted attributes to the end of the event container.
                if (promotedAttributes) {
                    let promotedAttributesHtml = "";
                    for (const [name, value] of promotedAttributes) {
                        promotedAttributesHtml = promotedAttributesHtml + /*html*/`\
                        <div class="promoted-attribute">
                            <span class="promoted-attribute-name">${name}</span>: <span class="promoted-attribute-value">${value}</span>
                        </div>`;
                    }

                    let mainContainer;
                    switch (e.view.type) {
                        case "timeGridWeek":
                        case "dayGridMonth":
                            mainContainer = e.el.querySelector(".fc-event-main");
                            break;
                        case "multiMonthYear":
                            break;
                        case "listMonth":
                            mainContainer = e.el.querySelector(".fc-list-event-title");
                            break;
                    }
                    $(mainContainer ?? e.el).append($(promotedAttributesHtml));
                }
            },
            // Called upon when clicking the day number in the calendar, opens or creates the day note but only if in a calendar root.
            dateClick: async (e) => {
                if (!this.isCalendarRoot) {
                    return;
                }

                // Check connection
                if (!ws.uiVerifyConnection())
                    return;

                const note = await date_notes.getDayNote(e.dateStr);
                if (note) {
                    appContext.triggerCommand("openInPopup", { noteIdOrPath: note.noteId });
                    appContext.triggerCommand("refreshNoteList", { noteId: this.parentNote.noteId });
                }
            },
            datesSet: (e) => this.#onDatesSet(e),
            headerToolbar: {
                start: "title",
                end: `${CALENDAR_VIEWS.join(",")} today prev,next`
            }
        });
        calendar.render();
        this.calendar = calendar;

        new ResizeObserver(() => calendar.updateSize())
            .observe(this.$calendarContainer[0]);

        return this.$root;
    }

    #onDatesSet(e: DatesSetArg) {
        const currentView = e.view.type;
        if (currentView === this.lastView) {
            return;
        }

        if (!this.debouncedSaveView) {
            this.debouncedSaveView = debounce(() => {
                if (this.lastView) {
                    attributes.setLabel(this.parentNote.noteId, "calendar:view", this.lastView);
                }
            }, 1_000);
        }

        this.debouncedSaveView();
        this.lastView = currentView;

        if (hasTouchBar) {
            appContext.triggerCommand("refreshTouchBar");
        }
    }

    async #onCalendarSelection(e: DateSelectArg) {
        // Handle start and end date
        const { startDate, endDate } = this.#parseStartEndDateFromEvent(e);
        if (!startDate) {
            return;
        }

        // Handle start and end time.
        const { startTime, endTime } = this.#parseStartEndTimeFromEvent(e);

        // Ask for the title
        const title = await dialogService.prompt({ message: t("relation_map.enter_title_of_new_note"), defaultValue: t("relation_map.default_new_note_title") });
        if (!title?.trim()) {
            return;
        }

        // Create the note.
        const { note } = await server.post<CreateChildResponse>(`notes/${this.parentNote.noteId}/children?target=into`, {
            title,
            content: "",
            type: "text"
        });

        // Set the attributes.
        attributes.setLabel(note.noteId, "startDate", startDate);
        if (endDate) {
            attributes.setLabel(note.noteId, "endDate", endDate);
        }
        if (startTime) {
            attributes.setLabel(note.noteId, "startTime", startTime);
        }
        if (endTime) {
            attributes.setLabel(note.noteId, "endTime", endTime);
        }
    }

    #parseStartEndDateFromEvent(e: DateSelectArg | EventImpl) {
        const startDate = CalendarView.#formatDateToLocalISO(e.start);
        if (!startDate) {
            return { startDate: null, endDate: null };
        }
        let endDate;
        if (e.allDay) {
            endDate = CalendarView.#formatDateToLocalISO(CalendarView.#offsetDate(e.end, -1));
        } else {
            endDate = CalendarView.#formatDateToLocalISO(e.end);
        }
        return { startDate, endDate };
    }

    #parseStartEndTimeFromEvent(e: DateSelectArg | EventImpl) {
        let startTime: string | undefined | null = null;
        let endTime: string | undefined | null = null;
        if (!e.allDay) {
            startTime = CalendarView.#formatTimeToLocalISO(e.start);
            endTime = CalendarView.#formatTimeToLocalISO(e.end);
        }

        return { startTime, endTime };
    }

    async #onEventMoved(e: EventChangeArg) {
        // Handle start and end date
        let { startDate, endDate } = this.#parseStartEndDateFromEvent(e.event);
        if (!startDate) {
            return;
        }
        const noteId = e.event.extendedProps.noteId;

        // Don't store the end date if it's empty.
        if (endDate === startDate) {
            endDate = undefined;
        }

        // Update start date
        const note = await froca.getNote(noteId);
        if (!note) {
            return;
        }

        // Since they can be customized via calendar:startDate=$foo and calendar:endDate=$bar we need to determine the
        // attributes to be effectively updated
        const startAttribute = note.getAttributes("label").filter(attr => attr.name == "calendar:startDate").shift()?.value||"startDate";
        const endAttribute = note.getAttributes("label").filter(attr => attr.name == "calendar:endDate").shift()?.value||"endDate";

        attributes.setAttribute(note, "label", startAttribute, startDate);
        attributes.setAttribute(note, "label", endAttribute, endDate);

        // Update start time and end time if needed.
        if (!e.event.allDay) {
            const startAttribute = note.getAttributes("label").filter(attr => attr.name == "calendar:startTime").shift()?.value||"startTime";
            const endAttribute = note.getAttributes("label").filter(attr => attr.name == "calendar:endTime").shift()?.value||"endTime";

            const { startTime, endTime } = this.#parseStartEndTimeFromEvent(e.event);
            attributes.setAttribute(note, "label", startAttribute, startTime);
            attributes.setAttribute(note, "label", endAttribute, endTime);
        }
    }

    async onEntitiesReloaded({ loadResults }: EventData<"entitiesReloaded">) {
        // Refresh note IDs if they got changed.
        if (loadResults.getBranchRows().some((branch) => branch.parentNoteId === this.parentNote.noteId)) {
            this.noteIds = this.parentNote.getChildNoteIds();
        }

        // Refresh calendar on attribute change.
        if (loadResults.getAttributeRows().some((attribute) => attribute.noteId === this.parentNote.noteId && attribute.name?.startsWith("calendar:") && attribute.name !== "calendar:view")) {
            return true;
        }

        // Refresh on note title change.
        if (loadResults.getNoteIds().some(noteId => this.noteIds.includes(noteId))) {
            this.calendar?.refetchEvents();
        }

        // Refresh dataset on subnote change.
        if (loadResults.getAttributeRows().some((a) => this.noteIds.includes(a.noteId ?? ""))) {
            this.calendar?.refetchEvents();
        }
    }

    async #buildEventsForCalendar(e: EventSourceFuncArg) {
        const events: EventInput[] = [];

        // Gather all the required date note IDs.
        const dateRange = utils.getMonthsInDateRange(e.startStr, e.endStr);
        let allDateNoteIds: string[] = [];
        for (const month of dateRange) {
            // TODO: Deduplicate get type.
            const dateNotesForMonth = await server.get<Record<string, string>>(`special-notes/notes-for-month/${month}?calendarRoot=${this.parentNote.noteId}`);
            const dateNoteIds = Object.values(dateNotesForMonth);
            allDateNoteIds = [...allDateNoteIds, ...dateNoteIds];
        }

        // Request all the date notes.
        const dateNotes = await froca.getNotes(allDateNoteIds);
        const childNoteToDateMapping: Record<string, string> = {};
        for (const dateNote of dateNotes) {
            const startDate = dateNote.getLabelValue("dateNote");
            if (!startDate) {
                continue;
            }

            events.push(await CalendarView.buildEvent(dateNote, { startDate }));

            if (dateNote.hasChildren()) {
                const childNoteIds = await dateNote.getSubtreeNoteIds();
                for (const childNoteId of childNoteIds) {
                    childNoteToDateMapping[childNoteId] = startDate;
                }
            }
        }

        // Request all child notes of date notes in a single run.
        const childNoteIds = Object.keys(childNoteToDateMapping);
        const childNotes = await froca.getNotes(childNoteIds);
        for (const childNote of childNotes) {
            const startDate = childNoteToDateMapping[childNote.noteId];
            const event = await CalendarView.buildEvent(childNote, { startDate });
            events.push(event);
        }

        return events.flat();
    }

    static async buildEvents(noteIds: string[]) {
        const notes = await froca.getNotes(noteIds);
        const events: EventSourceInput = [];

        for (const note of notes) {
            const startDate = CalendarView.#getCustomisableLabel(note, "startDate", "calendar:startDate");

            if (!startDate) {
                continue;
            }

            const endDate = CalendarView.#getCustomisableLabel(note, "endDate", "calendar:endDate");
            const startTime = CalendarView.#getCustomisableLabel(note, "startTime", "calendar:startTime");
            const endTime = CalendarView.#getCustomisableLabel(note, "endTime", "calendar:endTime");
            events.push(await CalendarView.buildEvent(note, { startDate, endDate, startTime, endTime }));
        }

        return events.flat();
    }

    /**
     * Allows the user to customize the attribute from which to obtain a particular value. For example, if `customLabelNameAttribute` is `calendar:startDate`
     * and `defaultLabelName` is `startDate` and the note at hand has `#calendar:startDate=myStartDate #myStartDate=2025-02-26` then the value returned will
     * be `2025-02-26`. If there is no custom attribute value, then the value of the default attribute is returned instead (e.g. `#startDate`).
     *
     * @param note the note from which to read the values.
     * @param defaultLabelName the name of the label in case a custom value is not found.
     * @param customLabelNameAttribute the name of the label to look for a custom value.
     * @returns the value of either the custom label or the default label.
     */
    static #getCustomisableLabel(note: FNote, defaultLabelName: string, customLabelNameAttribute: string) {
        const customAttributeName = note.getLabelValue(customLabelNameAttribute);
        if (customAttributeName) {
            const customValue = note.getLabelValue(customAttributeName);
            if (customValue) {
                return customValue;
            }
        }

        return note.getLabelValue(defaultLabelName);
    }

    static async buildEvent(note: FNote, { startDate, endDate, startTime, endTime }: Event) {
        const customTitleAttributeName = note.getLabelValue("calendar:title");
        const titles = await CalendarView.#parseCustomTitle(customTitleAttributeName, note);
        const color = note.getLabelValue("calendar:color") ?? note.getLabelValue("color");
        const events: EventInput[] = [];

        const calendarDisplayedAttributes = note.getLabelValue("calendar:displayedAttributes")?.split(",");
        let displayedAttributesData: Array<[string, string]> | null = null;
        if (calendarDisplayedAttributes) {
            displayedAttributesData = await this.#buildDisplayedAttributes(note, calendarDisplayedAttributes);
        }

        for (const title of titles) {
            if (startTime && endTime && !endDate) {
                endDate = startDate;
            }

            startDate = (startTime ? `${startDate}T${startTime}:00` : startDate);
            if (!startTime) {
                const endDateOffset = CalendarView.#offsetDate(endDate ?? startDate, 1);
                if (endDateOffset) {
                    endDate = CalendarView.#formatDateToLocalISO(endDateOffset);
                }
            }

            endDate = (endTime ? `${endDate}T${endTime}:00` : endDate);
            const eventData: EventInput = {
                title: title,
                start: startDate,
                url: `#${note.noteId}?popup`,
                noteId: note.noteId,
                color: color ?? undefined,
                iconClass: note.getLabelValue("iconClass"),
                promotedAttributes: displayedAttributesData
            };
            if (endDate) {
                eventData.end = endDate;
            }
            events.push(eventData);
        }
        return events;
    }

    static async #buildDisplayedAttributes(note: FNote, calendarDisplayedAttributes: string[]) {
        const filteredDisplayedAttributes = note.getAttributes().filter((attr): boolean => calendarDisplayedAttributes.includes(attr.name))
        const result: Array<[string, string]> = [];

        for (const attribute of filteredDisplayedAttributes) {
            if (attribute.type === "label") result.push([attribute.name, attribute.value]);
            else result.push([attribute.name, (await attribute.getTargetNote())?.title || ""])
        }

        return result;
    }

    static async #parseCustomTitle(customTitlettributeName: string | null, note: FNote, allowRelations = true): Promise<string[]> {
        if (customTitlettributeName) {
            const labelValue = note.getAttributeValue("label", customTitlettributeName);
            if (labelValue) return [labelValue];

            if (allowRelations) {
                const relations = note.getRelations(customTitlettributeName);
                if (relations.length > 0) {
                    const noteIds = relations.map((r) => r.targetNoteId);
                    const notesFromRelation = await froca.getNotes(noteIds);
                    const titles: string[][] = [];

                    for (const targetNote of notesFromRelation) {
                        const targetCustomTitleValue = targetNote.getAttributeValue("label", "calendar:title");
                        const targetTitles = await CalendarView.#parseCustomTitle(targetCustomTitleValue, targetNote, false);
                        titles.push(targetTitles.flat());
                    }

                    return titles.flat();
                }
            }
        }

        return [note.title];
    }

    static #formatDateToLocalISO(date: Date | null | undefined) {
        if (!date) {
            return undefined;
        }

        const offset = date.getTimezoneOffset();
        const localDate = new Date(date.getTime() - offset * 60 * 1000);
        return localDate.toISOString().split("T")[0];
    }

    static #formatTimeToLocalISO(date: Date | null | undefined) {
        if (!date) {
            return undefined;
        }

        const offset = date.getTimezoneOffset();
        const localDate = new Date(date.getTime() - offset * 60 * 1000);
        return localDate.toISOString()
            .split("T")[1]
            .substring(0, 5);
    }

    static #offsetDate(date: Date | string | null | undefined, offset: number) {
        if (!date) {
            return undefined;
        }

        const newDate = new Date(date);
        newDate.setDate(newDate.getDate() + offset);
        return newDate;
    }

    buildTouchBarCommand({ TouchBar, buildIcon }: CommandListenerData<"buildTouchBar">) {
        if (!this.calendar) {
            return;
        }

        const items: TouchBarItem[] = [];
        const $toolbarItems = this.$calendarContainer.find(".fc-toolbar-chunk .fc-button-group, .fc-toolbar-chunk > button");

        for (const item of $toolbarItems) {
            // Button groups.
            if (item.classList.contains("fc-button-group")) {
                let mode: "single" | "buttons" = "single";
                let selectedIndex = 0;
                const segments: SegmentedControlSegment[] = [];
                const subItems = item.childNodes as NodeListOf<HTMLElement>;
                let index = 0;
                for (const subItem of subItems) {
                    if (subItem.ariaPressed === "true") {
                        selectedIndex = index;
                    }
                    index++;

                    // Text button.
                    if (subItem.innerText) {
                        segments.push({ label: subItem.innerText });
                        continue;
                    }

                    // Icon button.
                    const iconEl = subItem.querySelector("span.fc-icon");
                    let icon: string | null = null;
                    if (iconEl?.classList.contains("fc-icon-chevron-left")) {
                        icon = "NSImageNameTouchBarGoBackTemplate";
                        mode = "buttons";
                    } else if (iconEl?.classList.contains("fc-icon-chevron-right")) {
                        icon = "NSImageNameTouchBarGoForwardTemplate";
                        mode = "buttons";
                    }

                    if (icon) {
                        segments.push({
                            icon: buildIcon(icon)
                        });
                    }
                }

                items.push(new TouchBar.TouchBarSegmentedControl({
                    mode,
                    segments,
                    selectedIndex,
                    change: (selectedIndex, isSelected) => subItems[selectedIndex].click()
                }));
                continue;
            }

            // Standalone item.
            if (item.innerText) {
                items.push(new TouchBar.TouchBarButton({
                    label: item.innerText,
                    click: () => item.click()
                }));
            }
        }

        return items;
    }

}

export async function getFullCalendarLocale(locale: LOCALE_IDS) {
    const correspondingLocale = LOCALE_MAPPINGS[locale];
    if (correspondingLocale) {
        return (await correspondingLocale()).default;
    } else {
        return undefined;
    }
}<|MERGE_RESOLUTION|>--- conflicted
+++ resolved
@@ -15,10 +15,8 @@
 import debounce, { type DebouncedFunction } from "debounce";
 import type { TouchBarItem } from "../../components/touch_bar.js";
 import type { SegmentedControlSegment } from "electron";
-<<<<<<< HEAD
+import { LOCALE_IDS } from "@triliumnext/commons";
 import ws from "../../services/ws.js";
-=======
-import { LOCALE_IDS } from "@triliumnext/commons";
 
 // Here we hard-code the imports in order to ensure that they are embedded by webpack without having to load all the languages.
 const LOCALE_MAPPINGS: Record<LOCALE_IDS, (() => Promise<{ default: LocaleInput }>) | null> = {
@@ -34,7 +32,6 @@
     uk: () => import("@fullcalendar/core/locales/uk"),
     en: null
 };
->>>>>>> b192f431
 
 const TPL = /*html*/`
 <div class="calendar-view">
