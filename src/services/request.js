--- conflicted
+++ resolved
@@ -83,20 +83,12 @@
     });
 }
 
-<<<<<<< HEAD
 function getImage(imageUrl) {
-    const opts = {
-        method: 'GET',
-        url: imageUrl,
-        proxy: syncOptions.getSyncProxy()
-=======
-async function getImage(imageUrl) {
-    const proxyConf = await syncOptions.getSyncProxy();
+    const proxyConf = syncOptions.getSyncProxy();
     const opts = {
         method: 'GET',
         url: imageUrl,
         proxy: proxyConf !== "noproxy" ? proxyConf : null
->>>>>>> 3b148eb6
     };
 
     const client = getClient(opts);
