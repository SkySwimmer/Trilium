--- conflicted
+++ resolved
@@ -39,11 +39,7 @@
                 .css("max-width", "100%")
         );
     }
-<<<<<<< HEAD
-    else if (!options.tooltip && ['file', 'pdf', 'audio', 'video']) {
-=======
     else if (!options.tooltip && ['file', 'pdf', 'audio', 'video'].includes(type)) {
->>>>>>> 6f49f870
         const $downloadButton = $('<button class="file-download btn btn-primary" type="button">Download</button>');
         const $openButton = $('<button class="file-open btn btn-primary" type="button">Open</button>');
 
@@ -63,11 +59,7 @@
         }
         else if (type === 'audio') {
             const $audioPreview = $('<audio controls></audio>')
-<<<<<<< HEAD
-                .attr("src", openService.getUrlForDownload("api/notes/" + note.noteId + "/open"))
-=======
                 .attr("src", openService.getUrlForStreaming("api/notes/" + note.noteId + "/open-partial"))
->>>>>>> 6f49f870
                 .attr("type", note.mime)
                 .css("width", "100%");
 
@@ -75,11 +67,7 @@
         }
         else if (type === 'video') {
             const $videoPreview = $('<video controls></video>')
-<<<<<<< HEAD
-                .attr("src", openService.getUrlForDownload("api/notes/" + note.noteId + "/open"))
-=======
                 .attr("src", openService.getUrlForDownload("api/notes/" + note.noteId + "/open-partial"))
->>>>>>> 6f49f870
                 .attr("type", note.mime)
                 .css("width", "100%");
 
