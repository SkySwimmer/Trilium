--- conflicted
+++ resolved
@@ -77,19 +77,11 @@
     const submittedPassword = req.body.password;
     const submittedTotpToken = req.body.totpToken;
 
-<<<<<<< HEAD
-        return res.status(401).render("login", {
-            failedAuth: true,
-            assetPath: assetPath,
-            appPath: appPath
-        });
-=======
     if (totp.isTotpEnabled()) {
         if (!verifyTOTP(submittedTotpToken)) {
             sendLoginError(req, res, 'totp');
             return;
         }
->>>>>>> dc103348
     }
 
     if (!verifyPassword(submittedPassword)) {
